// Copyright (C) 2019-2021 Aleo Systems Inc.
// This file is part of the Leo library.

// The Leo library is free software: you can redistribute it and/or modify
// it under the terms of the GNU General Public License as published by
// the Free Software Foundation, either version 3 of the License, or
// (at your option) any later version.

// The Leo library is distributed in the hope that it will be useful,
// but WITHOUT ANY WARRANTY; without even the implied warranty of
// MERCHANTABILITY or FITNESS FOR A PARTICULAR PURPOSE. See the
// GNU General Public License for more details.

// You should have received a copy of the GNU General Public License
// along with the Leo library. If not, see <https://www.gnu.org/licenses/>.

use crate::{Alias, AsgContext, Circuit, DefinitionStatement, Function, Input, Type, Variable};
use leo_errors::{AsgError, Result, Span};

use indexmap::IndexMap;
use std::cell::{Cell, RefCell};

/// An abstract data type that track the current bindings for variables, functions, and circuits.
#[derive(Clone)]
pub struct Scope<'a> {
    pub context: AsgContext<'a>,

    /// The unique id of the scope.
    pub id: u32,

    /// The parent scope that this scope inherits.
    pub parent_scope: Cell<Option<&'a Scope<'a>>>,

    /// The function definition that this scope occurs in.
    pub function: Cell<Option<&'a Function<'a>>>,

    /// Maps variable name => variable.
    pub variables: RefCell<IndexMap<String, &'a Variable<'a>>>,

    /// Maps alias name => alias.
    pub aliases: RefCell<IndexMap<String, &'a Alias<'a>>>,

    /// Maps function name => function.
    pub functions: RefCell<IndexMap<String, &'a Function<'a>>>,

    /// Maps global constant name => global const code block.
    pub global_consts: RefCell<IndexMap<String, &'a DefinitionStatement<'a>>>,

    /// Maps circuit name => circuit.
    pub circuits: RefCell<IndexMap<String, &'a Circuit<'a>>>,

    /// The main input to the program.
    pub input: Cell<Option<Input<'a>>>,
}

#[allow(clippy::mut_from_ref)]
impl<'a> Scope<'a> {
    ///
    /// Returns a reference to the variable corresponding to the name.
    ///
    /// If the current scope did not have this name present, then the parent scope is checked.
    /// If there is no parent scope, then `None` is returned.
    ///
    pub fn resolve_variable(&self, name: &str) -> Option<&'a Variable<'a>> {
        if let Some(resolved) = self.variables.borrow().get(name) {
            Some(*resolved)
        } else if let Some(scope) = self.parent_scope.get() {
            scope.resolve_variable(name)
        } else {
            None
        }
    }

    ///
    /// Returns a reference to the current function.
    ///
    /// If the current scope did not have a function present, then the parent scope is checked.
    /// If there is no parent scope, then `None` is returned.
    ///
    pub fn resolve_current_function(&self) -> Option<&'a Function> {
        if let Some(resolved) = self.function.get() {
            Some(resolved)
        } else if let Some(scope) = self.parent_scope.get() {
            scope.resolve_current_function()
        } else {
            None
        }
    }

    ///
    /// Returns a reference to the current input.
    ///
    /// If the current scope did not have an input present, then the parent scope is checked.
    /// If there is no parent scope, then `None` is returned.
    ///
    pub fn resolve_input(&self) -> Option<Input<'a>> {
        if let Some(input) = self.input.get() {
            Some(input)
        } else if let Some(resolved) = self.parent_scope.get() {
            resolved.resolve_input()
        } else {
            None
        }
    }

    ///
    /// Returns a reference to the alias corresponding to the name.
    ///
    /// If the current scope did not have this name present, then the parent scope is checked.
    /// If there is no parent scope, then `None` is returned.
    ///
    pub fn resolve_alias(&self, name: &str) -> Option<&'a Alias<'a>> {
        if let Some(resolved) = self.aliases.borrow().get(name) {
            Some(*resolved)
        } else if let Some(resolved) = self.parent_scope.get() {
            resolved.resolve_alias(name)
        } else {
            None
        }
    }

    ///
    /// Returns a reference to the function corresponding to the name.
    ///
    /// If the current scope did not have this name present, then the parent scope is checked.
    /// If there is no parent scope, then `None` is returned.
    ///
    pub fn resolve_function(&self, name: &str) -> Option<&'a Function<'a>> {
        if let Some(resolved) = self.functions.borrow().get(name) {
            Some(*resolved)
        } else if let Some(resolved) = self.parent_scope.get() {
            resolved.resolve_function(name)
        } else {
            None
        }
    }

    ///
    /// Returns a reference to the circuit corresponding to the name.
    ///
    /// If the current scope did not have this name present, then the parent scope is checked.
    /// If there is no parent scope, then `None` is returned.
    ///
    pub fn resolve_circuit(&self, name: &str) -> Option<&'a Circuit<'a>> {
        if let Some(resolved) = self.circuits.borrow().get(name) {
            Some(*resolved)
        } else if let Some(resolved) = self.parent_scope.get() {
            resolved.resolve_circuit(name)
        } else {
            None
        }
    }

    ///
    /// Returns a new scope given a parent scope.
    ///
    pub fn make_subscope(self: &'a Scope<'a>) -> &'a Scope<'a> {
        self.context.alloc_scope(Scope::<'a> {
            context: self.context,
            id: self.context.get_id(),
            parent_scope: Cell::new(Some(self)),
            variables: RefCell::new(IndexMap::new()),
            aliases: RefCell::new(IndexMap::new()),
            functions: RefCell::new(IndexMap::new()),
            circuits: RefCell::new(IndexMap::new()),
            global_consts: RefCell::new(IndexMap::new()),
            function: Cell::new(None),
            input: Cell::new(None),
        })
    }

    ///
    /// Returns the type returned by the current scope.
    ///
    pub fn resolve_ast_type(&self, type_: &leo_ast::Type, span: &Span) -> Result<Type<'a>> {
        use leo_ast::Type::*;
        Ok(match type_ {
            Address => Type::Address,
            Boolean => Type::Boolean,
            Char => Type::Char,
            Field => Type::Field,
            Group => Type::Group,
            IntegerType(int_type) => Type::Integer(int_type.clone()),
            Array(sub_type, dimensions) => {
<<<<<<< HEAD
                let mut item = Box::new(self.resolve_ast_type(&*sub_type)?);
                for dimension in dimensions.0.iter().rev() {
                    let dimension = dimension
                        .value
                        .parse::<u32>()
                        .map_err(|_| AsgConvertError::parse_index_error())?;
                    item = Box::new(Type::Array(item, dimension));
=======
                let mut item = Box::new(self.resolve_ast_type(&*sub_type, span)?);

                if let Some(dimensions) = dimensions {
                    for dimension in dimensions.0.iter().rev() {
                        let dimension = dimension
                            .value
                            .parse::<usize>()
                            .map_err(|_| AsgError::parse_index_error(span))?;
                        item = Box::new(Type::Array(item, dimension));
                    }
                } else {
                    item = Box::new(Type::ArrayWithoutSize(item));
>>>>>>> 866066a8
                }

                *item
            }
            Tuple(sub_types) => Type::Tuple(
                sub_types
                    .iter()
                    .map(|x| self.resolve_ast_type(x, span))
                    .collect::<Result<Vec<_>>>()?,
            ),
            SelfType => return Err(AsgError::unexpected_big_self(span).into()),
            CircuitOrAlias(name) => {
                if let Some(circuit) = self.resolve_circuit(&name.name) {
                    Type::Circuit(circuit)
                } else if let Some(alias) = self.resolve_alias(&name.name) {
                    alias.represents.clone()
                } else {
                    return Err(AsgError::unresolved_circuit(&name.name, &name.span).into());
                }
            }
        })
    }
}<|MERGE_RESOLUTION|>--- conflicted
+++ resolved
@@ -182,28 +182,18 @@
             Group => Type::Group,
             IntegerType(int_type) => Type::Integer(int_type.clone()),
             Array(sub_type, dimensions) => {
-<<<<<<< HEAD
-                let mut item = Box::new(self.resolve_ast_type(&*sub_type)?);
-                for dimension in dimensions.0.iter().rev() {
-                    let dimension = dimension
-                        .value
-                        .parse::<u32>()
-                        .map_err(|_| AsgConvertError::parse_index_error())?;
-                    item = Box::new(Type::Array(item, dimension));
-=======
                 let mut item = Box::new(self.resolve_ast_type(&*sub_type, span)?);
 
                 if let Some(dimensions) = dimensions {
                     for dimension in dimensions.0.iter().rev() {
                         let dimension = dimension
                             .value
-                            .parse::<usize>()
+                            .parse::<u32>()
                             .map_err(|_| AsgError::parse_index_error(span))?;
                         item = Box::new(Type::Array(item, dimension));
                     }
                 } else {
                     item = Box::new(Type::ArrayWithoutSize(item));
->>>>>>> 866066a8
                 }
 
                 *item
