--- conflicted
+++ resolved
@@ -1,7 +1,3 @@
-<<<<<<< HEAD
 function main() -> bool {
-=======
-function main(input) -> bool {
->>>>>>> df60874d
     return input.registers.r;
 }