[package]
name = "leo-asg"
version = "1.5.3"
authors = [ "The Aleo Team <hello@aleo.org>" ]
description = "ASG of the Leo programming language"
homepage = "https://aleo.org"
repository = "https://github.com/AleoHQ/leo"
keywords = [
  "aleo",
  "cryptography",
  "leo",
  "programming-language",
  "zero-knowledge"
]
categories = [ "cryptography::cryptocurrencies", "web-programming" ]
include = [ "Cargo.toml", "src", "README.md", "LICENSE.md" ]
license = "GPL-3.0"
edition = "2018"

[dependencies.serde]
version = "1.0"

[dependencies.serde_json]
version = "1.0"

[dependencies.indexmap]
version = "1.7"

[dependencies.thiserror]
version = "1.0"

[dependencies.leo-ast]
version = "1.5.3"
path = "../ast"

<<<<<<< HEAD
=======
[dependencies.leo-parser]
version = "1.5.3"
path = "../parser"

>>>>>>> 8ac669f7
[dependencies.num-bigint]
version = "0.4"

[dependencies.typed-arena]
version = "2.0"

[dependencies.tendril]
version = "0.4"

[dev-dependencies.criterion]
version = "0.3"<|MERGE_RESOLUTION|>--- conflicted
+++ resolved
@@ -33,13 +33,6 @@
 version = "1.5.3"
 path = "../ast"
 
-<<<<<<< HEAD
-=======
-[dependencies.leo-parser]
-version = "1.5.3"
-path = "../parser"
-
->>>>>>> 8ac669f7
 [dependencies.num-bigint]
 version = "0.4"
 
