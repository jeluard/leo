; Copyright (C) 2019-2021 Aleo Systems Inc.
; This file is part of the Leo library.

; The Leo library is free software: you can redistribute it and/or modify
; it under the terms of the GNU General Public License as published by
; the Free Software Foundation, either version 3 of the License, or
; (at your option) any later version.

; The Leo library is distributed in the hope that it will be useful,
; but WITHOUT ANY WARRANTY; without even the implied warranty of
; MERCHANTABILITY or FITNESS FOR A PARTICULAR PURPOSE. See the
; GNU General Public License for more details.

; You should have received a copy of the GNU General Public License
; along with the Leo library. If not, see <https://www.gnu.org/licenses/>.

;;;;;;;;;;;;;;;;;;;;;;;;;;;;;;;;;;;;;;;;;;;;;;;;;;;;;;;;;;;;;;;;;;;;;;;;;;;;;;;;

; Introduction
; ------------

; This file contains an ABNF (Augmented Backus-Naur Form) grammar of Leo.
; Background on ABNF is provided later in this file.

; This grammar provides an official definition of the syntax of Leo
; that is both human-readable and machine-readable.
; It will be part of an upcoming Leo language reference.
; It may also be used to generate parser tests at some point.

; We are also using this grammar
; as part of a mathematical formalization of the Leo language,
; which we are developing in the ACL2 theorem prover
; and which we plan to publish at some point.
; In particular, we have used a formally verified parser of ABNF grammars
; (at https://github.com/acl2/acl2/tree/master/books/kestrel/abnf;
; also see the paper at https://www.kestrel.edu/people/coglio/vstte18.pdf)
; to parse this grammar into a formal representation of the Leo concrete syntax
; and to validate that the grammar satisfies certain consistency properties.

;;;;;;;;;;;;;;;;;;;;;;;;;;;;;;;;;;;;;;;;;;;;;;;;;;;;;;;;;;;;;;;;;;;;;;;;;;;;;;;;

; Background on ABNF
; ------------------

; ABNF is an Internet standard:
; see RFC 5234 at https://www.rfc-editor.org/info/rfc5234
; and RFC 7405 at https://www.rfc-editor.org/info/rfc7405.
; It is used to specify the syntax of JSON, HTTP, and other standards.

; ABNF adds conveniences and makes slight modifications
; to Backus-Naur Form (BNF),
; without going beyond context-free grammars.

; Instead of BNF's angle-bracket notation for nonterminals,
; ABNF uses case-insensitive names consisting of letters, digits, and dashes,
; e.g. `HTTP-message` and `IPv6address`.
; ABNF includes an angle-bracket notation for prose descriptions,
; e.g. `<host, see [RFC3986], Section 3.2.2>`,
; usable as last resort in the definiens of a nonterminal.

; While BNF allows arbitrary terminals,
; ABNF uses only natural numbers as terminals,
; and denotes them via:
; (i) binary, decimal, or hexadecimal sequences,
; e.g. `%b1.11.1010`, `%d1.3.10`, and `%x.1.3.A`
; all denote the sequence of terminals [1, 3, 10];
; (ii) binary, decimal, or hexadecimal ranges,
; e.g. `%x30-39` denotes any singleton sequence of terminals
; [_n_] with 48 <= _n_ <= 57 (an ASCII digit);
; (iii) case-sensitive ASCII strings,
; e.g. `%s"Ab"` denotes the sequence of terminals [65, 98];
; and (iv) case-insensitive ASCII strings,
; e.g. `%i"ab"`, or just `"ab"`, denotes
; any sequence of terminals among
; [65, 66],
; [65, 98],
; [97, 66], and
; [97, 98].
; ABNF terminals in suitable sets represent ASCII or Unicode characters.

; ABNF allows repetition prefixes `n*m`,
; where `n` and `m` are natural numbers in decimal notation;
; if absent,
; `n` defaults to 0, and
; `m` defaults to infinity.
; For example,
; `1*4HEXDIG` denotes one to four `HEXDIG`s,
; `*3DIGIT` denotes up to three `DIGIT`s, and
; `1*OCTET` denotes one or more `OCTET`s.
; A single `n` prefix
; abbreviates `n*n`,
; e.g. `3DIGIT` denotes three `DIGIT`s.

; Instead of BNF's `|`, ABNF uses `/` to separate alternatives.
; Repetition prefixes have precedence over juxtapositions,
; which have precedence over `/`.
; Round brackets group things and override the aforementioned precedence rules,
; e.g. `*(WSP / CRLF WSP)` denotes sequences of terminals
; obtained by repeating, zero or more times,
; either (i) a `WSP` or (ii) a `CRLF` followed by a `WSP`.
; Square brackets also group things but make them optional,
; e.g. `[":" port]` is equivalent to `0*1(":" port)`.

; Instead of BNF's `::=`, ABNF uses `=` to define nonterminals,
; and `=/` to incrementally add alternatives
; to previously defined nonterminals.
; For example, the rule `BIT = "0" / "1"`
; is equivalent to `BIT = "0"` followed by `BIT =/ "1"`.

; The syntax of ABNF itself is formally specified in ABNF
; (in Section 4 of the aforementioned RFC 5234,
; after the syntax and semantics of ABNF
; are informally specified in natural language
; (in Sections 1, 2, and 3 of the aforementioned RFC 5234).
; The syntax rules of ABNF prescribe the ASCII codes allowed for
; white space (spaces and horizontal tabs),
; line endings (carriage returns followed by line feeds),
; and comments (semicolons to line endings).

;;;;;;;;;;;;;;;;;;;;;;;;;;;;;;;;;;;;;;;;;;;;;;;;;;;;;;;;;;;;;;;;;;;;;;;;;;;;;;;;

; Structure
; ---------

; This ABNF grammar consists of two (sub-)grammars:
; (i) a lexical grammar that describes how
; sequence of characters are parsed into tokens, and
; (ii) a syntactic grammar that describes how
; tokens are parsed into expressions, statements, etc.
; The adjectives 'lexical' and 'syntactic' are
; the same ones used in the Java language reference,
; for instance;
; alternative terms may be used in other languages,
; but the separation into these two components is quite common
; (the situation is sometimes a bit more complex, with multiple passes,
; e.g. Unicode escape processing in Java).

; This separation enables
; concerns of white space, line endings, etc.
; to be handled by the lexical grammar,
; with the syntactic grammar focused on the more important structure.
; Handling both aspects in a single grammar may be unwieldy,
; so having two grammars provides more clarity and readability.

; ABNF is a context-free grammar notation, with no procedural interpretation.
; The two grammars conceptually define two subsequent processing phases,
; as detailed below.
; However, a parser implementation does not need to perform
; two strictly separate phases (in fact, it typically does not),
; so long as it produces the same final result.

; The grammar is accompanied by some extra-grammatical requirements,
; which are not conveniently expressible in a context-free grammar like ABNF.
; These requirements are needed to make the grammar unambiguous,
; i.e. to ensure that, for each sequence of terminals,
; there is exactly one parse tree for that sequence terminals
; that satisfies not only the grammar rules
; but also the extra-grammatical requirements.
; These requirements are expressed as comments in this file.

;;;;;;;;;;;;;;;;;;;;;;;;;;;;;;;;;;;;;;;;;;;;;;;;;;;;;;;;;;;;;;;;;;;;;;;;;;;;;;;;

; Operator Precedence
; -------------------

; We formulate the grammar rules for expressions
; in a way that describes the relative precedence of operators,
; as often done in language syntax specifications.

; For instance, consider the rules
;
;  multiplicative-expression =
;          exponential-expression
;        / multiplicative-expression "*" exponential-expression
;        / multiplicative-expression "/" exponential-expression
;
;  additive-expression =
;          multiplicative-expression
;        / additive-expression "+" multiplicative-expression
;        / additive-expression "-" multiplicative-expression
;
; These rules tell us
; that the additive operators `+` and `-` have lower precedence
; than the multiplicative operators `*` and `/`,
; and that both the additive and multiplicative operators associate to the left.
; This may be best understood via the examples given below.

; According to the rules, the expression
;
;  x + y * z
;
; can only be parsed as
;
;    +
;   / \
;  x   *
;     / \
;    y   z
;
; and not as
;
;      *
;     / \
;    +   z
;   / \
;  x   y
;
; because a multiplicative expression cannot have an additive expression
; as first sub-expression, as it would in the second tree above.

; Also according to the rules, the expression
;
;  x + y + z
;
; can only be parsed as
;
;      +
;     / \
;    +   z
;   / \
;  x   y
;
; and not as
;
;    +
;   / \
;  x   +
;     / \
;    y   z
;
; because an additive expression cannot have an additive expression
; as second sub-expression, as it would in the second tree above.

;;;;;;;;;;;;;;;;;;;;;;;;;;;;;;;;;;;;;;;;;;;;;;;;;;;;;;;;;;;;;;;;;;;;;;;;;;;;;;;;

; Naming Convention
; -----------------

; This ABNF grammar uses nonterminal names
; that consist of complete English words, separated by dashes,
; and that describe the construct the way it is in English.
; For instance, we use the name `conditional-statement`
; to describe conditional statements.

; At the same time, this grammar establishes
; a precise and official nomenclature for the Leo constructs,
; by way of the nonterminal names that define their syntax.
; For instance, the rule
;
;  group-literal = product-group-literal
;                / affine-group-literal
;
; tells us that there are two kinds of group literals,
; namely product group literals and affine group literals.
; This is more precise than describing them as
; integers (which are not really group elements per se),
; or points (they are all points, just differently specified),
; or being singletons vs. pairs (which is a bit generic).

; The only exception to the nomenclature-establishing role of the grammar
; is the fact that, as discussed above,
; we write the grammar rules in a way that determines
; the relative precedence and the associativity of expression operators,
; and therefore we have rules like
;
;  unary-expression = primary-expression
;                   / "!" unary-expression
;                   / "-" unary-expression
;
; In order to allow the recursion of the rule to stop,
; we need to regard, in the grammar, a primary expression as a unary expression
; (i.e. a primary expression is also a unary expression in the grammar;
; but note that the opposite is not true).
; However, this is just a grammatical artifact:
; ontologically, a primary expression is not really a unary expression,
; because a unary expression is one that consists of
; a unary operator and an operand sub-expression.
; These terminological exceptions should be easy to identify in the rules.

;;;;;;;;;;;;;;;;;;;;;;;;;;;;;;;;;;;;;;;;;;;;;;;;;;;;;;;;;;;;;;;;;;;;;;;;;;;;;;;;

; Lexical Grammar
; ---------------

; A Leo file is a finite sequence of Unicode characters,
; represented as Unicode code points,
; which are numbers in the range from 0 to 10FFFF.
; These are captured by the ABNF rule `character` below.

; The lexical grammar defines how, at least conceptually,
; the sequence of characters is turned into
; a sequence of tokens, comments, and whitespaces:
; these entities are all defined by the grammar rules below.

; As stated, the lexical grammar alone is ambiguous.
; For example, the sequence of characters `**` (i.e. two stars)
; could be equally parsed as two `*` symbol tokens or one `**` symbol token
; (see rule for `symbol` below).
; As another example, the sequence or characters `<CR><LF>`
; (i.e. carriage return followed by line feed)
; could be equally parsed as two line terminators or one
; (see rule for `newline`).

; Thus, as often done in language syntax definitions,
; the lexical grammar is disambiguated by
; the extra-grammatical requirement that
; the longest possible sequence of characters is always parsed.
; This way, `**` must be parsed as one `**` symbol token,
; and `<CR><LF>` must be parsed as one line terminator.

; As mentioned above, a character is any Unicode code point.
; This grammar does not say how those are encoded in files (e.g. UTF-8):
; it starts with a decoded sequence of Unicode code points.
; Note that we allow any value,
; even though some values may not be used according to the Unicode standard.

character = %x0-10FFFF   ; any Unicode code point

; We give names to certain ASCII characters.

horizontal-tab = %x9   ; <HT>

line-feed = %xA   ; <LF>

carriage-return = %xD   ; <CR>

space = %x20   ; <SP>

double-quote = %x22   ; "

single-quote = %x27   ; '

; We give names to complements of certain ASCII characters.
; These consist of all the Unicode characters except for one or two.

not-star = %x0-29 / %x2B-10FFFF   ; anything but *

not-star-or-slash = %x0-29 / %x2B-2E / %x30-10FFFF
                    ; anything but * or /

not-line-feed-or-carriage-return = %x0-9 / %xB-C / %xE-10FFFF
                                   ; anything but <LF> or <CR>

not-double-quote-or-backslash = %x0-21 / %x23-5B / %x5D-10FFFF
                                ; anything but " or \

not-single-quote-or-backslash = %x0-26 / %x28-5B / %x5D-10FFFF
                                ; anything but ' or \

; Lines in Leo may be terminated via
; a single carriage return,
; a line feed,
; or a carriage return immediately followed by a line feed.
; Note that the latter combination constitutes a single line terminator,
; according to the extra-grammatical requirement of the longest sequence,
; described above.

newline = line-feed / carriage-return / carriage-return line-feed

; Line terminators form whitespace, along with spaces and horizontal tabs.

whitespace = space / horizontal-tab / newline

; There are two kinds of comments in Leo, as in other languages.
; One is block comments of the form `/* ... */`,
; and the other is end-of-line comments of the form `// ...`.
; The first kind start at `/*` and end at the first `*/`,
; possibly spanning multiple (partial) lines;
; these do no nest.
; The second kind start at `//` and extend till the end of the line.
; The rules about comments given below are similar to
; the ones used in the Java language reference.

comment = block-comment / end-of-line-comment

block-comment = "/*" rest-of-block-comment

rest-of-block-comment = "*" rest-of-block-comment-after-star
                      / not-star rest-of-block-comment

rest-of-block-comment-after-star = "/"
                                 / "*" rest-of-block-comment-after-star
                                 / not-star-or-slash rest-of-block-comment

end-of-line-comment = "//" *not-line-feed-or-carriage-return newline

; Below are the keywords in the Leo language.
; They cannot be used as identifiers.

keyword = %s"address"
        / %s"as"
        / %s"bool"
        / %s"char"
        / %s"circuit"
        / %s"console"
        / %s"const"
        / %s"else"
        / %s"field"
        / %s"for"
        / %s"function"
        / %s"group"
        / %s"i8"
        / %s"i16"
        / %s"i32"
        / %s"i64"
        / %s"i128"
        / %s"if"
        / %s"import"
        / %s"in"
        / %s"input"
        / %s"let"
        / %s"mut"
        / %s"return"
        / %s"Self"
        / %s"self"
        / %s"static"
        / %s"string"
        / %s"type"
        / %s"u8"
        / %s"u16"
        / %s"u32"
        / %s"u64"
        / %s"u128"

; The following rules define (ASCII) letters.

uppercase-letter = %x41-5A   ; A-Z

lowercase-letter = %x61-7A   ; a-z

letter = uppercase-letter / lowercase-letter

; The following rules defines (ASCII) decimal, octal, and hexadecimal digits.
; Note that the latter are case-insensitive.

decimal-digit = %x30-39   ; 0-9

octal-digit = %x30-37   ; 0-7

hexadecimal-digit = decimal-digit / "a" / "b" / "c" / "d" / "e" / "f"

; An identifier is a non-empty sequence of
; letters, (decimal) digits, and underscores,
; starting with a letter.
; It must not be a keyword: this is an extra-grammatical requirement.
; It must also not be or start with `aleo1`,
; because that is used for address literals:
; this is another extra-grammatical requirement.

identifier = letter *( letter / decimal-digit / "_" )
             ; but not a keyword or a boolean literal or aleo1...

; A package name consists of one or more segments separated by single dashes,
; where each segment is a non-empty sequence of
; lowercase letters and (decimal) digits.
; Similarly to an identifier, a package name must not be a keyword
; and must not be or start with `aleo1`.

package-name = lowercase-letter *( lowercase-letter / decimal-digit )
               *( "-" 1*( lowercase-letter / decimal-digit ) )
               ; but not a keyword or a boolean literal or aleo1...

; Note that, grammatically, identifiers are also package names.
; They are disambiguated from context, based on the syntactic grammar.

; Annotations have names, which are identifiers immediately preceded by `@`.

annotation-name = "@" identifier

; A natural (number) is a sequence of one or more decimal digits.
; We allow leading zeros, e.g. `007`.

natural = 1*decimal-digit

; An integer (number) is either a natural or its negation.
; We allow leading zeros also in negative numbers, e.g. `-007`.

integer = [ "-" ] natural

; An untyped literal is just an integer.

untyped-literal = integer

; Unsigned literals are naturals followed by unsigned types.

unsigned-literal = natural ( %s"u8" / %s"u16" / %s"u32" / %s"u64" / %s"u128" )

; Signed literals are integers followed by signed types.

signed-literal = integer ( %s"i8" / %s"i16" / %s"i32" / %s"i64" / %s"i128" )

; Field literals are integers followed by the type of field elements.

field-literal = integer %s"field"

; There are two kinds of group literals.
; One is a single integer followed by the type of group elements,
; which denotes the scalar product of the generator point by the integer.
; The other kind is not a token because it allows some whitespace inside;
; therefore, it is defined in the syntactic grammar.

product-group-literal = integer %s"group"

; Boolean literals are the usual two.

boolean-literal = %s"true" / %s"false"

; An address literal starts with `aleo1`
; and continues with exactly 58 lowercase letters and (decimal) digits.
; Thus an address always consists of 63 characters.

address-literal = %s"aleo1" 58( lowercase-letter / decimal-digit )

; A character literal consists of an element surrounded by single quotes.
; The element is any character other than single quote or backslash,
; or an escape, which starts with backslash.
; There are simple escapes with a single character,
; ASCII escapes with an octal and a hexadecimal digit
; (which together denote a number between 0 and 127),
; and Unicode escapes with one to six hexadecimal digits
; (which must not exceed 10FFFF).

character-literal = single-quote character-literal-element single-quote

character-literal-element = not-single-quote-or-backslash
                          / simple-character-escape
                          / ascii-character-escape
                          / unicode-character-escape

single-quote-escape = "\" single-quote   ; \'

double-quote-escape = "\" double-quote   ; \"

backslash-escape = "\\"

line-feed-escape = %s"\n"

carriage-return-escape = %s"\r"

horizontal-tab-escape = %s"\t"

null-character-escape = "\0"

simple-character-escape = single-quote-escape
                        / double-quote-escape
                        / backslash-escape
                        / line-feed-escape
                        / carriage-return-escape
                        / horizontal-tab-escape
                        / null-character-escape

ascii-character-escape = %s"\x" octal-digit hexadecimal-digit

unicode-character-escape = %s"\u{" 1*6hexadecimal-digit "}"

; A string literal consists of one or more elements surrounded by double quotes.
; Each element is any character other than double quote or backslash,
; or an escape among the same ones used for elements of character literals.

string-literal = double-quote *string-literal-element double-quote

string-literal-element = not-double-quote-or-backslash
                       / simple-character-escape
                       / ascii-character-escape
                       / unicode-character-escape

; The ones above are all the atomic literals
; (in the sense that they are tokens, without whitespace allowed in them),
; as defined by the following rule.

atomic-literal = untyped-literal
               / unsigned-literal
               / signed-literal
               / field-literal
               / product-group-literal
               / boolean-literal
               / address-literal
               / character-literal
               / string-literal

; After defining the (mostly) alphanumeric tokens above,
; it remains to define tokens for non-alphanumeric symbols such as `+` and `(`.
; Different programming languages used different terminologies for these,
; e.g. operators, separators, punctuators, etc.
; Here we use `symbol`, for all of them.
; We also include a token consisting of
; a closing parenthesis `)` immediately followed by `group`:
; as defined in the syntactic grammar,
; this is the final part of an affine group literal;
; even though it includes letters,
; it seems appropriate to still consider it a symbol,
; particularly since it starts with a proper symbol.

symbol = "!" / "&&" / "||"
       / "==" / "!="
       / "<" / "<=" / ">" / ">="
       / "+" / "-" / "*" / "/" / "**"
       / "=" / "+=" / "-=" / "*=" / "/=" / "**="
       / "(" / ")"
       / "[" / "]"
       / "{" / "}"
       / "," / "." / ".." / "..." / ";" / ":" / "::" / "?"
       / "->" / "_"
       / %s")group"

; Everything defined above, other than comments and whitespace,
; is a token, as defined by the following rule.

token = keyword
      / identifier
      / atomic-literal
      / package-name
      / annotation-name
      / symbol

; Tokens, comments, and whitespace are lexemes, i.e. lexical units.

lexeme = token / comment / whitespace

;;;;;;;;;;;;;;;;;;;;;;;;;;;;;;;;;;;;;;;;;;;;;;;;;;;;;;;;;;;;;;;;;;;;;;;;;;;;;;;;

; Syntactic Grammar
; -----------------

; The processing defined by the lexical grammar above
; turns the initial sequence of characters
; into a sequence of tokens, comments, and whitespaces.
; The purpose of comments and whitespaces, from a syntactic point of view,
; is just to separate tokens:
; they are discarded, leaving a sequence of tokens.
; The syntactic grammar describes how to turn
; a sequence of tokens into concrete syntax trees.

; There are unsigned and signed integer types, for five sizes.

unsigned-type = %s"u8" / %s"u16" / %s"u32" / %s"u64" / %s"u128"

signed-type = %s"i8" / %s"i16" / %s"i32" / %s"i64" / %s"i128"

integer-type = unsigned-type / signed-type

; The integer types, along with the field and group types,
; for the arithmetic types, i.e. the ones that support arithmetic operations.

field-type = %s"field"

group-type = %s"group"

arithmetic-type = integer-type / field-type / group-type

; The arithmetic types, along with the boolean, address, and character types,
; form the scalar types, i.e. the ones whose values do not contain (sub-)values.

boolean-type = %s"bool"

address-type = %s"address"

character-type = %s"char"

scalar-type =  boolean-type / arithmetic-type / address-type / character-type

<<<<<<< HEAD
; Circuit and Alias types are denoted by identifiers and the keyword `Self`.
; The latter is only allowed inside a circuit definition,
; to denote the circuit being defined.

self-type = %s"Self"

circuit-or-alias-type = identifier / self-type

; A type that represents the combination of scalar types
; and circuit, alias and self types.

named-type = circuit-or-alias-type / scalar-type

=======
>>>>>>> a5f74195
; A tuple type consists of zero, two, or more component types.

tuple-type = "(" [ type 1*( "," type ) ] ")"

; An array type consists of an element type
; and an indication of dimensions.
; There is either a single dimension,
; or a tuple of one or more dimensions.
; Each dimension is either a natural or is unspecified.

array-type = "[" type ";" array-type-dimensions "]"

array-type-dimension = natural / "_"

array-type-dimensions = array-type-dimension
                      / "(" array-type-dimension
                            *( "," array-type-dimension ) ")"

; The keyword `Self` denotes the enclosing circuit type.
; It is only allowed inside a circuit type declaration.

self-type = %s"Self"

; Circuit types are denoted by identifiers and by `Self`.
; Identifiers may also be type aliases;
; syntactically (i.e. without a semantic analysis),
; they cannot be distinguished from circuit types.

; Scalar types, tuple types, array types,
; identifiers (which may be circuit types or type aliases),
; and the `Self` type
; form all the types.

type = scalar-type / tuple-type / array-type / identifier / self-type

; It is convenient to introduce a rule for types that are
; either identifiers or `Self`, as this is used in other rules.

identifier-or-self-type = identifier / self-type

; The lexical grammar given earlier defines product group literals.
; The other kind of group literal is a pair of integer coordinates,
; which are reduced modulo the prime to identify a point,
; which must be on the elliptic curve.
; It is also allowed to omit one coordinate (not both),
; with an indication of how to fill in the missing coordinate
; (i.e. sign high, sign low, or inferred).
; This is an affine group literal,
; because it consists of affine point coordinates.

group-coordinate = integer / "+" / "-" / "_"

affine-group-literal = "(" group-coordinate "," group-coordinate %s")group"

; A literal is either an atomic one or an affine group literal.

literal = atomic-literal / affine-group-literal

; The following rule is not directly referenced in the rules for expressions
; (which reference `literal` instead),
; but it is useful to establish terminology:
; a group literal is either a product group literal or an affine group literal.

group-literal = product-group-literal / affine-group-literal

; As often done in grammatical language syntax specifications,
; we define rules for different kinds of expressions,
; which also defines the relative precedence
; of operators and other expression constructs,
; and the (left or right) associativity of binary operators.

; The primary expressions are self-contained in a way,
; i.e. they have clear delimitations:
; Some consist of single tokens,
; while others have explicit endings.
; Primary expressions also include parenthesized expressions,
; i.e. any expression may be turned into a primary one
; by putting parentheses around it.

primary-expression = identifier
                   / %s"self"
                   / %s"input"
                   / literal
                   / "(" expression ")"
                   / tuple-expression
                   / array-expression
                   / circuit-expression

; Tuple expressions construct tuples.
; Each consists of zero, two, or more component expressions.

tuple-construction = "(" [ expression 1*( "," expression ) ] ")"

tuple-expression = tuple-construction

; Array expressions construct arrays.
; There are two kinds:
; one lists the element expressions (at least one),
; including spreads (via `...`) which are arrays being spliced in;
; the other repeats (the value of) a single expression
; across one or more dimensions.

array-inline-construction = "["
                            array-inline-element
                            *( "," array-inline-element )
                            "]"

array-inline-element = expression / "..." expression

array-repeat-construction = "[" expression ";" array-expression-dimensions "]"

array-expression-dimensions = natural
                            / "(" natural *( "," natural ) ")"

array-construction = array-inline-construction / array-repeat-construction

array-expression = array-construction

; Circuit expressions construct circuit values.
; Each lists values for all the member variables (in any order);
; there must be at least one member variable.
; A single identifier abbreviates
; a pair consisting of the same identifier separated by colon;
; note that, in the expansion, the left one denotes a member name,
; while the right one denotes an expression (a variable),
; so they are syntactically identical but semantically different.

circuit-construction = identifier-or-self-type "{"
                       circuit-inline-element
                       *( "," circuit-inline-element ) [ "," ]
                       "}"

circuit-inline-element = identifier ":" expression / identifier

circuit-expression = circuit-construction

; After primary expressions, postfix expressions have highest precedence.
; They apply to primary expressions, and recursively to postfix expressions.

; There are postfix expressions to access parts of aggregate values.
; A tuple access selects a component by index (zero-based).
; There are two kinds of array accesses:
; one selects a single element by index (zero-based);
; the other selects a range via two indices,
; the first inclusive and the second exclusive --
; both are optional,
; the first defaulting to 0 and the second to the array length.
; A circuit access selects a member variable by name.

; Function calls are also postfix expressions.
; There are three kinds of function calls:
; top-level function calls,
; instance (i.e. non-static) member function calls, and
; static member function calls.
; What changes is the start, but they all end in an argument list.

function-arguments = "(" [ expression *( "," expression ) ] ")"

postfix-expression = primary-expression
                   / postfix-expression "." natural
                   / postfix-expression "." identifier
                   / identifier function-arguments
                   / postfix-expression "." identifier function-arguments
<<<<<<< HEAD
                   / named-type "::" identifier function-arguments
                   / named-type "::" identifier
=======
                   / identifier-or-self-type "::" identifier function-arguments
>>>>>>> a5f74195
                   / postfix-expression "[" expression "]"
                   / postfix-expression "[" [expression] ".." [expression] "]"

; Unary operators have the highest operator precedence.
; They apply to postfix expressions,
; and recursively to unary expressions.

unary-expression = postfix-expression
                 / "!" unary-expression
                 / "-" unary-expression

; Next in the operator precedence is exponentiation,
; following mathematical practice.
; The current rule below makes exponentiation right-associative,
; i.e. `a ** b ** c` must be parsed as `a ** (b ** c)`.

exponential-expression = unary-expression
                       / unary-expression "**" exponential-expression

; Next in precedence come multiplication and division, both left-associative.

multiplicative-expression = exponential-expression
                          / multiplicative-expression "*" exponential-expression
                          / multiplicative-expression "/" exponential-expression

; Then there are addition and subtraction, both left-assocative.

additive-expression = multiplicative-expression
                    / additive-expression "+" multiplicative-expression
                    / additive-expression "-" multiplicative-expression

; Next in the precedence order are ordering relations.
; These are not associative, because they return boolean values.

ordering-expression = additive-expression
                    / additive-expression "<" additive-expression
                    / additive-expression ">" additive-expression
                    / additive-expression "<=" additive-expression
                    / additive-expression ">=" additive-expression

; Equalities return booleans but may also operate on booleans;
; the rule below makes them left-associative.

equality-expression = ordering-expression
                    / ordering-expression "==" ordering-expression
                    / ordering-expression "!=" ordering-expression

; Next come conjunctive expressions, left-associative.

conjunctive-expression = equality-expression
                       / conjunctive-expression "&&" equality-expression

; Next come disjunctive expressions, left-associative.

disjunctive-expression = conjunctive-expression
                       / disjunctive-expression "||" conjunctive-expression

; Finally we have conditional expressions.

conditional-expression = disjunctive-expression
                       / disjunctive-expression
                         "?" expression
                         ":" conditional-expression

; Those above are all the expressions.
; Recall that conditional expressions
; may be disjunctive expressions,
; which may be conjunctive expressions,
; and so on all the way to primary expressions.

expression = conditional-expression

; There are various kinds of statements, including blocks.
; Blocks are possibly empty sequences of statements surrounded by curly braces.

statement = expression-statement
          / return-statement
          / variable-declaration
          / constant-declaration
          / conditional-statement
          / loop-statement
          / assignment-statement
          / console-statement
          / block

block = "{" *statement "}"

; An expression (that must return the empty tuple, as semantically required)
; can be turned into a statement by appending a semicolon.

expression-statement = expression ";"

; A return statement always takes an expression, and ends with a semicolon.

return-statement = %s"return" expression ";"

; There are variable declarations and constant declarations,
; which only differ in the starting keyword.
; These declarations are also statements.
; The names of the variables or constants are
; either a single one or a tuple of two or more;
; in all cases, there is just one optional type
; and just one initializing expression.

variable-declaration = %s"let" identifier-or-identifiers [ ":" type ]
                       "=" expression ";"

constant-declaration = %s"const" identifier-or-identifiers [ ":" type ]
                       "=" expression ";"

identifier-or-identifiers = identifier
                          / "(" identifier 1*( "," identifier ) ")"

; A conditional statement always starts with a condition and a block
; (which together form a branch).
; It may stop there, or it may continue with an alternative block,
; or possibly with another conditional statement, forming a chain.
; Note that blocks are required in all branches, not merely statements.

branch = %s"if" expression block

conditional-statement = branch
                      / branch %s"else" block
                      / branch %s"else" conditional-statement

; A loop statement implicitly defines a loop variable
; that goes from a starting value (inclusive) to an ending value (exclusive).
; The body is a block.

loop-statement = %s"for" identifier %s"in" expression ".." [ "=" ] expression
                 block

; An assignment statement is straightforward.
; Based on the operator, the assignment may be simple (i.e. `=`)
; or compound (i.e. combining assignment with an arithmetic operation).

assignment-operator = "=" / "+=" / "-=" / "*=" / "/=" / "**="

assignment-statement = expression assignment-operator expression ";"

; Console statements start with the `console` keyword,
; followed by a console function call.
; The call may be an assertion or a print command.
; The former takes an expression (which must be boolean) as argument.
; The latter takes either no argument,
; or a format string followed by expressions,
; whose number must match the number of containers `{}` in the format string.
; Note that the console function names are identifiers, not keywords.
; There are three kinds of print commands.

console-statement = %s"console" "." console-call

console-call = assert-call
             / print-call

assert-call = %s"assert" "(" expression ")"

print-function = %s"debug" / %s"error" / %s"log"

print-arguments = "(" string-literal  *( "," expression ) ")"

print-call = print-function print-arguments

; An annotation consists of an annotation name (which starts with `@`)
; with optional annotation arguments, which are identifiers.
; Note that no parentheses are used if there are no arguments.

annotation = annotation-name
             [ "(" identifier *( "," identifier ) ")" ]

; A function declaration defines a function.
; The output type is optional, defaulting to the empty tuple type.
; In general, a function input consists of an identifier and a type,
; with an optional 'const' modifier.
; Additionally, functions inside circuits
; may start with a `mut self` or `const self` or `self` parameter.

function-declaration = *annotation %s"function" identifier
                       "(" [ function-parameters ] ")" [ "->" type ]
                       block

function-parameters = self-parameter
                    / self-parameter "," function-inputs
                    / function-inputs

self-parameter = [ %s"mut" / %s"const" ] %s"self"

function-inputs = function-input *( "," function-input )

function-input = [ %s"const" ] identifier ":" type

; A circuit member variable declaration consists of
; an identifier and a type, terminated by semicolon.
; For backward compatibility,
; member variable declarations may be alternatively followed by commas,
; and the last one may not be followed by anything:
; these are deprecated, and will be eventually removed,
; leaving only mandatory semicolons.
; Note that there is no rule for a single `member-variable-declaration`,
; but instead one for a sequence of them;
; see the rule `circuit-declaration`.

member-variable-declarations = *( identifier ":" type ( "," / ";" ) )
                               identifier ":" type ( [ "," ] / ";" )

; A circuit member function declaration consists of a function declaration.

member-function-declaration = function-declaration

; A circuit declaration defines a circuit type,
; as consisting of member variables and functions.
; To more simply accommodate the backward compatibility
; described for the rule `member-variable-declarations`,
; all the member variables must precede all the member functions;
; this may be relaxed after the backward compatibility is removed,
; allowing member variables and member functions to be intermixed.

circuit-declaration = %s"circuit" identifier
                      "{" [ member-variable-declarations ]
                      *member-function-declaration "}"

; An import declaration consists of the `import` keyword
; followed by a package path, which may be one of the following:
; a single wildcard;
; an identifier, optionally followed by a local renamer;
; a package name followed by a path, recursively;
; or a parenthesized list of package paths,
; which are "fan out" of the initial path.
; Note that we allow the last element of the parenthesized list
; to be followed by a comma, for convenience.
; The package path in the import declaration must start with a package name
; (e.g. it cannot be a `*`):
; the rule for import declaration expresses this requirement
; by using an explicit package name before the package path.

import-declaration = %s"import" package-name "." package-path ";"

package-path = "*"
             / identifier [ %s"as" identifier ]
             / package-name "." package-path
             / "(" package-path *( "," package-path ) [","] ")"

; A type alias declaration defines an identifier to stand for a type.

type-alias-declaration = %s"type" identifier "=" type ";"

; Finally, we define a file as a sequence of zero or more declarations.
; We allow constant declarations at the top level, for global constants.
; Currently variable declarations are disallowed at the top level.

declaration = import-declaration
            / function-declaration
            / circuit-declaration
            / constant-declaration
            / type-alias-declaration

file = *declaration

;;;;;;;;;;;;;;;;;;;;;;;;;;;;;;;;;;;;;;;;;;;;;;;;;;;;;;;;;;;;;;;;;;;;;;;;;;;;;;;;

; Format Note
; -----------

; The ABNF standard requires grammars
; to consist of lines terminated by `<CR><LF>`
; (i.e. carriage return followed by line feed, DOS/Windows-style),
; as explained in the background on ABNF earlier in this file.
; This file's lines are therefore terminated by `<CR><LF>`.
; To avoid losing this requirement across systems,
; this file is marked as `text eol=crlf` in `.gitattributes`:
; this means that the file is textual, enabling visual diffs,
; but its lines will always be terminated by `<CR><LF>` on any system.

; Note that this `<CR><LF>` requirement only applies
; to the grammar files themselves.
; It does not apply to the lines of the languages described by the grammar.
; ABNF grammars may describe any kind of languages,
; with any kind of line terminators,
; or even without line terminators at all (e.g. for "binary" languages).<|MERGE_RESOLUTION|>--- conflicted
+++ resolved
@@ -659,7 +659,6 @@
 
 scalar-type =  boolean-type / arithmetic-type / address-type / character-type
 
-<<<<<<< HEAD
 ; Circuit and Alias types are denoted by identifiers and the keyword `Self`.
 ; The latter is only allowed inside a circuit definition,
 ; to denote the circuit being defined.
@@ -673,8 +672,6 @@
 
 named-type = circuit-or-alias-type / scalar-type
 
-=======
->>>>>>> a5f74195
 ; A tuple type consists of zero, two, or more component types.
 
 tuple-type = "(" [ type 1*( "," type ) ] ")"
@@ -838,12 +835,8 @@
                    / postfix-expression "." identifier
                    / identifier function-arguments
                    / postfix-expression "." identifier function-arguments
-<<<<<<< HEAD
                    / named-type "::" identifier function-arguments
                    / named-type "::" identifier
-=======
-                   / identifier-or-self-type "::" identifier function-arguments
->>>>>>> a5f74195
                    / postfix-expression "[" expression "]"
                    / postfix-expression "[" [expression] ".." [expression] "]"
 
