--- conflicted
+++ resolved
@@ -57,12 +57,9 @@
             Expression::Unary(unary) => Expression::Unary(self.reduce_unary(unary)?),
             Expression::Ternary(ternary) => Expression::Ternary(self.reduce_ternary(ternary)?),
             Expression::Cast(cast) => Expression::Cast(self.reduce_cast(cast)?),
-<<<<<<< HEAD
             Expression::Access(access) => Expression::Access(self.reduce_access(access)?),
             Expression::NamedType(named_type) => Expression::NamedType(self.reduce_named_type(named_type)?),
-=======
             Expression::LengthOf(lengthof) => Expression::LengthOf(lengthof.clone()), // Expression::LengthOf(self.reduce_lengthof(lengthof)?), // TODO: add reducer
->>>>>>> a5f74195
 
             Expression::ArrayInline(array_inline) => Expression::ArrayInline(self.reduce_array_inline(array_inline)?),
             Expression::ArrayInit(array_init) => Expression::ArrayInit(self.reduce_array_init(array_init)?),
