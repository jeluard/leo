// Copyright (C) 2019-2023 Aleo Systems Inc.
// This file is part of the Leo library.

// The Leo library is free software: you can redistribute it and/or modify
// it under the terms of the GNU General Public License as published by
// the Free Software Foundation, either version 3 of the License, or
// (at your option) any later version.

// The Leo library is distributed in the hope that it will be useful,
// but WITHOUT ANY WARRANTY; without even the implied warranty of
// MERCHANTABILITY or FITNESS FOR A PARTICULAR PURPOSE. See the
// GNU General Public License for more details.

// You should have received a copy of the GNU General Public License
// along with the Leo library. If not, see <https://www.gnu.org/licenses/>.

use super::*;
use snarkvm::prelude::{MainnetV0, TestnetV0};

mod block;
use block::Block;

pub mod program;
pub use program::Program;

mod state_root;
use state_root::StateRoot;

mod committee;
use committee::Committee;

mod mempool;
use mempool::Mempool;

mod peers;
use peers::Peers;

mod transaction;
use transaction::Transaction;

mod utils;
use utils::*;

use leo_errors::UtilError;
use leo_retriever::{fetch_from_network, verify_valid_program, NetworkName};

///  Query live data from the Aleo network.
#[derive(Parser, Debug)]
pub struct Query {
    #[clap(
        short,
        long,
        global = true,
        help = "Endpoint to retrieve network state from. Defaults to https://api.explorer.aleo.org/v1.",
        default_value = "https://api.explorer.aleo.org/v1"
    )]
    pub endpoint: String,
<<<<<<< HEAD
    #[clap(short, long, global = true, help = "Network to use. Defaults to testnet.", default_value = "testnet")]
=======
    #[clap(short, long, global = true, help = "Network to use. Defaults to mainnet.", default_value = "mainnet")]
>>>>>>> e8c31833
    pub(crate) network: String,
    #[clap(subcommand)]
    pub command: QueryCommands,
}

impl Command for Query {
    type Input = ();
    type Output = String;

    fn log_span(&self) -> Span {
        tracing::span!(tracing::Level::INFO, "Leo")
    }

    fn prelude(&self, _context: Context) -> Result<Self::Input> {
        Ok(())
    }

    fn apply(self, context: Context, _: Self::Input) -> Result<Self::Output> {
<<<<<<< HEAD
        let output = match self.command {
            QueryCommands::Block { command } => command.apply(context, ())?,
            QueryCommands::Transaction { command } => command.apply(context, ())?,
            QueryCommands::Program { command } => command.apply(context, ())?,
            QueryCommands::Stateroot { command } => command.apply(context, ())?,
            QueryCommands::Committee { command } => command.apply(context, ())?,
            QueryCommands::Mempool { command } => {
                if self.endpoint == "https://api.explorer.aleo.org/v1" {
                    tracing::warn!(
                        "⚠️  `leo query mempool` is only valid when using a custom endpoint. Specify one using `--endpoint`."
                    );
                }
                command.apply(context, ())?
            }
            QueryCommands::Peers { command } => {
                if self.endpoint == "https://api.explorer.aleo.org/v1" {
                    tracing::warn!(
                        "⚠️  `leo query peers` is only valid when using a custom endpoint. Specify one using `--endpoint`."
                    );
                }
                command.apply(context, ())?
=======
        // Parse the network.
        let network = NetworkName::try_from(self.network.as_str())?;
        match network {
            NetworkName::MainnetV0 => handle_query::<MainnetV0>(self, context),
            NetworkName::TestnetV0 => handle_query::<TestnetV0>(self, context),
        }
    }
}

// A helper function to handle the `query` command.
fn handle_query<N: Network>(query: Query, context: Context) -> Result<<Query as Command>::Output> {
    let recursive = context.recursive;
    let (program, output) = match query.command {
        QueryCommands::Block { command } => (None, command.apply(context, ())?),
        QueryCommands::Transaction { command } => (None, command.apply(context, ())?),
        QueryCommands::Program { command } => {
            // Check if querying for program source code.
            let program =
                if command.mappings || command.mapping_value.is_some() { None } else { Some(command.name.clone()) };
            (program, command.apply(context, ())?)
        }
        QueryCommands::Stateroot { command } => (None, command.apply(context, ())?),
        QueryCommands::Committee { command } => (None, command.apply(context, ())?),
        QueryCommands::Mempool { command } => {
            if query.endpoint == "https://api.explorer.aleo.org/v1" {
                tracing::warn!(
                    "⚠️  `leo query mempool` is only valid when using a custom endpoint. Specify one using `--endpoint`."
                );
            }
            (None, command.apply(context, ())?)
        }
        QueryCommands::Peers { command } => {
            if query.endpoint == "https://api.explorer.aleo.org/v1" {
                tracing::warn!(
                    "⚠️  `leo query peers` is only valid when using a custom endpoint. Specify one using `--endpoint`."
                );
>>>>>>> e8c31833
            }
            (None, command.apply(context, ())?)
        }
    };

    // Make GET request to retrieve on-chain state.
    let url = format!("{}/{}/{output}", query.endpoint, query.network);
    let result = fetch_from_network(&url)?;
    if !recursive {
        tracing::info!("✅ Successfully retrieved data from '{url}'.\n");
        println!("{}\n", result);
    }

    // Verify that the source file parses into a valid Aleo program.
    if let Some(name) = program {
        verify_valid_program::<N>(&name, &result)?;
    }

    Ok(result)
}

#[derive(Parser, Debug)]
pub enum QueryCommands {
    #[clap(about = "Query block information")]
    Block {
        #[clap(flatten)]
        command: Block,
    },
    #[clap(about = "Query transaction information")]
    Transaction {
        #[clap(flatten)]
        command: Transaction,
    },
    #[clap(about = "Query program source code and live mapping values")]
    Program {
        #[clap(flatten)]
        command: Program,
    },
    #[clap(about = "Query the latest stateroot")]
    Stateroot {
        #[clap(flatten)]
        command: StateRoot,
    },
    #[clap(about = "Query the current committee")]
    Committee {
        #[clap(flatten)]
        command: Committee,
    },
    #[clap(about = "Query transactions and transmissions from the memory pool")]
    Mempool {
        #[clap(flatten)]
        command: Mempool,
    },
    #[clap(about = "Query peer information")]
    Peers {
        #[clap(flatten)]
        command: Peers,
    },
}<|MERGE_RESOLUTION|>--- conflicted
+++ resolved
@@ -55,11 +55,7 @@
         default_value = "https://api.explorer.aleo.org/v1"
     )]
     pub endpoint: String,
-<<<<<<< HEAD
     #[clap(short, long, global = true, help = "Network to use. Defaults to testnet.", default_value = "testnet")]
-=======
-    #[clap(short, long, global = true, help = "Network to use. Defaults to mainnet.", default_value = "mainnet")]
->>>>>>> e8c31833
     pub(crate) network: String,
     #[clap(subcommand)]
     pub command: QueryCommands,
@@ -78,29 +74,6 @@
     }
 
     fn apply(self, context: Context, _: Self::Input) -> Result<Self::Output> {
-<<<<<<< HEAD
-        let output = match self.command {
-            QueryCommands::Block { command } => command.apply(context, ())?,
-            QueryCommands::Transaction { command } => command.apply(context, ())?,
-            QueryCommands::Program { command } => command.apply(context, ())?,
-            QueryCommands::Stateroot { command } => command.apply(context, ())?,
-            QueryCommands::Committee { command } => command.apply(context, ())?,
-            QueryCommands::Mempool { command } => {
-                if self.endpoint == "https://api.explorer.aleo.org/v1" {
-                    tracing::warn!(
-                        "⚠️  `leo query mempool` is only valid when using a custom endpoint. Specify one using `--endpoint`."
-                    );
-                }
-                command.apply(context, ())?
-            }
-            QueryCommands::Peers { command } => {
-                if self.endpoint == "https://api.explorer.aleo.org/v1" {
-                    tracing::warn!(
-                        "⚠️  `leo query peers` is only valid when using a custom endpoint. Specify one using `--endpoint`."
-                    );
-                }
-                command.apply(context, ())?
-=======
         // Parse the network.
         let network = NetworkName::try_from(self.network.as_str())?;
         match network {
@@ -137,7 +110,6 @@
                 tracing::warn!(
                     "⚠️  `leo query peers` is only valid when using a custom endpoint. Specify one using `--endpoint`."
                 );
->>>>>>> e8c31833
             }
             (None, command.apply(context, ())?)
         }
