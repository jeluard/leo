// Copyright (C) 2019-2022 Aleo Systems Inc.
// This file is part of the Leo library.

// The Leo library is free software: you can redistribute it and/or modify
// it under the terms of the GNU General Public License as published by
// the Free Software Foundation, either version 3 of the License, or
// (at your option) any later version.

// The Leo library is distributed in the hope that it will be useful,
// but WITHOUT ANY WARRANTY; without even the implied warranty of
// MERCHANTABILITY or FITNESS FOR A PARTICULAR PURPOSE. See the
// GNU General Public License for more details.

// You should have received a copy of the GNU General Public License
// along with the Leo library. If not, see <https://www.gnu.org/licenses/>.

//! This module contains Visitor trait implementations for the AST.
//! It implements default methods for each node to be made
//! given the type of node its visiting.

use crate::*;

/// A Visitor trait for expressions in the AST.
pub trait ExpressionVisitor<'a> {
    type AdditionalInput: Default;
    type Output: Default;

    fn visit_expression(&mut self, input: &'a Expression, additional: &Self::AdditionalInput) -> Self::Output {
        match input {
            Expression::Access(access) => self.visit_access(access, additional),
            Expression::Binary(binary) => self.visit_binary(binary, additional),
            Expression::Call(call) => self.visit_call(call, additional),
            Expression::Circuit(circuit) => self.visit_circuit_init(circuit, additional),
            Expression::Err(err) => self.visit_err(err, additional),
            Expression::Identifier(identifier) => self.visit_identifier(identifier, additional),
            Expression::Literal(literal) => self.visit_literal(literal, additional),
            Expression::Ternary(ternary) => self.visit_ternary(ternary, additional),
            Expression::Tuple(tuple) => self.visit_tuple(tuple, additional),
            Expression::Unary(unary) => self.visit_unary(unary, additional),
        }
    }

    fn visit_access(&mut self, input: &'a AccessExpression, additional: &Self::AdditionalInput) -> Self::Output {
        match input {
            AccessExpression::AssociatedFunction(function) => {
                function.args.iter().for_each(|arg| {
                    self.visit_expression(arg, &Default::default());
                });
            }
            AccessExpression::Member(member) => {
                self.visit_expression(&member.inner, additional);
            }
            AccessExpression::Tuple(tuple) => {
                self.visit_expression(&tuple.tuple, additional);
            }
            _ => {}
        }

        Default::default()
    }

    fn visit_binary(&mut self, input: &'a BinaryExpression, additional: &Self::AdditionalInput) -> Self::Output {
        self.visit_expression(&input.left, additional);
        self.visit_expression(&input.right, additional);
        Default::default()
    }

    fn visit_call(&mut self, input: &'a CallExpression, additional: &Self::AdditionalInput) -> Self::Output {
        input.arguments.iter().for_each(|expr| {
            self.visit_expression(expr, additional);
        });
        Default::default()
    }

<<<<<<< HEAD
    fn visit_err(&mut self, _input: &'a ErrExpression, _additional: &Self::AdditionalInput) -> Self::Output {
        Default::default()
    }
    fn visit_identifier(&mut self, _input: &'a Identifier, _additional: &Self::AdditionalInput) -> Self::Output {
=======
    fn visit_literal(&mut self, _input: &'a Literal, _additional: &Self::AdditionalInput) -> Self::Output {
>>>>>>> 1c88ea93
        Default::default()
    }

    fn visit_literal(&mut self, _input: &'a LiteralExpression, _additional: &Self::AdditionalInput) -> Self::Output {
        Default::default()
    }

    fn visit_circuit_init(
        &mut self,
        _input: &'a CircuitExpression,
        _additional: &Self::AdditionalInput,
    ) -> Self::Output {
        Default::default()
    }

    fn visit_ternary(&mut self, input: &'a TernaryExpression, additional: &Self::AdditionalInput) -> Self::Output {
        self.visit_expression(&input.condition, additional);
        self.visit_expression(&input.if_true, additional);
        self.visit_expression(&input.if_false, additional);
        Default::default()
    }

    fn visit_tuple(&mut self, input: &'a TupleExpression, additional: &Self::AdditionalInput) -> Self::Output {
        input.elements.iter().for_each(|expr| {
            self.visit_expression(expr, additional);
        });
        Default::default()
    }

    fn visit_unary(&mut self, input: &'a UnaryExpression, additional: &Self::AdditionalInput) -> Self::Output {
        self.visit_expression(&input.receiver, additional);
        Default::default()
    }
}

/// A Visitor trait for statements in the AST.
pub trait StatementVisitor<'a>: ExpressionVisitor<'a> {
    fn visit_statement(&mut self, input: &'a Statement) {
        match input {
            Statement::Return(stmt) => self.visit_return(stmt),
            Statement::Definition(stmt) => self.visit_definition(stmt),
            Statement::Assign(stmt) => self.visit_assign(stmt),
            Statement::Conditional(stmt) => self.visit_conditional(stmt),
            Statement::Iteration(stmt) => self.visit_iteration(stmt),
            Statement::Console(stmt) => self.visit_console(stmt),
            Statement::Block(stmt) => self.visit_block(stmt),
        }
    }

    fn visit_return(&mut self, input: &'a ReturnStatement) {
        self.visit_expression(&input.expression, &Default::default());
    }

    fn visit_definition(&mut self, input: &'a DefinitionStatement) {
        self.visit_expression(&input.value, &Default::default());
    }

    fn visit_assign(&mut self, input: &'a AssignStatement) {
        self.visit_expression(&input.value, &Default::default());
    }

    fn visit_conditional(&mut self, input: &'a ConditionalStatement) {
        self.visit_expression(&input.condition, &Default::default());
        self.visit_block(&input.block);
        if let Some(stmt) = input.next.as_ref() {
            self.visit_statement(stmt);
        }
    }

    fn visit_iteration(&mut self, input: &'a IterationStatement) {
        self.visit_expression(&input.start, &Default::default());
        self.visit_expression(&input.stop, &Default::default());
        self.visit_block(&input.block);
    }

    fn visit_console(&mut self, input: &'a ConsoleStatement) {
        match &input.function {
            ConsoleFunction::Assert(expr) => {
                self.visit_expression(expr, &Default::default());
            }
            ConsoleFunction::Error(fmt) | ConsoleFunction::Log(fmt) => {
                fmt.parameters.iter().for_each(|expr| {
                    self.visit_expression(expr, &Default::default());
                });
            }
        };
    }

    fn visit_block(&mut self, input: &'a Block) {
        input.statements.iter().for_each(|stmt| self.visit_statement(stmt));
    }
}

/// A Visitor trait for the program represented by the AST.
pub trait ProgramVisitor<'a>: StatementVisitor<'a> {
    fn visit_program(&mut self, input: &'a Program) {
        input
            .functions
            .values()
            .for_each(|function| self.visit_function(function));

        input
            .circuits
            .values()
            .for_each(|function| self.visit_circuit(function));
    }

    fn visit_function(&mut self, input: &'a Function) {
        self.visit_block(&input.block);
    }

    fn visit_circuit(&mut self, _input: &'a Circuit) {}
}<|MERGE_RESOLUTION|>--- conflicted
+++ resolved
@@ -72,26 +72,23 @@
         Default::default()
     }
 
-<<<<<<< HEAD
-    fn visit_err(&mut self, _input: &'a ErrExpression, _additional: &Self::AdditionalInput) -> Self::Output {
-        Default::default()
-    }
-    fn visit_identifier(&mut self, _input: &'a Identifier, _additional: &Self::AdditionalInput) -> Self::Output {
-=======
-    fn visit_literal(&mut self, _input: &'a Literal, _additional: &Self::AdditionalInput) -> Self::Output {
->>>>>>> 1c88ea93
-        Default::default()
-    }
-
-    fn visit_literal(&mut self, _input: &'a LiteralExpression, _additional: &Self::AdditionalInput) -> Self::Output {
-        Default::default()
-    }
-
     fn visit_circuit_init(
         &mut self,
         _input: &'a CircuitExpression,
         _additional: &Self::AdditionalInput,
     ) -> Self::Output {
+        Default::default()
+    }
+
+    fn visit_err(&mut self, _input: &'a ErrExpression, _additional: &Self::AdditionalInput) -> Self::Output {
+        Default::default()
+    }
+
+    fn visit_identifier(&mut self, _input: &'a Identifier, _additional: &Self::AdditionalInput) -> Self::Output {
+        Default::default()
+    }
+
+    fn visit_literal(&mut self, _input: &'a Literal, _additional: &Self::AdditionalInput) -> Self::Output {
         Default::default()
     }
 
