--- conflicted
+++ resolved
@@ -26,11 +26,6 @@
     path::{Path, PathBuf},
 };
 
-<<<<<<< HEAD
-type CurrentNetwork = snarkvm::prelude::TestnetV0;
-
-=======
->>>>>>> 7b6c5e0c
 #[derive(Debug, Parser)]
 #[clap(name = "leo parser", about = "Parse Leo AST and store it as a JSON")]
 struct Opt {
@@ -44,8 +39,8 @@
     #[clap(short, long)]
     print_stdout: bool,
 
-    /// The network to use. Defaults to mainnet.
-    #[clap(long, default_value = "mainnet")]
+    /// The network to use. Defaults to testnet.
+    #[clap(long, default_value = "testnet")]
     pub(crate) network: String,
 }
 
