// Copyright (C) 2019-2022 Aleo Systems Inc.
// This file is part of the Leo library.

// The Leo library is free software: you can redistribute it and/or modify
// it under the terms of the GNU General Public License as published by
// the Free Software Foundation, either version 3 of the License, or
// (at your option) any later version.

// The Leo library is distributed in the hope that it will be useful,
// but WITHOUT ANY WARRANTY; without even the implied warranty of
// MERCHANTABILITY or FITNESS FOR A PARTICULAR PURPOSE. See the
// GNU General Public License for more details.

// You should have received a copy of the GNU General Public License
// along with the Leo library. If not, see <https://www.gnu.org/licenses/>.

use super::*;

use leo_errors::{ParserError, Result};
<<<<<<< HEAD
use leo_span::sym;
=======
use snarkvm_dpc::{prelude::Address, testnet2::Testnet2};
>>>>>>> 977e3369

const INT_TYPES: &[Token] = &[
    Token::I8,
    Token::I16,
    Token::I32,
    Token::I64,
    Token::I128,
    Token::U8,
    Token::U16,
    Token::U32,
    Token::U64,
    Token::U128,
    Token::Field,
    Token::Group,
    Token::Scalar,
];

impl ParserContext<'_> {
    /// Returns an [`Expression`] AST node if the next token is an expression.
    /// Includes circuit init expressions.
    pub(crate) fn parse_expression(&mut self) -> Result<Expression> {
        // Store current parser state.
        let prior_fuzzy_state = self.disallow_circuit_construction;

        // Allow circuit init expressions.
        self.disallow_circuit_construction = false;

        // Parse expression.
        let result = self.parse_conditional_expression();

        // Restore prior parser state.
        self.disallow_circuit_construction = prior_fuzzy_state;

        result
    }

    /// Returns an [`Expression`] AST node if the next tokens represent
    /// a ternary expression. May or may not include circuit init expressions.
    ///
    /// Otherwise, tries to parse the next token using [`parse_boolean_or_expression`].
    pub(super) fn parse_conditional_expression(&mut self) -> Result<Expression> {
        // Try to parse the next expression. Try BinaryOperation::Or.
        let mut expr = self.parse_boolean_or_expression()?;

        // Parse the rest of the ternary expression.
        if self.eat(&Token::Question) {
            let if_true = self.parse_expression()?;
            self.expect(&Token::Colon)?;
            let if_false = self.parse_expression()?;
            expr = Expression::Ternary(TernaryExpression {
                span: expr.span() + if_false.span(),
                condition: Box::new(expr),
                if_true: Box::new(if_true),
                if_false: Box::new(if_false),
            });
        }
        Ok(expr)
    }

    /// Constructs a binary expression `left op right`.
    fn bin_expr(left: Expression, right: Expression, op: BinaryOperation) -> Expression {
        Expression::Binary(BinaryExpression {
            span: left.span() + right.span(),
            op,
            left: Box::new(left),
            right: Box::new(right),
        })
    }

    /// Parses a left-associative binary expression `<left> token <right>` using `f` for left/right.
    /// The `token` is translated to `op` in the AST.
    fn parse_bin_expr(
        &mut self,
        tokens: &[Token],
        mut f: impl FnMut(&mut Self) -> Result<Expression>,
    ) -> Result<Expression> {
        let mut expr = f(self)?;
        while let Some(op) = self.eat_bin_op(tokens) {
            expr = Self::bin_expr(expr, f(self)?, op);
        }
        Ok(expr)
    }

    /// Returns an [`Expression`] AST node if the next tokens represent a
    /// binary AND expression.
    ///
    /// Otherwise, tries to parse the next token using [`parse_equality_expression`].
    fn parse_boolean_and_expression(&mut self) -> Result<Expression> {
        self.parse_bin_expr(&[Token::And], Self::parse_equality_expression)
    }

    /// Returns an [`Expression`] AST node if the next tokens represent
    /// a binary OR expression.
    ///
    /// Otherwise, tries to parse the next token using [`parse_boolean_and_expression`].
    fn parse_boolean_or_expression(&mut self) -> Result<Expression> {
        self.parse_bin_expr(&[Token::Or], Self::parse_boolean_and_expression)
    }

    /// Eats one of binary operators matching any in `tokens`.
    fn eat_bin_op(&mut self, tokens: &[Token]) -> Option<BinaryOperation> {
        self.eat_any(tokens).then(|| match &self.prev_token.token {
            Token::Eq => BinaryOperation::Eq,
            Token::NotEq => BinaryOperation::Neq,
            Token::Lt => BinaryOperation::Lt,
            Token::LtEq => BinaryOperation::Lte,
            Token::Gt => BinaryOperation::Gt,
            Token::GtEq => BinaryOperation::Gte,
            Token::Add => BinaryOperation::Add,
            Token::Minus => BinaryOperation::Sub,
            Token::Mul => BinaryOperation::Mul,
            Token::Div => BinaryOperation::Div,
            Token::Or => BinaryOperation::Or,
            Token::And => BinaryOperation::And,
            Token::BitwiseOr => BinaryOperation::BitwiseOr,
            Token::BitwiseAnd => BinaryOperation::BitwiseAnd,
            Token::Exp => BinaryOperation::Pow,
            Token::Shl => BinaryOperation::Shl,
            Token::Shr => BinaryOperation::Shr,
            Token::Xor => BinaryOperation::Xor,
            _ => unreachable!("`eat_bin_op` shouldn't produce this"),
        })
    }

    /// Returns an [`Expression`] AST node if the next tokens represent a
    /// binary relational expression: less than, less than or equals, greater than, greater than or equals.
    ///
    /// Otherwise, tries to parse the next token using [`parse_additive_expression`].
    fn parse_ordering_expression(&mut self) -> Result<Expression> {
        let mut expr = self.parse_bitwise_exclusive_or_expression()?;
        if let Some(op) = self.eat_bin_op(&[Token::Lt, Token::LtEq, Token::Gt, Token::GtEq]) {
            let right = self.parse_bitwise_exclusive_or_expression()?;
            expr = Self::bin_expr(expr, right, op);
        }
        Ok(expr)
    }

    /// Returns an [`Expression`] AST node if the next tokens represent a
    /// binary equals or not equals expression.
    ///
    /// Otherwise, tries to parse the next token using [`parse_ordering_expression`].
    fn parse_equality_expression(&mut self) -> Result<Expression> {
        let mut expr = self.parse_ordering_expression()?;
        if let Some(op) = self.eat_bin_op(&[Token::Eq, Token::NotEq]) {
            let right = self.parse_ordering_expression()?;
            expr = Self::bin_expr(expr, right, op);
        }
        Ok(expr)
    }

    /// Returns an [`Expression`] AST node if the next tokens represent a
    /// bitwise exclusive or expression.
    ///
    /// Otherwise, tries to parse the next token using [`parse_bitwise_inclusive_or_expression`].
    fn parse_bitwise_exclusive_or_expression(&mut self) -> Result<Expression> {
        self.parse_bin_expr(&[Token::Xor], Self::parse_bitwise_inclusive_or_expression)
    }

    /// Returns an [`Expression`] AST node if the next tokens represent a
    /// bitwise inclusive or expression.
    ///
    /// Otherwise, tries to parse the next token using [`parse_bitwise_and_expression`].
    fn parse_bitwise_inclusive_or_expression(&mut self) -> Result<Expression> {
        self.parse_bin_expr(&[Token::BitwiseOr], Self::parse_bitwise_and_expression)
    }

    /// Returns an [`Expression`] AST node if the next tokens represent a
    /// bitwise and expression.
    ///
    /// Otherwise, tries to parse the next token using [`parse_shift_expression`].
    fn parse_bitwise_and_expression(&mut self) -> Result<Expression> {
        self.parse_bin_expr(&[Token::BitwiseAnd], Self::parse_shift_expression)
    }

    /// Returns an [`Expression`] AST node if the next tokens represent a
    /// shift left or a shift right expression.
    ///
    /// Otherwise, tries to parse the next token using [`parse_additive_expression`].
    fn parse_shift_expression(&mut self) -> Result<Expression> {
        self.parse_bin_expr(&[Token::Shl, Token::Shr], Self::parse_additive_expression)
    }

    /// Returns an [`Expression`] AST node if the next tokens represent a
    /// binary addition or subtraction expression.
    ///
    /// Otherwise, tries to parse the next token using [`parse_mul_div_pow_expression`].
    fn parse_additive_expression(&mut self) -> Result<Expression> {
        self.parse_bin_expr(&[Token::Add, Token::Minus], Self::parse_multiplicative_expression)
    }

    /// Returns an [`Expression`] AST node if the next tokens represent a
    /// binary multiplication, division, or modulus expression.
    ///
    /// Otherwise, tries to parse the next token using [`parse_exponential_expression`].
    fn parse_multiplicative_expression(&mut self) -> Result<Expression> {
        self.parse_bin_expr(&[Token::Mul, Token::Div], Self::parse_exponential_expression)
    }

    /// Returns an [`Expression`] AST node if the next tokens represent a
    /// binary exponentiation expression.
    ///
    /// Otherwise, tries to parse the next token using [`parse_unary_expression`].
    fn parse_exponential_expression(&mut self) -> Result<Expression> {
        let mut expr = self.parse_unary_expression()?;

        if let Some(op) = self.eat_bin_op(&[Token::Exp]) {
            let right = self.parse_exponential_expression()?;
            expr = Self::bin_expr(expr, right, op);
        }

        Ok(expr)
    }

    /// Returns an [`Expression`] AST node if the next tokens represent a
    /// unary not, negate, or bitwise not expression.
    ///
    /// Otherwise, tries to parse the next token using [`parse_postfix_expression`].
    pub(super) fn parse_unary_expression(&mut self) -> Result<Expression> {
        let mut ops = Vec::new();
        while self.eat_any(&[Token::Not, Token::Minus]) {
            let operation = match self.prev_token.token {
                Token::Not => UnaryOperation::Not,
                Token::Minus => UnaryOperation::Negate,
                _ => unreachable!("parse_unary_expression_ shouldn't produce this"),
            };
            ops.push((operation, self.prev_token.span));
        }
        let mut inner = self.parse_postfix_expression()?;
        for (op, op_span) in ops.into_iter().rev() {
            inner = Expression::Unary(UnaryExpression {
                span: op_span + inner.span(),
                op,
                receiver: Box::new(inner),
            });
        }
        Ok(inner)
    }

    /// Returns an [`Expression`] AST node if the next tokens represent a
    /// method call expression.
    fn parse_method_call_expression(&mut self, receiver: Expression, method: Identifier) -> Result<Expression> {
        // Parse the argument list.
        let (mut args, _, span) = self.parse_expr_tuple()?;
        let span = receiver.span() + span;

        if let (true, Some(op)) = (args.is_empty(), UnaryOperation::from_symbol(method.name)) {
            // Found an unary operator and the argument list is empty.
            Ok(Expression::Unary(UnaryExpression {
                span,
                op,
                receiver: Box::new(receiver),
            }))
        } else if let (1, Some(op)) = (args.len(), BinaryOperation::from_symbol(method.name)) {
            // Found a binary operator and the argument list contains a single argument.
            Ok(Expression::Binary(BinaryExpression {
                span,
                op,
                left: Box::new(receiver),
                right: Box::new(args.swap_remove(0)),
            }))
        } else {
            // Either an invalid unary/binary operator, or more arguments given.
            self.emit_err(ParserError::invalid_method_call(receiver, method, span));
            Ok(Expression::Err(ErrExpression { span }))
        }
    }

    /// Returns an [`Expression`] AST node if the next tokens represent a
    /// static access expression.
    fn parse_associated_access_expression(&mut self, circuit_name: Expression) -> Result<Expression> {
        // Parse circuit name expression into circuit type.
        let circuit_type = if let Expression::Identifier(ident) = circuit_name {
            Type::Identifier(ident)
        } else {
            return Err(ParserError::invalid_associated_access(&circuit_name, circuit_name.span()).into());
        };

        // Parse the circuit member name (can be variable or function name).
        let member_name = self.expect_ident()?;

        // Check if there are arguments.
        Ok(Expression::Access(if self.check(&Token::LeftParen) {
            // Parse the arguments
            let (args, _, end) = self.parse_expr_tuple()?;

            // Return the circuit function.
            AccessExpression::AssociatedFunction(AssociatedFunction {
                span: circuit_name.span() + end,
                ty: circuit_type,
                name: member_name,
                args,
            })
        } else {
            // Return the circuit constant.
            AccessExpression::AssociatedConstant(AssociatedConstant {
                span: circuit_name.span() + member_name.span(),
                ty: circuit_type,
                name: member_name,
            })
        }))
    }

    /// Parses a tuple of expressions.
    fn parse_expr_tuple(&mut self) -> Result<(Vec<Expression>, bool, Span)> {
        self.parse_paren_comma_list(|p| p.parse_expression().map(Some))
    }

    /// Returns an [`Expression`] AST node if the next tokens represent an
    /// array access, circuit member access, function call, or static function call expression.
    ///
    /// Otherwise, tries to parse the next token using [`parse_primary_expression`].
    fn parse_postfix_expression(&mut self) -> Result<Expression> {
        // We don't directly parse named-type's and Identifier's here as
        // the ABNF states. Rather the primary expression already
        // handle those. The ABNF is more specific for language reasons.
        let mut expr = self.parse_primary_expression()?;
        loop {
            if self.eat(&Token::Dot) {
                // Parse the method name.
                let name = self.expect_ident()?;

                if self.check(&Token::LeftParen) {
                    // Eat a method call on a type
                    expr = self.parse_method_call_expression(expr, name)?
                } else {
                    // Eat a circuit member access.
                    expr = Expression::Access(AccessExpression::Member(MemberAccess {
                        span: expr.span(),
                        inner: Box::new(expr),
                        name,
                    }))
                }
            } else if self.eat(&Token::DoubleColon) {
                // Eat a core circuit constant or core circuit function call.
                expr = self.parse_associated_access_expression(expr)?;
            } else if self.check(&Token::LeftParen) {
                // Parse a function call that's by itself.
                let (arguments, _, span) = self.parse_paren_comma_list(|p| p.parse_expression().map(Some))?;
                expr = Expression::Call(CallExpression {
                    span: expr.span() + span,
                    function: Box::new(expr),
                    arguments,
                });
            }
            // Check if next token is a dot to see if we are calling recursive method.
            if !self.check(&Token::Dot) {
                break;
            }
        }
        Ok(expr)
    }

    /// Returns an [`Expression`] AST node if the next tokens represent a
    /// tuple initialization expression or an affine group literal.
    fn parse_tuple_expression(&mut self) -> Result<Expression> {
        if let Some(gt) = self.eat_group_partial().transpose()? {
            return Ok(Expression::Literal(LiteralExpression::Group(Box::new(
                GroupLiteral::Tuple(gt),
            ))));
        }

        let (mut tuple, trailing, span) = self.parse_expr_tuple()?;

        if !trailing && tuple.len() == 1 {
            Ok(tuple.swap_remove(0))
        } else {
            Err(ParserError::unexpected("A tuple expression.", "A valid expression.", span).into())
        }
    }

    /// Returns a reference to the next token if it is a [`GroupCoordinate`], or [None] if
    /// the next token is not a [`GroupCoordinate`].
    fn peek_group_coordinate(&self, dist: &mut usize) -> Option<GroupCoordinate> {
        let (advanced, gc) = self.look_ahead(*dist, |t0| match &t0.token {
            Token::Add => Some((1, GroupCoordinate::SignHigh)),
            Token::Minus => self.look_ahead(*dist + 1, |t1| match &t1.token {
                Token::Int(value) => Some((2, GroupCoordinate::Number(format!("-{}", value), t1.span))),
                _ => Some((1, GroupCoordinate::SignLow)),
            }),
            Token::Underscore => Some((1, GroupCoordinate::Inferred)),
            Token::Int(value) => Some((1, GroupCoordinate::Number(value.clone(), t0.span))),
            _ => None,
        })?;
        *dist += advanced;
        Some(gc)
    }

    /// Removes the next two tokens if they are a pair of [`GroupCoordinate`] and returns them,
    /// or [None] if the next token is not a [`GroupCoordinate`].
    fn eat_group_partial(&mut self) -> Option<Result<GroupTuple>> {
        assert!(self.check(&Token::LeftParen)); // `(`.

        // Peek at first gc.
        let start_span = &self.token.span;
        let mut dist = 1; // 0th is `(` so 1st is first gc's start.
        let first_gc = self.peek_group_coordinate(&mut dist)?;

        let check_ahead = |d, token: &_| self.look_ahead(d, |t| (&t.token == token).then(|| t.span));

        // Peek at `,`.
        check_ahead(dist, &Token::Comma)?;
        dist += 1; // Standing at `,` so advance one for next gc's start.

        // Peek at second gc.
        let second_gc = self.peek_group_coordinate(&mut dist)?;

        // Peek at `)`.
        let right_paren_span = check_ahead(dist, &Token::RightParen)?;
        dist += 1; // Standing at `)` so advance one for 'group'.

        // Peek at `group`.
        let end_span = check_ahead(dist, &Token::Group)?;
        dist += 1; // Standing at `)` so advance one for 'group'.

        let gt = GroupTuple {
            span: start_span + &end_span,
            x: first_gc,
            y: second_gc,
        };

        // Eat everything so that this isn't just peeking.
        for _ in 0..dist {
            self.bump();
        }

        if let Err(e) = assert_no_whitespace(right_paren_span, end_span, &format!("({},{})", gt.x, gt.y), "group") {
            return Some(Err(e));
        }

        Some(Ok(gt))
    }

    fn parse_circuit_member(&mut self) -> Result<CircuitVariableInitializer> {
        let identifier = self.expect_ident()?;
        let expression = if self.eat(&Token::Colon) {
            // Parse individual circuit variable declarations.
            Some(self.parse_expression()?)
        } else {
            None
        };

        Ok(CircuitVariableInitializer { identifier, expression })
    }

    /// Returns an [`Expression`] AST node if the next tokens represent a
    /// circuit initialization expression.
    /// let foo = Foo { x: 1u8 };
    pub fn parse_circuit_expression(&mut self, identifier: Identifier) -> Result<Expression> {
        let (members, _, end) = self.parse_list(Delimiter::Brace, Some(Token::Comma), |p| {
            p.parse_circuit_member().map(Some)
        })?;

        Ok(Expression::CircuitInit(CircuitInitExpression {
            span: identifier.span + end,
            name: identifier,
            members,
        }))
    }

    /// Returns an [`Expression`] AST node if the next token is a primary expression:
    /// - Literals: field, group, unsigned integer, signed integer, boolean, address
    /// - Aggregate types: array, tuple
    /// - Identifiers: variables, keywords
    /// - self
    ///
    /// Returns an expression error if the token cannot be matched.
    fn parse_primary_expression(&mut self) -> Result<Expression> {
        if let Token::LeftParen = self.token.token {
            return self.parse_tuple_expression();
        }

        let SpannedToken { token, span } = self.token.clone();
        self.bump();

        Ok(match token {
            Token::Int(value) => {
                let suffix_span = self.token.span;
                let full_span = span + suffix_span;
                let assert_no_whitespace = |x| assert_no_whitespace(span, suffix_span, &value, x);
                match self.eat_any(INT_TYPES).then(|| &self.prev_token.token) {
                    // Literal followed by `field`, e.g., `42field`.
                    Some(Token::Field) => {
                        assert_no_whitespace("field")?;
                        Expression::Literal(LiteralExpression::Field(value, full_span))
                    }
                    // Literal followed by `group`, e.g., `42group`.
                    Some(Token::Group) => {
                        assert_no_whitespace("group")?;
                        Expression::Literal(LiteralExpression::Group(Box::new(GroupLiteral::Single(
                            value, full_span,
                        ))))
                    }
                    // Literal followed by `scalar` e.g., `42scalar`.
                    Some(Token::Scalar) => {
                        assert_no_whitespace("scalar")?;
                        Expression::Literal(LiteralExpression::Scalar(value, full_span))
                    }
                    // Literal followed by other type suffix, e.g., `42u8`.
                    Some(suffix) => {
                        assert_no_whitespace(&suffix.to_string())?;
                        let int_ty = Self::token_to_int_type(suffix).expect("unknown int type token");
                        Expression::Literal(LiteralExpression::Integer(int_ty, value, full_span))
                    }
                    None => return Err(ParserError::implicit_values_not_allowed(value, span).into()),
                }
            }
            Token::True => Expression::Literal(LiteralExpression::Boolean(true, span)),
            Token::False => Expression::Literal(LiteralExpression::Boolean(false, span)),
            Token::AddressLit(addr) => {
                if addr.parse::<Address<Testnet2>>().is_err() {
                    self.emit_err(ParserError::invalid_address_lit(&addr, span));
                }
                Expression::Literal(LiteralExpression::Address(addr, span))
            }
            Token::StaticString(value) => Expression::Literal(LiteralExpression::String(value, span)),
            Token::Ident(name) => {
                let ident = Identifier { name, span };
                if !self.disallow_circuit_construction && self.check(&Token::LeftCurly) {
                    self.parse_circuit_expression(ident)?
                } else {
                    Expression::Identifier(ident)
                }
            }
            Token::SelfUpper => {
                let ident = Identifier {
                    name: sym::SelfUpper,
                    span,
                };
                if !self.disallow_circuit_construction && self.check(&Token::LeftCurly) {
                    self.parse_circuit_expression(ident)?
                } else {
                    Expression::Identifier(ident)
                }
            }
            t if crate::type_::TYPE_TOKENS.contains(&t) => Expression::Identifier(Identifier {
                name: t.keyword_to_symbol().unwrap(),
                span,
            }),
            token => {
                return Err(ParserError::unexpected_str(token, "expression", span).into());
            }
        })
    }
}

fn assert_no_whitespace(left_span: Span, right_span: Span, left: &str, right: &str) -> Result<()> {
    if left_span.hi != right_span.lo {
        let error_span = Span::new(left_span.hi, right_span.lo); // The span between them.
        return Err(ParserError::unexpected_whitespace(left, right, error_span).into());
    }

    Ok(())
}<|MERGE_RESOLUTION|>--- conflicted
+++ resolved
@@ -15,13 +15,10 @@
 // along with the Leo library. If not, see <https://www.gnu.org/licenses/>.
 
 use super::*;
-
 use leo_errors::{ParserError, Result};
-<<<<<<< HEAD
 use leo_span::sym;
-=======
+
 use snarkvm_dpc::{prelude::Address, testnet2::Testnet2};
->>>>>>> 977e3369
 
 const INT_TYPES: &[Token] = &[
     Token::I8,
