--- conflicted
+++ resolved
@@ -55,18 +55,99 @@
         }
     }
 
+    fn visit_access(&mut self, input: &'a AccessExpression, expected: &Self::AdditionalInput) -> Self::Output {
+        // CAUTION: This implementation only allows access to core circuits.
+        match input {
+            AccessExpression::AssociatedFunction(access) => {
+                // Check core circuit name and function.
+                if let Some(core_instruction) = self.check_core_circuit_call(&access.ty, &access.name) {
+                    // Check num input arguments.
+                    if core_instruction.num_args() != access.args.len() {
+                        self.handler.emit_err(
+                            TypeCheckerError::incorrect_num_args_to_call(
+                                core_instruction.num_args(),
+                                access.args.len(),
+                                input.span(),
+                            )
+                            .into(),
+                        );
+                    }
+
+                    // Check first argument type.
+                    if let Some(first_arg) = access.args.get(0usize) {
+                        let first_arg_type = self.visit_expression(first_arg, &None);
+                        self.assert_one_of_types(&first_arg_type, core_instruction.first_arg_types(), access.span());
+                    }
+
+                    // Check second argument type.
+                    if let Some(second_arg) = access.args.get(1usize) {
+                        let second_arg_type = self.visit_expression(second_arg, &None);
+                        self.assert_one_of_types(&second_arg_type, core_instruction.second_arg_types(), access.span());
+                    }
+
+                    // Check return type.
+                    Some(self.assert_and_return_type(core_instruction.return_type(), expected, access.span()))
+                } else {
+                    self.handler
+                        .emit_err(TypeCheckerError::invalid_access_expression(access, access.span()).into());
+                    None
+                }
+            }
+            _expr => None, // todo: Add support for associated constants (u8::MAX).
+        }
+    }
+
+    fn visit_circuit_init(
+        &mut self,
+        input: &'a CircuitInitExpression,
+        additional: &Self::AdditionalInput,
+    ) -> Self::Output {
+        let circ = self.symbol_table.borrow().lookup_circuit(&input.name.name).cloned();
+        if let Some(circ) = circ {
+            // Check circuit type name.
+            let ret = self.check_expected_circuit(circ.identifier, additional, input.name.span());
+
+            // Check number of circuit members.
+            if circ.members.len() != input.members.len() {
+                self.handler.emit_err(
+                    TypeCheckerError::incorrect_num_circuit_members(
+                        circ.members.len(),
+                        input.members.len(),
+                        input.span(),
+                    )
+                    .into(),
+                );
+            }
+
+            // Check circuit member types.
+            circ.members
+                .iter()
+                .for_each(|CircuitMember::CircuitVariable(name, ty)| {
+                    // Lookup circuit variable name.
+                    if let Some(actual) = input.members.iter().find(|member| member.identifier.name == name.name) {
+                        if let Some(expr) = &actual.expression {
+                            self.visit_expression(expr, &Some(*ty));
+                        }
+                    } else {
+                        self.handler.emit_err(
+                            TypeCheckerError::unknown_sym("circuit member variable", name, name.span()).into(),
+                        );
+                    };
+                });
+
+            Some(ret)
+        } else {
+            self.handler
+                .emit_err(TypeCheckerError::unknown_sym("circuit", &input.name.name, input.name.span()).into());
+            None
+        }
+    }
+
     fn visit_identifier(&mut self, var: &'a Identifier, expected: &Self::AdditionalInput) -> Self::Output {
-<<<<<<< HEAD
         if let Some(circuit) = self.symbol_table.borrow().lookup_circuit(&var.name) {
-            Some(self.assert_expected_option(Type::Identifier(circuit.identifier), expected, var.span))
+            Some(self.assert_and_return_type(Type::Identifier(circuit.identifier), expected, var.span))
         } else if let Some(var) = self.symbol_table.borrow().lookup_variable(&var.name) {
-            Some(self.assert_expected_option(var.type_, expected, var.span))
-=======
-        if let Some(circuit) = self.symbol_table.clone().lookup_circuit(&var.name) {
-            Some(self.assert_and_return_type(Type::Identifier(circuit.identifier), expected, circuit.span()))
-        } else if let Some(var) = self.symbol_table.clone().lookup_variable(&var.name) {
-            Some(self.assert_and_return_type(*var.type_, expected, var.span))
->>>>>>> 249d5053
+            Some(self.assert_and_return_type(var.type_, expected, var.span))
         } else {
             self.handler
                 .emit_err(TypeCheckerError::unknown_sym("variable", var.name, var.span()).into());
@@ -166,48 +247,6 @@
         })
     }
 
-    fn visit_access(&mut self, input: &'a AccessExpression, expected: &Self::AdditionalInput) -> Self::Output {
-        // CAUTION: This implementation only allows access to core circuits.
-        match input {
-            AccessExpression::AssociatedFunction(access) => {
-                // Check core circuit name and function.
-                if let Some(core_instruction) = self.check_core_circuit_call(&access.ty, &access.name) {
-                    // Check num input arguments.
-                    if core_instruction.num_args() != access.args.len() {
-                        self.handler.emit_err(
-                            TypeCheckerError::incorrect_num_args_to_call(
-                                core_instruction.num_args(),
-                                access.args.len(),
-                                input.span(),
-                            )
-                            .into(),
-                        );
-                    }
-
-                    // Check first argument type.
-                    if let Some(first_arg) = access.args.get(0usize) {
-                        let first_arg_type = self.visit_expression(first_arg, &None);
-                        self.assert_one_of_types(&first_arg_type, core_instruction.first_arg_types(), access.span());
-                    }
-
-                    // Check second argument type.
-                    if let Some(second_arg) = access.args.get(1usize) {
-                        let second_arg_type = self.visit_expression(second_arg, &None);
-                        self.assert_one_of_types(&second_arg_type, core_instruction.second_arg_types(), access.span());
-                    }
-
-                    // Check return type.
-                    Some(self.assert_and_return_type(core_instruction.return_type(), expected, access.span()))
-                } else {
-                    self.handler
-                        .emit_err(TypeCheckerError::invalid_access_expression(access, access.span()).into());
-                    None
-                }
-            }
-            _expr => None, // todo: Add support for associated constants (u8::MAX).
-        }
-    }
-
     fn visit_binary(&mut self, input: &'a BinaryExpression, destination: &Self::AdditionalInput) -> Self::Output {
         match input.op {
             BinaryOperation::And | BinaryOperation::Or | BinaryOperation::Nand | BinaryOperation::Nor => {
@@ -494,14 +533,9 @@
     fn visit_call(&mut self, input: &'a CallExpression, expected: &Self::AdditionalInput) -> Self::Output {
         match &*input.function {
             Expression::Identifier(ident) => {
-<<<<<<< HEAD
                 let func = self.symbol_table.borrow().lookup_fn(&ident.name).cloned();
                 if let Some(func) = func {
-                    let ret = self.assert_expected_option(func.output, expected, func.span);
-=======
-                if let Some(func) = self.symbol_table.clone().lookup_fn(ident.name) {
-                    let ret = self.assert_and_return_type(func.output, expected, func.span());
->>>>>>> 249d5053
+                    let ret = self.assert_and_return_type(func.output, expected, func.span);
 
                     // Check number of function arguments.
                     if func.input.len() != input.arguments.len() {
@@ -533,50 +567,4 @@
             expr => self.visit_expression(expr, expected),
         }
     }
-
-    fn visit_circuit_init(
-        &mut self,
-        input: &'a CircuitInitExpression,
-        additional: &Self::AdditionalInput,
-    ) -> Self::Output {
-        let circ = self.symbol_table.borrow().lookup_circuit(&input.name.name).cloned();
-        if let Some(circ) = circ {
-            // Check circuit type name.
-            let ret = self.check_expected_circuit(circ.identifier, additional, input.name.span());
-
-            // Check number of circuit members.
-            if circ.members.len() != input.members.len() {
-                self.handler.emit_err(
-                    TypeCheckerError::incorrect_num_circuit_members(
-                        circ.members.len(),
-                        input.members.len(),
-                        input.span(),
-                    )
-                    .into(),
-                );
-            }
-
-            // Check circuit member types.
-            circ.members
-                .iter()
-                .for_each(|CircuitMember::CircuitVariable(name, ty)| {
-                    // Lookup circuit variable name.
-                    if let Some(actual) = input.members.iter().find(|member| member.identifier.name == name.name) {
-                        if let Some(expr) = &actual.expression {
-                            self.visit_expression(expr, &Some(*ty));
-                        }
-                    } else {
-                        self.handler.emit_err(
-                            TypeCheckerError::unknown_sym("circuit member variable", name, name.span()).into(),
-                        );
-                    };
-                });
-
-            Some(ret)
-        } else {
-            self.handler
-                .emit_err(TypeCheckerError::unknown_sym("circuit", &input.name.name, input.name.span()).into());
-            None
-        }
-    }
 }