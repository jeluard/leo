[package]
name = "leo-test-framework"
version = "2.3.0"
authors = [ "The Leo Team <leo@provable.com>" ]
description = "The testing framework for the Leo programming language"
homepage = "https://leo-lang.org"
repository = "https://github.com/ProvableHQ/leo"
keywords = [
  "aleo",
  "cryptography",
  "leo",
  "programming-language",
  "zero-knowledge"
]
categories = [ "compilers", "cryptography", "web-programming" ]
include = [ "Cargo.toml", "src", "benches", "README.md", "LICENSE.md" ]
license = "GPL-3.0"
edition = "2018"
rust-version = "1.69"

[[bench]]
name = "leo_compiler"
harness = false

[dependencies.leo-errors]
path = "../../errors"
version = "2.3.0"

[dependencies.backtrace]
version = "0.3.74"

[dependencies.indexmap]
workspace = true

[dependencies.clap]
version = "4.5"
features = [ "derive" ]

[dependencies.serde]
workspace = true

<<<<<<< HEAD
[dependencies.serde_yaml]
version = "0.8"
=======
[dependencies.serde_json]
workspace = true

[dependencies.toml]
workspace = true
>>>>>>> 0cda2c20

[dependencies.walkdir]
version = "2.5"

[dev-dependencies.leo-compiler]
path = "../../compiler/compiler"

[dev-dependencies.leo-span]
path = "../../compiler/span"

[dev-dependencies.criterion]
version = "0.5"

[dev-dependencies.snarkvm]
workspace = true<|MERGE_RESOLUTION|>--- conflicted
+++ resolved
@@ -39,16 +39,11 @@
 [dependencies.serde]
 workspace = true
 
-<<<<<<< HEAD
-[dependencies.serde_yaml]
-version = "0.8"
-=======
 [dependencies.serde_json]
 workspace = true
 
 [dependencies.toml]
 workspace = true
->>>>>>> 0cda2c20
 
 [dependencies.walkdir]
 version = "2.5"
