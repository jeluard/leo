--- conflicted
+++ resolved
@@ -2,16 +2,8 @@
 namespace: ParseExpression
 expectation: Fail
 outputs:
-<<<<<<< HEAD
-  - "Error [EPAR0370009]: unexpected string: expected 'expression', got ','\n    --> test:1:2\n     |\n   1 | [,]\n     |  ^"
-  - "Error [EPAR0370009]: unexpected string: expected 'expression', got ','\n    --> test:1:2\n     |\n   1 | [,,]\n     |  ^"
-  - "Error [EPAR0370037]: Could not parse the implicit value: 0.\n    --> test:1:2\n     |\n   1 | [0,,]\n     |  ^"
-  - "Error [EPAR0370009]: unexpected string: expected 'expression', got ','\n    --> test:1:2\n     |\n   1 | [,0]\n     |  ^"
-  - "Error [EPAR0370009]: unexpected string: expected 'expression', got ','\n    --> test:1:2\n     |\n   1 | [,0,]\n     |  ^"
-=======
   - "Error [EPAR0370009]: unexpected string: expected 'expression', got '['\n    --> test:1:1\n     |\n   1 | [,]\n     | ^"
   - "Error [EPAR0370009]: unexpected string: expected 'expression', got '['\n    --> test:1:1\n     |\n   1 | [,,]\n     | ^"
   - "Error [EPAR0370009]: unexpected string: expected 'expression', got '['\n    --> test:1:1\n     |\n   1 | [0,,]\n     | ^"
   - "Error [EPAR0370009]: unexpected string: expected 'expression', got '['\n    --> test:1:1\n     |\n   1 | [,0]\n     | ^"
-  - "Error [EPAR0370009]: unexpected string: expected 'expression', got '['\n    --> test:1:1\n     |\n   1 | [,0,]\n     | ^"
->>>>>>> 4617c3ba
+  - "Error [EPAR0370009]: unexpected string: expected 'expression', got '['\n    --> test:1:1\n     |\n   1 | [,0,]\n     | ^"