---
namespace: Compile
expectation: Pass
outputs:
  - - compile:
<<<<<<< HEAD
        - initial_symbol_table: c43e045cd9681a77520ab4b985019ea5ffbc45a7192312789a524f335875d98c
          type_checked_symbol_table: d714fd6431e4c475a6cf9fd99817d9501cd7dc19f034b762af5e9a095aaa3374
          unrolled_symbol_table: d714fd6431e4c475a6cf9fd99817d9501cd7dc19f034b762af5e9a095aaa3374
          initial_ast: 106c9054b34ab376e36641fe96b97697231bf0106f2c793c497c7380854f1eb0
          unrolled_ast: 106c9054b34ab376e36641fe96b97697231bf0106f2c793c497c7380854f1eb0
          ssa_ast: c3cabbe6e87f2468f3349937077ceee1c0f14741c0a33be48e644c8fc1e422b3
          flattened_ast: 42a7060c050f1275651961f3c3070232d80ff00d42918265386c8b3c1091bb43
          destructured_ast: c2058c9bd03e0969249ff24aa31275c264a3d8cc89b9bb3e204edf9b83b55dd2
          inlined_ast: c2058c9bd03e0969249ff24aa31275c264a3d8cc89b9bb3e204edf9b83b55dd2
          dce_ast: d77e753345b8de4242a23cfe2dff28ee11297c63d7881cf1832bdceeb34588a0
=======
        - initial_symbol_table: 86227f72463dcea10ca070b7cad5cca24a377779483dc667c1fddd9fd864a2d9
          type_checked_symbol_table: bcaa9bbeee51ce9dd8720630f65806fe1a024b8273bbc8294c1f68f288c616f2
          unrolled_symbol_table: bcaa9bbeee51ce9dd8720630f65806fe1a024b8273bbc8294c1f68f288c616f2
          initial_ast: d0dbd09ae70bd0cb0fec6042fca1d270510aaa5a49f09b16803c2b8a678a1471
          unrolled_ast: d0dbd09ae70bd0cb0fec6042fca1d270510aaa5a49f09b16803c2b8a678a1471
          ssa_ast: dcea93bf9c96558fd06c416661eaeabadbdda47cb81ab0227ee274bb2ecdaee3
          flattened_ast: b376ac180ce94a02cf05093dec331a2517506b0b6b32d4d3941725e1f4093606
          destructured_ast: d60350daf8cffbb93ced0d6d4fff0198ef1a152548af5cc1feacdc164a963e4e
          inlined_ast: d60350daf8cffbb93ced0d6d4fff0198ef1a152548af5cc1feacdc164a963e4e
          dce_ast: 985407bbc48cf1615eb00084e896df70d7ffa7cd87b533369346befc3ae2123c
>>>>>>> 1d9197f4
          bytecode: 5c71b9ef5f7774188b6b5be9f6ed558b26059dc5d008d590e2f6860076bcd893
          errors: ""
          warnings: ""<|MERGE_RESOLUTION|>--- conflicted
+++ resolved
@@ -3,29 +3,16 @@
 expectation: Pass
 outputs:
   - - compile:
-<<<<<<< HEAD
-        - initial_symbol_table: c43e045cd9681a77520ab4b985019ea5ffbc45a7192312789a524f335875d98c
-          type_checked_symbol_table: d714fd6431e4c475a6cf9fd99817d9501cd7dc19f034b762af5e9a095aaa3374
-          unrolled_symbol_table: d714fd6431e4c475a6cf9fd99817d9501cd7dc19f034b762af5e9a095aaa3374
-          initial_ast: 106c9054b34ab376e36641fe96b97697231bf0106f2c793c497c7380854f1eb0
-          unrolled_ast: 106c9054b34ab376e36641fe96b97697231bf0106f2c793c497c7380854f1eb0
-          ssa_ast: c3cabbe6e87f2468f3349937077ceee1c0f14741c0a33be48e644c8fc1e422b3
-          flattened_ast: 42a7060c050f1275651961f3c3070232d80ff00d42918265386c8b3c1091bb43
-          destructured_ast: c2058c9bd03e0969249ff24aa31275c264a3d8cc89b9bb3e204edf9b83b55dd2
-          inlined_ast: c2058c9bd03e0969249ff24aa31275c264a3d8cc89b9bb3e204edf9b83b55dd2
-          dce_ast: d77e753345b8de4242a23cfe2dff28ee11297c63d7881cf1832bdceeb34588a0
-=======
-        - initial_symbol_table: 86227f72463dcea10ca070b7cad5cca24a377779483dc667c1fddd9fd864a2d9
-          type_checked_symbol_table: bcaa9bbeee51ce9dd8720630f65806fe1a024b8273bbc8294c1f68f288c616f2
-          unrolled_symbol_table: bcaa9bbeee51ce9dd8720630f65806fe1a024b8273bbc8294c1f68f288c616f2
-          initial_ast: d0dbd09ae70bd0cb0fec6042fca1d270510aaa5a49f09b16803c2b8a678a1471
-          unrolled_ast: d0dbd09ae70bd0cb0fec6042fca1d270510aaa5a49f09b16803c2b8a678a1471
-          ssa_ast: dcea93bf9c96558fd06c416661eaeabadbdda47cb81ab0227ee274bb2ecdaee3
-          flattened_ast: b376ac180ce94a02cf05093dec331a2517506b0b6b32d4d3941725e1f4093606
-          destructured_ast: d60350daf8cffbb93ced0d6d4fff0198ef1a152548af5cc1feacdc164a963e4e
-          inlined_ast: d60350daf8cffbb93ced0d6d4fff0198ef1a152548af5cc1feacdc164a963e4e
-          dce_ast: 985407bbc48cf1615eb00084e896df70d7ffa7cd87b533369346befc3ae2123c
->>>>>>> 1d9197f4
+        - initial_symbol_table: 689be29e57d11aea34e9688b20ee4d248138608580bb297a240a404748b85280
+          type_checked_symbol_table: ad47ccc3d36b1aeddf0f6c035473b5febaa4a93bd84f2a14c12476196b7045ce
+          unrolled_symbol_table: ad47ccc3d36b1aeddf0f6c035473b5febaa4a93bd84f2a14c12476196b7045ce
+          initial_ast: 6aa18cfaecedd7b3648846ac62e198983f7ec7e2edf41bbd900115c19b8d6c22
+          unrolled_ast: 6aa18cfaecedd7b3648846ac62e198983f7ec7e2edf41bbd900115c19b8d6c22
+          ssa_ast: ec82de18700c282153e16509520b7fc9d60c14e08744ee2b25a16cc9d0bd9545
+          flattened_ast: b54bafa0dd1e48a6b7f4a014af2f0d951bc3601d861295a8b0cc363a3db156f5
+          destructured_ast: b153e45d51676efd59dbe1d3d0cce8deb20dde8c52cdbf0632e351170cd646cf
+          inlined_ast: b153e45d51676efd59dbe1d3d0cce8deb20dde8c52cdbf0632e351170cd646cf
+          dce_ast: b95286c15cec8801180520063c1e7bba5f8391cd1c5a2241314363042379dd8f
           bytecode: 5c71b9ef5f7774188b6b5be9f6ed558b26059dc5d008d590e2f6860076bcd893
           errors: ""
           warnings: ""