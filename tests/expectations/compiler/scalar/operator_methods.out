---
namespace: Compile
expectation: Pass
outputs:
  - - compile:
<<<<<<< HEAD
        - initial_symbol_table: c43e045cd9681a77520ab4b985019ea5ffbc45a7192312789a524f335875d98c
          type_checked_symbol_table: 695ed9f6c038fd58f40b666f785b9b617d27ff7c3b38604c381a01777d792f78
          unrolled_symbol_table: 695ed9f6c038fd58f40b666f785b9b617d27ff7c3b38604c381a01777d792f78
          initial_ast: 14b2da84e0df2cfbb423e5de057a523aedb68d42ce5bbe26bfa13f7426c611f4
          unrolled_ast: 14b2da84e0df2cfbb423e5de057a523aedb68d42ce5bbe26bfa13f7426c611f4
          ssa_ast: 526cea25a5610186047b60f6b50319683e9b61c46628ee67f9ea4ad2228b43ab
          flattened_ast: 5ba87fb029fbf816e9c79e8a9052b6cc0e55a3bc8ab21384a1803ee1396eec2d
          destructured_ast: 2736efb58a2bc1e41f44ed1756850421e0f9208c3692d1fdbc53b4ecde48cdaa
          inlined_ast: 2736efb58a2bc1e41f44ed1756850421e0f9208c3692d1fdbc53b4ecde48cdaa
          dce_ast: f20dd60d006732b1fd04c095cfa2f2d4150fc301817e04f7d3ed60ab37133989
=======
        - initial_symbol_table: 86227f72463dcea10ca070b7cad5cca24a377779483dc667c1fddd9fd864a2d9
          type_checked_symbol_table: 6f1eeef6668910c8f1da76079e2a6bd2a05ddd489ecada20f40e8d03895a50a0
          unrolled_symbol_table: 6f1eeef6668910c8f1da76079e2a6bd2a05ddd489ecada20f40e8d03895a50a0
          initial_ast: 1de272c57740c9189c91b173239b25b5d53b45a9dffd8bb62d1da8eb4486c919
          unrolled_ast: 1de272c57740c9189c91b173239b25b5d53b45a9dffd8bb62d1da8eb4486c919
          ssa_ast: 4da888cac5d1bea973162ba1cf608670d5ad36689f81139114e351b2b3134b93
          flattened_ast: bdb5a505649691b9096c22288c625ead66dcee5b7f72e57c7ec2b5f765a3dbeb
          destructured_ast: a4273298333c3558f85682d0e59fb59db99730f19d78825fab3b66d9c569e05e
          inlined_ast: a4273298333c3558f85682d0e59fb59db99730f19d78825fab3b66d9c569e05e
          dce_ast: dd1ffb9d5682dbf7b0678757d69f13b6804e1aace1b51e475c142bad7ce74d1b
>>>>>>> 1d9197f4
          bytecode: 36a164c1507612060ab556cee9d668118147a8f6bedb09e8eea30c9ce800f907
          errors: ""
          warnings: ""<|MERGE_RESOLUTION|>--- conflicted
+++ resolved
@@ -3,29 +3,16 @@
 expectation: Pass
 outputs:
   - - compile:
-<<<<<<< HEAD
-        - initial_symbol_table: c43e045cd9681a77520ab4b985019ea5ffbc45a7192312789a524f335875d98c
-          type_checked_symbol_table: 695ed9f6c038fd58f40b666f785b9b617d27ff7c3b38604c381a01777d792f78
-          unrolled_symbol_table: 695ed9f6c038fd58f40b666f785b9b617d27ff7c3b38604c381a01777d792f78
-          initial_ast: 14b2da84e0df2cfbb423e5de057a523aedb68d42ce5bbe26bfa13f7426c611f4
-          unrolled_ast: 14b2da84e0df2cfbb423e5de057a523aedb68d42ce5bbe26bfa13f7426c611f4
-          ssa_ast: 526cea25a5610186047b60f6b50319683e9b61c46628ee67f9ea4ad2228b43ab
-          flattened_ast: 5ba87fb029fbf816e9c79e8a9052b6cc0e55a3bc8ab21384a1803ee1396eec2d
-          destructured_ast: 2736efb58a2bc1e41f44ed1756850421e0f9208c3692d1fdbc53b4ecde48cdaa
-          inlined_ast: 2736efb58a2bc1e41f44ed1756850421e0f9208c3692d1fdbc53b4ecde48cdaa
-          dce_ast: f20dd60d006732b1fd04c095cfa2f2d4150fc301817e04f7d3ed60ab37133989
-=======
-        - initial_symbol_table: 86227f72463dcea10ca070b7cad5cca24a377779483dc667c1fddd9fd864a2d9
-          type_checked_symbol_table: 6f1eeef6668910c8f1da76079e2a6bd2a05ddd489ecada20f40e8d03895a50a0
-          unrolled_symbol_table: 6f1eeef6668910c8f1da76079e2a6bd2a05ddd489ecada20f40e8d03895a50a0
-          initial_ast: 1de272c57740c9189c91b173239b25b5d53b45a9dffd8bb62d1da8eb4486c919
-          unrolled_ast: 1de272c57740c9189c91b173239b25b5d53b45a9dffd8bb62d1da8eb4486c919
-          ssa_ast: 4da888cac5d1bea973162ba1cf608670d5ad36689f81139114e351b2b3134b93
-          flattened_ast: bdb5a505649691b9096c22288c625ead66dcee5b7f72e57c7ec2b5f765a3dbeb
-          destructured_ast: a4273298333c3558f85682d0e59fb59db99730f19d78825fab3b66d9c569e05e
-          inlined_ast: a4273298333c3558f85682d0e59fb59db99730f19d78825fab3b66d9c569e05e
-          dce_ast: dd1ffb9d5682dbf7b0678757d69f13b6804e1aace1b51e475c142bad7ce74d1b
->>>>>>> 1d9197f4
+        - initial_symbol_table: 689be29e57d11aea34e9688b20ee4d248138608580bb297a240a404748b85280
+          type_checked_symbol_table: 2e64c8dd96a90e64e7c6f709b1594efe1111ae222b5852d9d9b2cf0ecbfe77ac
+          unrolled_symbol_table: 2e64c8dd96a90e64e7c6f709b1594efe1111ae222b5852d9d9b2cf0ecbfe77ac
+          initial_ast: 6650df46002160124bb05c956ef8c7f3b7004d2e54778d6bdda9b1f5dcbd8626
+          unrolled_ast: 6650df46002160124bb05c956ef8c7f3b7004d2e54778d6bdda9b1f5dcbd8626
+          ssa_ast: 96bb1e3367291c0a89ecc3287b968771acee9a6a9201875c5d0978e0208ed5e3
+          flattened_ast: e5b9db13a4cddc67fef7f8cace9007beb67d725f0c6ffcb4c876d9130b6ec36d
+          destructured_ast: a0f26dd3e194d8ecef2d1d4ad1db1ab6567baad7247e30120c06f02e4447f02b
+          inlined_ast: a0f26dd3e194d8ecef2d1d4ad1db1ab6567baad7247e30120c06f02e4447f02b
+          dce_ast: 6e3ad020081d385389124d92866003b7d1337f68ac02abf10611c3b9c4e9b101
           bytecode: 36a164c1507612060ab556cee9d668118147a8f6bedb09e8eea30c9ce800f907
           errors: ""
           warnings: ""