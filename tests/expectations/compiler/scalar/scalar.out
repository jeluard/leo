--- conflicted
+++ resolved
@@ -3,29 +3,16 @@
 expectation: Pass
 outputs:
   - - compile:
-<<<<<<< HEAD
-        - initial_symbol_table: b553b93473106b9a33369cfe3af68df0ffc4c19025c79cb6eb64fe285c90cc88
-          type_checked_symbol_table: 978cb852211c012697b20978b55fc3bf5488324df4ac6aa3f677ca07ab699947
-          unrolled_symbol_table: 978cb852211c012697b20978b55fc3bf5488324df4ac6aa3f677ca07ab699947
-          initial_ast: 17762b5745e4f586ba8656f6df46b38b1fa6d4523c20e5375c6c6446b95caea0
-          unrolled_ast: 17762b5745e4f586ba8656f6df46b38b1fa6d4523c20e5375c6c6446b95caea0
-          ssa_ast: c100202b4a141efcc2bfecdea136ffbd258e5ad3b06084df023e7e8ae06e9893
-          flattened_ast: 939e6ce8a64407f58bc629edb936c1c88f17ad417eae86de4444fe2c90a0a90e
-          destructured_ast: af6a76ba49312326e8f154d91ce1dd65b827503d8cdc3b5ef124948df1029c61
-          inlined_ast: af6a76ba49312326e8f154d91ce1dd65b827503d8cdc3b5ef124948df1029c61
-          dce_ast: af6a76ba49312326e8f154d91ce1dd65b827503d8cdc3b5ef124948df1029c61
-=======
-        - initial_symbol_table: 610917487b9407772d3ba93d1229764d18d06c702cfb7803be0860811be6ec2e
-          type_checked_symbol_table: 94cec824ac06b1c5d6f392be083f4bff00210f8f7da4a237c6d368b601d5fe32
-          unrolled_symbol_table: 94cec824ac06b1c5d6f392be083f4bff00210f8f7da4a237c6d368b601d5fe32
-          initial_ast: 26119819817e6601a856c0045c7842b92114db840bd300960fd7f6c958441143
-          unrolled_ast: 26119819817e6601a856c0045c7842b92114db840bd300960fd7f6c958441143
-          ssa_ast: 0401e96e1ab9fa54d69954e65bb85c6c5e81909877a45cfbbf6949db177a15c7
-          flattened_ast: 14db04555bdfb1407541be1e0f557439c057dec66a588f667b264d63b7bca3f2
-          destructured_ast: afffd2940e3693e1de54dcb6c42fbaea3ad2fb013239c5f50f327664d16d1f0c
-          inlined_ast: afffd2940e3693e1de54dcb6c42fbaea3ad2fb013239c5f50f327664d16d1f0c
-          dce_ast: afffd2940e3693e1de54dcb6c42fbaea3ad2fb013239c5f50f327664d16d1f0c
->>>>>>> 1d9197f4
+        - initial_symbol_table: 473d6a9c94ce262fae794be27e7aef3a427119fda8608eb0aebb196ac1f78c54
+          type_checked_symbol_table: 2f307932b0cbc2ca4f7423aa958aebab6babf6cdc94cff68a4da2b2e84ec5b11
+          unrolled_symbol_table: 2f307932b0cbc2ca4f7423aa958aebab6babf6cdc94cff68a4da2b2e84ec5b11
+          initial_ast: 54c4974b341a6c6606e0c97c7d68cc3f482e363a5cc7b4e6fa7b4fee0829fa02
+          unrolled_ast: 54c4974b341a6c6606e0c97c7d68cc3f482e363a5cc7b4e6fa7b4fee0829fa02
+          ssa_ast: 7ea4178f85831e1c416e8bbfd418a3283139ddba456e4360276f2e3f3f0bd3fb
+          flattened_ast: 79dc2e03456aefcd846315cc29aa9b945f7a0fd9982f4b77a4648dc3078b0158
+          destructured_ast: 363486996189f58dd61c8f870d04d8a0866182988752f753bee9ac4f5189c066
+          inlined_ast: 363486996189f58dd61c8f870d04d8a0866182988752f753bee9ac4f5189c066
+          dce_ast: 363486996189f58dd61c8f870d04d8a0866182988752f753bee9ac4f5189c066
           bytecode: 2ef042858531dce1d8583ebee5f799243cabbf2327d245957c535a35c146aef9
           errors: ""
           warnings: ""