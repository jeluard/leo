---
namespace: Compile
expectation: Pass
outputs:
  - - compile:
<<<<<<< HEAD
        - initial_symbol_table: 97cd4e55ffcafcd23a70ced02904088ca9f09a4b3862159660a77cb666c7fa99
          type_checked_symbol_table: ac415c9c118ecd9224e798f260240292b6d9cea8f984632bb22e3703ee3a4faa
          unrolled_symbol_table: ac415c9c118ecd9224e798f260240292b6d9cea8f984632bb22e3703ee3a4faa
          initial_ast: bddaa1c292c2746ed3dc6090b6f1bec0ac56bd8651ca826782cd7787faf0087e
          unrolled_ast: bddaa1c292c2746ed3dc6090b6f1bec0ac56bd8651ca826782cd7787faf0087e
          ssa_ast: f1a8349452550dd7551723f35d8c8fe995bad506bafff981818cfce1ed2909ad
          flattened_ast: a60af9fca9d43c5489d32ee664c4fc6250f20bb90492bb71c17acb905683479b
          destructured_ast: a0ccfceded160e777e6e5e5177ebb233c17da6a783e002f6543bc5cdfd10eb02
          inlined_ast: a0ccfceded160e777e6e5e5177ebb233c17da6a783e002f6543bc5cdfd10eb02
          dce_ast: 1ac28f9a2dd6c7cf62cb89053f1f6578c04f73e26711983fee2e63f8cf14cfe8
=======
        - initial_symbol_table: c7a3ed436cf8ae0ae378f2df2b7b5ee315ea504b8e955e0c827f1facc9c8b10d
          type_checked_symbol_table: 8264358af081a9060fb70bf34328b1e0927ebc062db2b680cc2c7333dc811074
          unrolled_symbol_table: 8264358af081a9060fb70bf34328b1e0927ebc062db2b680cc2c7333dc811074
          initial_ast: 93be792d07f5cd8a1cd94355b9a3ff0fa25709a37afeadb306445f1fc253f9b6
          unrolled_ast: 93be792d07f5cd8a1cd94355b9a3ff0fa25709a37afeadb306445f1fc253f9b6
          ssa_ast: bf18a7c62fe274d69b71160b0acfd6c0dd634d261434eb73c1e59c92f2c78e8c
          flattened_ast: 436ec2d6047dd018c12bcd50407f39b0221d90fc294ec5f5eeae84ac5ae537e4
          destructured_ast: 81696c9f719c2b5ab75494adbeff09fd875c899b641438d4c312624df5ae03c8
          inlined_ast: 81696c9f719c2b5ab75494adbeff09fd875c899b641438d4c312624df5ae03c8
          dce_ast: d3d3016cedc560a704ee9259a21c40ca2119b24621eb05fd07b920fcad3a1a67
>>>>>>> 1d9197f4
          bytecode: 9477487eb30939ab953ae2b069d924cc89d50b2b1062bfad64dcb7c79d817b6f
          errors: ""
          warnings: ""<|MERGE_RESOLUTION|>--- conflicted
+++ resolved
@@ -3,29 +3,16 @@
 expectation: Pass
 outputs:
   - - compile:
-<<<<<<< HEAD
-        - initial_symbol_table: 97cd4e55ffcafcd23a70ced02904088ca9f09a4b3862159660a77cb666c7fa99
-          type_checked_symbol_table: ac415c9c118ecd9224e798f260240292b6d9cea8f984632bb22e3703ee3a4faa
-          unrolled_symbol_table: ac415c9c118ecd9224e798f260240292b6d9cea8f984632bb22e3703ee3a4faa
-          initial_ast: bddaa1c292c2746ed3dc6090b6f1bec0ac56bd8651ca826782cd7787faf0087e
-          unrolled_ast: bddaa1c292c2746ed3dc6090b6f1bec0ac56bd8651ca826782cd7787faf0087e
-          ssa_ast: f1a8349452550dd7551723f35d8c8fe995bad506bafff981818cfce1ed2909ad
-          flattened_ast: a60af9fca9d43c5489d32ee664c4fc6250f20bb90492bb71c17acb905683479b
-          destructured_ast: a0ccfceded160e777e6e5e5177ebb233c17da6a783e002f6543bc5cdfd10eb02
-          inlined_ast: a0ccfceded160e777e6e5e5177ebb233c17da6a783e002f6543bc5cdfd10eb02
-          dce_ast: 1ac28f9a2dd6c7cf62cb89053f1f6578c04f73e26711983fee2e63f8cf14cfe8
-=======
-        - initial_symbol_table: c7a3ed436cf8ae0ae378f2df2b7b5ee315ea504b8e955e0c827f1facc9c8b10d
-          type_checked_symbol_table: 8264358af081a9060fb70bf34328b1e0927ebc062db2b680cc2c7333dc811074
-          unrolled_symbol_table: 8264358af081a9060fb70bf34328b1e0927ebc062db2b680cc2c7333dc811074
-          initial_ast: 93be792d07f5cd8a1cd94355b9a3ff0fa25709a37afeadb306445f1fc253f9b6
-          unrolled_ast: 93be792d07f5cd8a1cd94355b9a3ff0fa25709a37afeadb306445f1fc253f9b6
-          ssa_ast: bf18a7c62fe274d69b71160b0acfd6c0dd634d261434eb73c1e59c92f2c78e8c
-          flattened_ast: 436ec2d6047dd018c12bcd50407f39b0221d90fc294ec5f5eeae84ac5ae537e4
-          destructured_ast: 81696c9f719c2b5ab75494adbeff09fd875c899b641438d4c312624df5ae03c8
-          inlined_ast: 81696c9f719c2b5ab75494adbeff09fd875c899b641438d4c312624df5ae03c8
-          dce_ast: d3d3016cedc560a704ee9259a21c40ca2119b24621eb05fd07b920fcad3a1a67
->>>>>>> 1d9197f4
+        - initial_symbol_table: 5b8c5b2a0876c74dc30026b2f2b559851bed7fd78570aca2d73ff6bf6f6b978f
+          type_checked_symbol_table: 494c29aaab2d05abfc510da4877b5c111d765c8dc7408436b6e1b2f0e5a3a905
+          unrolled_symbol_table: 494c29aaab2d05abfc510da4877b5c111d765c8dc7408436b6e1b2f0e5a3a905
+          initial_ast: ce249307b5be89ebd81d36aea76c5563a1bf06d8abc410a7efdaf5d42fc9c8e1
+          unrolled_ast: ce249307b5be89ebd81d36aea76c5563a1bf06d8abc410a7efdaf5d42fc9c8e1
+          ssa_ast: a3ef314961cd5905bfba1087318a02acf3ba098a373fc0a6fd8fdf3f5b1ebd14
+          flattened_ast: 4fc89fc15a0c119400a045fd7a2809a811f82634e71c624729154e17956367f8
+          destructured_ast: 00db00056443bc6d46a70373f3f22b51ffc5bc724314b2314a3bf1f7fc6ec69c
+          inlined_ast: 00db00056443bc6d46a70373f3f22b51ffc5bc724314b2314a3bf1f7fc6ec69c
+          dce_ast: e25a6bd09d054c3f041c70e6c4013b1269fdba734e6e78f35c3b69dd8c4ce2d0
           bytecode: 9477487eb30939ab953ae2b069d924cc89d50b2b1062bfad64dcb7c79d817b6f
           errors: ""
           warnings: ""