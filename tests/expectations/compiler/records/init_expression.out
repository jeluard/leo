--- conflicted
+++ resolved
@@ -3,29 +3,16 @@
 expectation: Pass
 outputs:
   - - compile:
-<<<<<<< HEAD
-        - initial_symbol_table: 663ca3ed75566cfea49db3143f41aaffa95bc496311ddaa70344d3469a6fe410
-          type_checked_symbol_table: 674df691f657867fcab32da3d952de4754d424ad92449f6c46686760edf926b5
-          unrolled_symbol_table: 674df691f657867fcab32da3d952de4754d424ad92449f6c46686760edf926b5
-          initial_ast: 47b2794d6d928690b48bc76cb4050d912f9beb0a374a60ddd10d890cf1fe74fd
-          unrolled_ast: 47b2794d6d928690b48bc76cb4050d912f9beb0a374a60ddd10d890cf1fe74fd
-          ssa_ast: 8a73d001d7aaa5c6567adcc1d57cf36d1e3381e2f931b209ae4da4c80e83e039
-          flattened_ast: 76ec7b1d5b62c765ae7649da7cdaf55c1cfe3c40477a8d834f92d86854506a31
-          destructured_ast: c66b012ede85e34c1b23a7ba28cd466ef336e1e16c97f1eb9853065fd53ad00e
-          inlined_ast: c66b012ede85e34c1b23a7ba28cd466ef336e1e16c97f1eb9853065fd53ad00e
-          dce_ast: 04fa3cdf83a4a3a701d5c408a9425f71972b4a6bf4007e82bfbe12f1ea440094
-=======
-        - initial_symbol_table: d8805f7f46ac64f52581155e37c2190cd7d5b52f25d23c2e0ef9a2dfff6dba27
-          type_checked_symbol_table: d54b8ef5dba7403269bff3be6f3290b07ab25f5f16300f5528f0b06036717ea4
-          unrolled_symbol_table: d54b8ef5dba7403269bff3be6f3290b07ab25f5f16300f5528f0b06036717ea4
-          initial_ast: 471ef462bdec49fcce164e3d94c4501442e8652dd740e0625bd97e632d998231
-          unrolled_ast: 471ef462bdec49fcce164e3d94c4501442e8652dd740e0625bd97e632d998231
-          ssa_ast: f3bf6dbabb8955e5f7652f04f9a37dcbf81eb03d554f416215477c0c234f8cd8
-          flattened_ast: c4517937319f147d4635de00980c95ed4549cd3cb99b2c06bbce9af38a21ff17
-          destructured_ast: f59b260bbb351b1313e533aaf7dfbd3fdeaf6b79fdacaa8509c43cdbdc32cec6
-          inlined_ast: f59b260bbb351b1313e533aaf7dfbd3fdeaf6b79fdacaa8509c43cdbdc32cec6
-          dce_ast: dfb0252093c3f4008c8d24fb5b234e2faf8ac7c5f030e8b8064888b78c586c42
->>>>>>> 1d9197f4
+        - initial_symbol_table: 3fd1cc6a2ce3920f6a8669981cc229d991818bc1baa451da4f15c15182445a80
+          type_checked_symbol_table: ca911d7fe1163c60a9cfb288fcb2863dc9cac2f114ff4c48d8aff5bd82908159
+          unrolled_symbol_table: ca911d7fe1163c60a9cfb288fcb2863dc9cac2f114ff4c48d8aff5bd82908159
+          initial_ast: 8160dc0cbe7e1bc57e65f46d78222c56e3ec7f1786a31c18adf1705985b25365
+          unrolled_ast: 8160dc0cbe7e1bc57e65f46d78222c56e3ec7f1786a31c18adf1705985b25365
+          ssa_ast: 8b9a5676e89823fa5d8b88ddad56f8fe2f518910cec99abc3ceb026cc0692d27
+          flattened_ast: da220e2edfb44d1e871b010cfe2663e40e06e3c71c472710f781dd2c585e2184
+          destructured_ast: 9e1726ad46b3ee2de7496cf5f834127ad440b59b76f8ec9c69b3ac733c61bd36
+          inlined_ast: 9e1726ad46b3ee2de7496cf5f834127ad440b59b76f8ec9c69b3ac733c61bd36
+          dce_ast: 69b116454ce349eb479f08eebd42729a9284642d664c83ac65cfa86f2e1309c2
           bytecode: f243717a23b7bcbf2e4656d741a9e43b8a60184892683964efb628e22e36e7f1
           errors: ""
           warnings: ""