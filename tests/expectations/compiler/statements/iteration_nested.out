---
namespace: Compile
expectation: Pass
outputs:
  - - compile:
<<<<<<< HEAD
        - initial_symbol_table: 53f1abe40005232ac7216b5cab367ea788a8d211dec72066fde81467f01ed2d6
          type_checked_symbol_table: 145464a192e558ec4a12a82b3bf7baf40445f5df70fad78905cc194f7cb22cd9
          unrolled_symbol_table: 26a53d15132891cd14e47bd315a27d981e83c630385925ea5bd7dc97b9f8d045
          initial_ast: 3ee2d380b4ca167138945430ba47c2c89b595b6a306968288c552921782c8d65
          unrolled_ast: 23d8128102cfb6f6a06b39e7f48f5d8ce255aa8bb29e9b558ef1b528eba4c3bf
          ssa_ast: 03745bd65b0abd7dbffcef023368276ddd12fe1c0db4ed963912072f653e61f7
          flattened_ast: 48e0bf023fef54c80326c4f69cab37c3f9a95b6f808077711f63f61fef00538c
          destructured_ast: 74e546e73c312a38cee25cbb379d3a3596dd79f57d57dcc0f0f474618bb35767
          inlined_ast: 74e546e73c312a38cee25cbb379d3a3596dd79f57d57dcc0f0f474618bb35767
          dce_ast: 74e546e73c312a38cee25cbb379d3a3596dd79f57d57dcc0f0f474618bb35767
=======
        - initial_symbol_table: 0052901eaa15b2b9576247e404ef67887398308491f6a2898420bbdec764ad71
          type_checked_symbol_table: d156c65df297fadd8ccde0680d643e33cc976f9997083d31767eb4f4428e6685
          unrolled_symbol_table: 3e69c576be474edb369d9ec2190661e0990500eebcaebaf9ff31caf64fdc0689
          initial_ast: 0b2a89e98409050e5dc1cb657c712b6787b4e1f07651178207f741da83834605
          unrolled_ast: c31e4f46311d50f9dca2f4335ec3aec6fc6535a21c1e30e359e4d2bacc9bcf4b
          ssa_ast: 78c4106227a278dd0476c644b7614ac19c0da690ea2afd5197b1a49bd339fbb0
          flattened_ast: 5e5d7ccc9869be7eeda086c19dc64986f23bef635a690a67982b15f64efb6d9e
          destructured_ast: 79a7d1b0d1beed95ea307ca6e511f8904a9736e6f0ada7c6b04da0fa03dc3116
          inlined_ast: 79a7d1b0d1beed95ea307ca6e511f8904a9736e6f0ada7c6b04da0fa03dc3116
          dce_ast: 79a7d1b0d1beed95ea307ca6e511f8904a9736e6f0ada7c6b04da0fa03dc3116
>>>>>>> 1d9197f4
          bytecode: e6fba28a70e1d844cc46f8e9dcf040658b9431f4fd49a4896dfc7ffb3ebfeb25
          errors: ""
          warnings: ""<|MERGE_RESOLUTION|>--- conflicted
+++ resolved
@@ -3,29 +3,16 @@
 expectation: Pass
 outputs:
   - - compile:
-<<<<<<< HEAD
-        - initial_symbol_table: 53f1abe40005232ac7216b5cab367ea788a8d211dec72066fde81467f01ed2d6
-          type_checked_symbol_table: 145464a192e558ec4a12a82b3bf7baf40445f5df70fad78905cc194f7cb22cd9
-          unrolled_symbol_table: 26a53d15132891cd14e47bd315a27d981e83c630385925ea5bd7dc97b9f8d045
-          initial_ast: 3ee2d380b4ca167138945430ba47c2c89b595b6a306968288c552921782c8d65
-          unrolled_ast: 23d8128102cfb6f6a06b39e7f48f5d8ce255aa8bb29e9b558ef1b528eba4c3bf
-          ssa_ast: 03745bd65b0abd7dbffcef023368276ddd12fe1c0db4ed963912072f653e61f7
-          flattened_ast: 48e0bf023fef54c80326c4f69cab37c3f9a95b6f808077711f63f61fef00538c
-          destructured_ast: 74e546e73c312a38cee25cbb379d3a3596dd79f57d57dcc0f0f474618bb35767
-          inlined_ast: 74e546e73c312a38cee25cbb379d3a3596dd79f57d57dcc0f0f474618bb35767
-          dce_ast: 74e546e73c312a38cee25cbb379d3a3596dd79f57d57dcc0f0f474618bb35767
-=======
-        - initial_symbol_table: 0052901eaa15b2b9576247e404ef67887398308491f6a2898420bbdec764ad71
-          type_checked_symbol_table: d156c65df297fadd8ccde0680d643e33cc976f9997083d31767eb4f4428e6685
-          unrolled_symbol_table: 3e69c576be474edb369d9ec2190661e0990500eebcaebaf9ff31caf64fdc0689
-          initial_ast: 0b2a89e98409050e5dc1cb657c712b6787b4e1f07651178207f741da83834605
-          unrolled_ast: c31e4f46311d50f9dca2f4335ec3aec6fc6535a21c1e30e359e4d2bacc9bcf4b
-          ssa_ast: 78c4106227a278dd0476c644b7614ac19c0da690ea2afd5197b1a49bd339fbb0
-          flattened_ast: 5e5d7ccc9869be7eeda086c19dc64986f23bef635a690a67982b15f64efb6d9e
-          destructured_ast: 79a7d1b0d1beed95ea307ca6e511f8904a9736e6f0ada7c6b04da0fa03dc3116
-          inlined_ast: 79a7d1b0d1beed95ea307ca6e511f8904a9736e6f0ada7c6b04da0fa03dc3116
-          dce_ast: 79a7d1b0d1beed95ea307ca6e511f8904a9736e6f0ada7c6b04da0fa03dc3116
->>>>>>> 1d9197f4
+        - initial_symbol_table: 693367bfa3262d97165d4f65744db680a42887af9466271e997ce5ecfb4e4ad8
+          type_checked_symbol_table: 2df26b219d452e5c67834698c8ccd216f94185f885b10e5d2fb7d52cf364a8fe
+          unrolled_symbol_table: b89ab5cc076c8120d75083c1b01cab5c0bdb9c8a1527da28df2763b584375659
+          initial_ast: 7c9468d2e25b8d770277e8ae01d776a99c2fe1b2b3cc5a26fa45924fbb255629
+          unrolled_ast: a5f436cc41ecc729d5108f79abaa12a65d4036c3994541ae1cf475b734ccd3c5
+          ssa_ast: f1c9aab6abecb5132f37e0a83ddebbe79eb90c10a8dd08be7b87aa310b0ba880
+          flattened_ast: 4ec88aa2da726e5ea30fbd75c97e80f1aab21674e31bd06845123a8527f249df
+          destructured_ast: 7a7b7dd51563b8199d2de27e345c59f4053dfcba829c1ca6f1b16d58d0fe5b6a
+          inlined_ast: 7a7b7dd51563b8199d2de27e345c59f4053dfcba829c1ca6f1b16d58d0fe5b6a
+          dce_ast: 7a7b7dd51563b8199d2de27e345c59f4053dfcba829c1ca6f1b16d58d0fe5b6a
           bytecode: e6fba28a70e1d844cc46f8e9dcf040658b9431f4fd49a4896dfc7ffb3ebfeb25
           errors: ""
           warnings: ""