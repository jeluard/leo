---
namespace: Compile
expectation: Pass
outputs:
  - circuit:
      num_public_variables: 0
      num_private_variables: 70
      num_constraints: 4
      at: 2bfa66cf5bae7b7326e489c0be39e1a33f7a0ae9c0f85007c9c6280626e44823
      bt: b863e2f23191c83e093e8b27d0d036b1eebe82000097e881a698348d3290163b
      ct: 19488e9d1f6d0cfc9fb6e6e6048108b8717ceefc6d3ade9aa8b5e5d59da661c8
    output:
      - input_file: inputs/nonprinting.in
        output:
          registers:
            r0:
              type: "[char; 33]"
              value: "\\u{0}\\u{1}\\u{2}\\u{3}\\u{4}\\u{5}\\u{6}\\u{7}\\u{8}\\t\\n\\u{b}\\u{c}\\r\\u{e}\\u{f}\\u{10}\\u{11}\\u{12}\\u{13}\\u{14}\\u{15}\\u{16}\\u{17}\\u{18}\\u{19}\\u{1a}\\u{1b}\\u{1c}\\u{1d}\\u{1e}\\u{1f} "
            r1:
              type: bool
              value: "true"
    initial_ast: e3447071a2b9171e08bfa6f799a3ab07675839d93aa2706e964d7b6fa662b1e5
<<<<<<< HEAD
    imports_resolved_ast: d895e93fc1b15442aa875cfd9ce105b60da6e68768d00c49fb2acbcc4d13ae46
    canonicalized_ast: d895e93fc1b15442aa875cfd9ce105b60da6e68768d00c49fb2acbcc4d13ae46
    type_inferenced_ast: 3af23562943f2a7f5161bb67a454bc772b0513a246ad9240fd9356c067264b6c
=======
    ir: 82c603e53d6f87ee1957ea172e635181a4cf82c1fdca91825fe0602f913cfea7
    imports_resolved_ast: 13238abf332bf780a97a5f5f01ac4a08a9da05cdffb5c6391170ef134649924c
    canonicalized_ast: 13238abf332bf780a97a5f5f01ac4a08a9da05cdffb5c6391170ef134649924c
    type_inferenced_ast: e8cd73cb74bcee7eabe202a33b45d38e6d48fe7465873e76fe5e6fad8d921722
>>>>>>> 3626fbdb
<|MERGE_RESOLUTION|>--- conflicted
+++ resolved
@@ -20,13 +20,7 @@
               type: bool
               value: "true"
     initial_ast: e3447071a2b9171e08bfa6f799a3ab07675839d93aa2706e964d7b6fa662b1e5
-<<<<<<< HEAD
+    ir: 82c603e53d6f87ee1957ea172e635181a4cf82c1fdca91825fe0602f913cfea7
     imports_resolved_ast: d895e93fc1b15442aa875cfd9ce105b60da6e68768d00c49fb2acbcc4d13ae46
     canonicalized_ast: d895e93fc1b15442aa875cfd9ce105b60da6e68768d00c49fb2acbcc4d13ae46
-    type_inferenced_ast: 3af23562943f2a7f5161bb67a454bc772b0513a246ad9240fd9356c067264b6c
-=======
-    ir: 82c603e53d6f87ee1957ea172e635181a4cf82c1fdca91825fe0602f913cfea7
-    imports_resolved_ast: 13238abf332bf780a97a5f5f01ac4a08a9da05cdffb5c6391170ef134649924c
-    canonicalized_ast: 13238abf332bf780a97a5f5f01ac4a08a9da05cdffb5c6391170ef134649924c
-    type_inferenced_ast: e8cd73cb74bcee7eabe202a33b45d38e6d48fe7465873e76fe5e6fad8d921722
->>>>>>> 3626fbdb
+    type_inferenced_ast: 3af23562943f2a7f5161bb67a454bc772b0513a246ad9240fd9356c067264b6c