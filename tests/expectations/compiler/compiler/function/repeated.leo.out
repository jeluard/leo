---
namespace: Compile
expectation: Pass
outputs:
  - circuit:
      num_public_variables: 0
      num_private_variables: 3
      num_constraints: 3
      at: 74affd242c169638ba2ba913cd2fa5d4070eef1055c7d8ac57dfb6d449d8fb14
      bt: fa4399093f64457849c38de4cad4cab3e1d90743e8be07d1b156b6088c5851ec
      ct: 5ae1625b488b3935122d8dd627fe575b388a5aa360378fa4407aad08baaed1e2
    ir:
      - "decl f0: <0>"
      - "  store &v2, ((v0, v1), (), (), ())"
      - "  call &v4, f1"
      - "  call &v5, f1"
      - "  and &v6, v4, v5"
      - "  store &v7, v6"
      - "  eq &v8, v7, true"
      - "  eq &v9, v8, v3"
      - "  retn v9"
      - "decl f1: <10>"
      - "  retn true"
      - "decl f2: <10>"
      - "  retn [false, false, false, false, false, false, false, false, false, false, false, false, false, false, false, false, false, false, false, false, false, false, false, false, false, false, false, false, false, false, false, false, false, false, false, false, false, false, false, false, false, false, false, false, false, false, false, false, false, false, false, false, false, false, false, false, false, false, false, false, false, false, false, false, false, false, false, false, false, false, false, false, false, false, false, false, false, false, false, false, false, false, false, false, false, false, false, false, false, false, false, false, false, false, false, false, false, false, false, false, false, false, false, false, false, false, false, false, false, false, false, false, false, false, false, false, false, false, false, false, false, false, false, false, false, false, false, false, false, false, false, false, false, false, false, false, false, false, false, false, false, false, false, false, false, false, false, false, false, false, false, false, false, false, false, false, false, false, false, false, false, false, false, false, false, false, false, false, false, false, false, false, false, false, false, false, false, false, false, false, false, false, false, false, false, false, false, false, false, false, false, false, false, false, false, false, false, false, false, false, false, false, false, false, false, false, false, false, false, false, false, false, false, false, false, false, false, false, false, false, false, false, false, false, false, false, false, false, false, false, false, false, false, false, false, false, false, false, false, false, false, false, false, false, false, false, false, false, false, false, false, false, false, false, false, false]"
      - "decl f3: <11>"
      - "  retn aleo1qnr4dkkvkgfqph0vzc3y6z2eu975wnpz2925ntjccd5cfqxtyu8sta57j8"
      - "decl f4: <12>"
      - "  retn [0, 0, 0, 0, 0, 0, 0, 0, 0, 0, 0, 0, 0, 0, 0, 0, 0, 0, 0, 0, 0, 0, 0, 0, 0, 0, 0, 0, 0, 0, 0, 0]"
      - "decl f5: <13>"
      - "  retn aleo1qnr4dkkvkgfqph0vzc3y6z2eu975wnpz2925ntjccd5cfqxtyu8sta57j8"
      - "decl f6: <14>"
      - "  retn [false, false, false, false, false, false, false, false, false, false, false, false, false, false, false, false, false, false, false, false, false, false, false, false, false, false, false, false, false, false, false, false, false, false, false, false, false, false, false, false, false, false, false, false, false, false, false, false, false, false, false, false, false, false, false, false, false, false, false, false, false, false, false, false, false, false, false, false, false, false, false, false, false, false, false, false, false, false, false, false, false, false, false, false, false, false, false, false, false, false, false, false, false, false, false, false, false, false, false, false, false, false, false, false, false, false, false, false, false, false, false, false, false, false, false, false, false, false, false, false, false, false, false, false, false, false, false, false, false, false, false, false, false, false, false, false, false, false, false, false, false, false, false, false, false, false, false, false, false, false, false, false, false, false, false, false, false, false, false, false, false, false, false, false, false, false, false, false, false, false, false, false, false, false, false, false, false, false, false, false, false, false, false, false, false, false, false, false, false, false, false, false, false, false, false, false, false, false, false, false, false, false, false, false, false, false, false, false, false, false, false, false, false, false, false, false, false, false, false, false, false, false, false, false, false, false, false, false, false, false, false, false, false, false, false, false, false, false, false, false, false, false, false, false, false, false, false, false, false, false, false, false, false, false, false, false]"
      - "decl f7: <15>"
      - "  retn aleo1qnr4dkkvkgfqph0vzc3y6z2eu975wnpz2925ntjccd5cfqxtyu8sta57j8"
      - "decl f8: <16>"
      - "  retn [0, 0, 0, 0, 0, 0, 0, 0, 0, 0, 0, 0, 0, 0, 0, 0, 0, 0, 0, 0, 0, 0, 0, 0, 0, 0, 0, 0, 0, 0, 0, 0]"
      - "decl f9: <17>"
      - "  retn aleo1qnr4dkkvkgfqph0vzc3y6z2eu975wnpz2925ntjccd5cfqxtyu8sta57j8"
      - "decl f10: <18>"
      - "  retn 0"
      - "decl f11: <19>"
      - "  retn [false]"
      - "decl f12: <20>"
      - "  retn false"
      - "decl f13: <21>"
      - "  retn [0]"
      - "decl f14: <22>"
      - "  retn false"
      - "decl f15: <23>"
      - "  retn [false]"
      - "decl f16: <24>"
      - "  retn false"
      - "decl f17: <25>"
      - "  retn [0]"
      - "decl f18: <26>"
      - "  retn false"
      - "decl f19: <27>"
      - "  retn [false, false, false, false, false, false, false, false, false, false, false, false, false, false, false, false, false, false, false, false, false, false, false, false, false, false, false, false, false, false, false, false, false, false, false, false, false, false, false, false, false, false, false, false, false, false, false, false, false, false, false, false, false, false, false, false, false, false, false, false, false, false, false, false, false, false, false, false, false, false, false, false, false, false, false, false, false, false, false, false, false, false, false, false, false, false, false, false, false, false, false, false, false, false, false, false, false, false, false, false, false, false, false, false, false, false, false, false, false, false, false, false, false, false, false, false, false, false, false, false, false, false, false, false, false, false, false, false, false, false, false, false, false, false, false, false, false, false, false, false, false, false, false, false, false, false, false, false, false, false, false, false, false, false, false, false, false, false, false, false, false, false, false, false, false, false, false, false, false, false, false, false, false, false, false, false, false, false, false, false, false, false, false, false, false, false, false, false, false, false, false, false, false, false, false, false, false, false, false, false, false, false, false, false, false, false, false, false, false, false, false, false, false, false, false, false, false, false, false, false, false, false, false, false, false, false, false, false, false, false, false, false, false, false, false, false, false, false, false, false, false, false, false, false, false, false, false, false, false, false, false, false, false]"
      - "decl f20: <28>"
      - "  retn 'a'"
      - "decl f21: <29>"
      - "  retn [0, 0, 0, 0, 0, 0, 0, 0, 0, 0, 0, 0, 0, 0, 0, 0, 0, 0, 0, 0, 0, 0, 0, 0, 0, 0, 0, 0, 0, 0, 0, 0]"
      - "decl f22: <30>"
      - "  retn 'a'"
      - "decl f23: <31>"
      - "  retn [false, false, false, false, false, false, false, false, false, false, false, false, false, false, false, false, false, false, false, false, false, false, false, false, false, false, false, false, false, false, false, false, false, false, false, false, false, false, false, false, false, false, false, false, false, false, false, false, false, false, false, false, false, false, false, false, false, false, false, false, false, false, false, false, false, false, false, false, false, false, false, false, false, false, false, false, false, false, false, false, false, false, false, false, false, false, false, false, false, false, false, false, false, false, false, false, false, false, false, false, false, false, false, false, false, false, false, false, false, false, false, false, false, false, false, false, false, false, false, false, false, false, false, false, false, false, false, false, false, false, false, false, false, false, false, false, false, false, false, false, false, false, false, false, false, false, false, false, false, false, false, false, false, false, false, false, false, false, false, false, false, false, false, false, false, false, false, false, false, false, false, false, false, false, false, false, false, false, false, false, false, false, false, false, false, false, false, false, false, false, false, false, false, false, false, false, false, false, false, false, false, false, false, false, false, false, false, false, false, false, false, false, false, false, false, false, false, false, false, false, false, false, false, false, false, false, false, false, false, false, false, false, false, false, false, false, false, false, false, false, false, false, false, false, false, false, false, false, false, false, false, false, false]"
      - "decl f24: <32>"
      - "  retn 'a'"
      - "decl f25: <33>"
      - "  retn [0, 0, 0, 0, 0, 0, 0, 0, 0, 0, 0, 0, 0, 0, 0, 0, 0, 0, 0, 0, 0, 0, 0, 0, 0, 0, 0, 0, 0, 0, 0, 0]"
      - "decl f26: <34>"
      - "  retn 'a'"
      - "decl f27: <35>"
      - "  retn [false, false, false, false, false, false, false, false, false, false, false, false, false, false, false, false, false, false, false, false, false, false, false, false, false, false, false, false, false, false, false, false, false, false, false, false, false, false, false, false, false, false, false, false, false, false, false, false, false, false, false, false, false, false, false, false, false, false, false, false, false, false, false, false, false, false, false, false, false, false, false, false, false, false, false, false, false, false, false, false, false, false, false, false, false, false, false, false, false, false, false, false, false, false, false, false, false, false, false, false, false, false, false, false, false, false, false, false, false, false, false, false, false, false, false, false, false, false, false, false, false, false, false, false, false, false, false, false, false, false, false, false, false, false, false, false, false, false, false, false, false, false, false, false, false, false, false, false, false, false, false, false, false, false, false, false, false, false, false, false, false, false, false, false, false, false, false, false, false, false, false, false, false, false, false, false, false, false, false, false, false, false, false, false, false, false, false, false, false, false, false, false, false, false, false, false, false, false, false, false, false, false, false, false, false, false, false, false, false, false, false, false, false, false, false, false, false, false, false, false, false, false, false, false, false, false, false, false, false, false, false, false, false, false, false, false, false, false, false, false, false, false, false, false, false, false, false, false, false, false, false, false, false]"
      - "decl f28: <36>"
      - "  retn []"
      - "decl f29: <37>"
      - "  retn [0, 0, 0, 0, 0, 0, 0, 0, 0, 0, 0, 0, 0, 0, 0, 0, 0, 0, 0, 0, 0, 0, 0, 0, 0, 0, 0, 0, 0, 0, 0, 0]"
      - "decl f30: <38>"
      - "  retn []"
      - "decl f31: <39>"
      - "  retn [false, false, false, false, false, false, false, false, false, false, false, false, false, false, false, false, false, false, false, false, false, false, false, false, false, false, false, false, false, false, false, false, false, false, false, false, false, false, false, false, false, false, false, false, false, false, false, false, false, false, false, false, false, false, false, false, false, false, false, false, false, false, false, false, false, false, false, false, false, false, false, false, false, false, false, false, false, false, false, false, false, false, false, false, false, false, false, false, false, false, false, false, false, false, false, false, false, false, false, false, false, false, false, false, false, false, false, false, false, false, false, false, false, false, false, false, false, false, false, false, false, false, false, false, false, false, false, false, false, false, false, false, false, false, false, false, false, false, false, false, false, false, false, false, false, false, false, false, false, false, false, false, false, false, false, false, false, false, false, false, false, false, false, false, false, false, false, false, false, false, false, false, false, false, false, false, false, false, false, false, false, false, false, false, false, false, false, false, false, false, false, false, false, false, false, false, false, false, false, false, false, false, false, false, false, false, false, false, false, false, false, false, false, false, false, false, false, false, false, false, false, false, false, false, false, false, false, false, false, false, false, false, false, false, false, false, false, false, false, false, false, false, false, false, false, false, false, false, false, false, false, false, false]"
      - "decl f32: <40>"
      - "  retn []"
      - "decl f33: <41>"
      - "  retn [0, 0, 0, 0, 0, 0, 0, 0, 0, 0, 0, 0, 0, 0, 0, 0, 0, 0, 0, 0, 0, 0, 0, 0, 0, 0, 0, 0, 0, 0, 0, 0]"
      - "decl f34: <42>"
      - "  retn []"
      - "decl f35: <43>"
      - "  retn [false, false, false, false, false, false, false, false, false, false, false, false, false, false, false, false, false, false, false, false, false, false, false, false, false, false, false, false, false, false, false, false, false, false, false, false, false, false, false, false, false, false, false, false, false, false, false, false, false, false, false, false, false, false, false, false, false, false, false, false, false, false, false, false, false, false, false, false, false, false, false, false, false, false, false, false, false, false, false, false, false, false, false, false, false, false, false, false, false, false, false, false, false, false, false, false, false, false, false, false, false, false, false, false, false, false, false, false, false, false, false, false, false, false, false, false, false, false, false, false, false, false, false, false, false, false, false, false, false, false, false, false, false, false, false, false, false, false, false, false, false, false, false, false, false, false, false, false, false, false, false, false, false, false, false, false, false, false, false, false, false, false, false, false, false, false, false, false, false, false, false, false, false, false, false, false, false, false, false, false, false, false, false, false, false, false, false, false, false, false, false, false, false, false, false, false, false, false, false, false, false, false, false, false, false, false, false, false, false, false, false, false, false, false, false, false, false, false, false, false, false, false, false, false, false, false, false, false, false, false, false, false, false, false, false, false, false, false, false, false, false, false, false, false, false, false, false, false, false, false, false, false, false, false, false, false, false, false, false, false, false, false, false, false, false, false, false, false, false, false, false, false, false, false, false, false, false, false, false, false, false, false, false, false, false, false, false, false, false, false, false, false, false, false, false, false, false, false, false, false, false, false, false, false, false, false, false, false, false, false, false, false, false, false, false, false, false, false, false, false, false, false, false, false, false, false, false, false, false, false, false, false, false, false, false, false, false, false, false, false, false, false, false, false, false, false, false, false, false, false, false, false, false, false, false, false, false, false, false, false, false, false, false, false, false, false, false, false, false, false, false, false, false, false, false, false, false, false, false, false, false, false, false, false, false, false, false, false, false, false, false, false, false, false, false, false, false, false, false, false, false, false, false, false, false, false, false, false, false, false, false, false, false, false, false, false, false, false, false, false, false, false, false, false, false, false, false, false, false, false, false, false, false, false, false, false, false, false, false, false, false, false, false, false, false, false, false, false, false, false, false, false, false, false, false, false, false, false, false, false, false, false, false, false, false, false, false, false, false, false, false, false, false, false, false, false, false, false, false, false, false, false, false, false, false, false, false, false, false, false, false, false, false, false, false, false, false, false, false, false, false, false, false, false, false, false]"
      - "decl f36: <44>"
      - "  retn []group"
      - "decl f37: <45>"
      - "  retn [0, 0, 0, 0, 0, 0, 0, 0, 0, 0, 0, 0, 0, 0, 0, 0, 0, 0, 0, 0, 0, 0, 0, 0, 0, 0, 0, 0, 0, 0, 0, 0, 0, 0, 0, 0, 0, 0, 0, 0, 0, 0, 0, 0, 0, 0, 0, 0, 0, 0, 0, 0, 0, 0, 0, 0, 0, 0, 0, 0, 0, 0, 0, 0]"
      - "decl f38: <46>"
      - "  retn []group"
      - "decl f39: <47>"
      - "  retn [false, false, false, false, false, false, false, false, false, false, false, false, false, false, false, false, false, false, false, false, false, false, false, false, false, false, false, false, false, false, false, false, false, false, false, false, false, false, false, false, false, false, false, false, false, false, false, false, false, false, false, false, false, false, false, false, false, false, false, false, false, false, false, false, false, false, false, false, false, false, false, false, false, false, false, false, false, false, false, false, false, false, false, false, false, false, false, false, false, false, false, false, false, false, false, false, false, false, false, false, false, false, false, false, false, false, false, false, false, false, false, false, false, false, false, false, false, false, false, false, false, false, false, false, false, false, false, false, false, false, false, false, false, false, false, false, false, false, false, false, false, false, false, false, false, false, false, false, false, false, false, false, false, false, false, false, false, false, false, false, false, false, false, false, false, false, false, false, false, false, false, false, false, false, false, false, false, false, false, false, false, false, false, false, false, false, false, false, false, false, false, false, false, false, false, false, false, false, false, false, false, false, false, false, false, false, false, false, false, false, false, false, false, false, false, false, false, false, false, false, false, false, false, false, false, false, false, false, false, false, false, false, false, false, false, false, false, false, false, false, false, false, false, false, false, false, false, false, false, false, false, false, false, false, false, false, false, false, false, false, false, false, false, false, false, false, false, false, false, false, false, false, false, false, false, false, false, false, false, false, false, false, false, false, false, false, false, false, false, false, false, false, false, false, false, false, false, false, false, false, false, false, false, false, false, false, false, false, false, false, false, false, false, false, false, false, false, false, false, false, false, false, false, false, false, false, false, false, false, false, false, false, false, false, false, false, false, false, false, false, false, false, false, false, false, false, false, false, false, false, false, false, false, false, false, false, false, false, false, false, false, false, false, false, false, false, false, false, false, false, false, false, false, false, false, false, false, false, false, false, false, false, false, false, false, false, false, false, false, false, false, false, false, false, false, false, false, false, false, false, false, false, false, false, false, false, false, false, false, false, false, false, false, false, false, false, false, false, false, false, false, false, false, false, false, false, false, false, false, false, false, false, false, false, false, false, false, false, false, false, false, false, false, false, false, false, false, false, false, false, false, false, false, false, false, false, false, false, false, false, false, false, false, false, false, false, false, false, false, false, false, false, false, false, false, false, false, false, false, false, false, false, false, false, false, false, false, false, false, false, false, false, false, false, false, false, false, false, false, false, false, false, false, false, false, false]"
      - "decl f40: <48>"
      - "  retn []group"
      - "decl f41: <49>"
      - "  retn [0, 0, 0, 0, 0, 0, 0, 0, 0, 0, 0, 0, 0, 0, 0, 0, 0, 0, 0, 0, 0, 0, 0, 0, 0, 0, 0, 0, 0, 0, 0, 0, 0, 0, 0, 0, 0, 0, 0, 0, 0, 0, 0, 0, 0, 0, 0, 0, 0, 0, 0, 0, 0, 0, 0, 0, 0, 0, 0, 0, 0, 0, 0, 0]"
      - "decl f42: <50>"
      - "  retn []group"
      - "decl f43: <51>"
      - "  retn [false, false, false, false, false, false, false, false]"
      - "decl f44: <52>"
      - "  retn 0"
      - "decl f45: <53>"
      - "  retn [0]"
      - "decl f46: <54>"
      - "  retn 0"
      - "decl f47: <55>"
      - "  retn [false, false, false, false, false, false, false, false]"
      - "decl f48: <56>"
      - "  retn 0"
      - "decl f49: <57>"
      - "  retn [0]"
      - "decl f50: <58>"
      - "  retn 0"
      - "decl f51: <59>"
      - "  retn [false, false, false, false, false, false, false, false, false, false, false, false, false, false, false, false]"
      - "decl f52: <60>"
      - "  retn 0"
      - "decl f53: <61>"
      - "  retn [0, 0]"
      - "decl f54: <62>"
      - "  retn 0"
      - "decl f55: <63>"
      - "  retn [false, false, false, false, false, false, false, false, false, false, false, false, false, false, false, false]"
      - "decl f56: <64>"
      - "  retn 0"
      - "decl f57: <65>"
      - "  retn [0, 0]"
      - "decl f58: <66>"
      - "  retn 0"
      - "decl f59: <67>"
      - "  retn [false, false, false, false, false, false, false, false, false, false, false, false, false, false, false, false, false, false, false, false, false, false, false, false, false, false, false, false, false, false, false, false]"
      - "decl f60: <68>"
      - "  retn 0"
      - "decl f61: <69>"
      - "  retn [0, 0, 0, 0]"
      - "decl f62: <70>"
      - "  retn 0"
      - "decl f63: <71>"
      - "  retn [false, false, false, false, false, false, false, false, false, false, false, false, false, false, false, false, false, false, false, false, false, false, false, false, false, false, false, false, false, false, false, false]"
      - "decl f64: <72>"
      - "  retn 0"
      - "decl f65: <73>"
      - "  retn [0, 0, 0, 0]"
      - "decl f66: <74>"
      - "  retn 0"
      - "decl f67: <75>"
      - "  retn [false, false, false, false, false, false, false, false, false, false, false, false, false, false, false, false, false, false, false, false, false, false, false, false, false, false, false, false, false, false, false, false, false, false, false, false, false, false, false, false, false, false, false, false, false, false, false, false, false, false, false, false, false, false, false, false, false, false, false, false, false, false, false, false]"
      - "decl f68: <76>"
      - "  retn 0"
      - "decl f69: <77>"
      - "  retn [0, 0, 0, 0, 0, 0, 0, 0]"
      - "decl f70: <78>"
      - "  retn 0"
      - "decl f71: <79>"
      - "  retn [false, false, false, false, false, false, false, false, false, false, false, false, false, false, false, false, false, false, false, false, false, false, false, false, false, false, false, false, false, false, false, false, false, false, false, false, false, false, false, false, false, false, false, false, false, false, false, false, false, false, false, false, false, false, false, false, false, false, false, false, false, false, false, false]"
      - "decl f72: <80>"
      - "  retn 0"
      - "decl f73: <81>"
      - "  retn [0, 0, 0, 0, 0, 0, 0, 0]"
      - "decl f74: <82>"
      - "  retn 0"
      - "decl f75: <83>"
      - "  retn [false, false, false, false, false, false, false, false, false, false, false, false, false, false, false, false, false, false, false, false, false, false, false, false, false, false, false, false, false, false, false, false, false, false, false, false, false, false, false, false, false, false, false, false, false, false, false, false, false, false, false, false, false, false, false, false, false, false, false, false, false, false, false, false, false, false, false, false, false, false, false, false, false, false, false, false, false, false, false, false, false, false, false, false, false, false, false, false, false, false, false, false, false, false, false, false, false, false, false, false, false, false, false, false, false, false, false, false, false, false, false, false, false, false, false, false, false, false, false, false, false, false, false, false, false, false, false, false]"
      - "decl f76: <84>"
      - "  retn 0"
      - "decl f77: <85>"
      - "  retn [0, 0, 0, 0, 0, 0, 0, 0, 0, 0, 0, 0, 0, 0, 0, 0]"
      - "decl f78: <86>"
      - "  retn 0"
      - "decl f79: <87>"
      - "  retn [false, false, false, false, false, false, false, false, false, false, false, false, false, false, false, false, false, false, false, false, false, false, false, false, false, false, false, false, false, false, false, false, false, false, false, false, false, false, false, false, false, false, false, false, false, false, false, false, false, false, false, false, false, false, false, false, false, false, false, false, false, false, false, false, false, false, false, false, false, false, false, false, false, false, false, false, false, false, false, false, false, false, false, false, false, false, false, false, false, false, false, false, false, false, false, false, false, false, false, false, false, false, false, false, false, false, false, false, false, false, false, false, false, false, false, false, false, false, false, false, false, false, false, false, false, false, false, false]"
      - "decl f80: <88>"
      - "  retn 0"
      - "decl f81: <89>"
      - "  retn [0, 0, 0, 0, 0, 0, 0, 0, 0, 0, 0, 0, 0, 0, 0, 0]"
      - "decl f82: <90>"
      - "  retn 0"
      - "decl f83: <91>"
      - "  retn [false, false, false, false, false, false, false, false]"
      - "decl f84: <92>"
      - "  retn 0"
      - "decl f85: <93>"
      - "  retn [0]"
      - "decl f86: <94>"
      - "  retn 0"
      - "decl f87: <95>"
      - "  retn [false, false, false, false, false, false, false, false]"
      - "decl f88: <96>"
      - "  retn 0"
      - "decl f89: <97>"
      - "  retn [0]"
      - "decl f90: <98>"
      - "  retn 0"
      - "decl f91: <99>"
      - "  retn [false, false, false, false, false, false, false, false, false, false, false, false, false, false, false, false]"
      - "decl f92: <100>"
      - "  retn 0"
      - "decl f93: <101>"
      - "  retn [0, 0]"
      - "decl f94: <102>"
      - "  retn 0"
      - "decl f95: <103>"
      - "  retn [false, false, false, false, false, false, false, false, false, false, false, false, false, false, false, false]"
      - "decl f96: <104>"
      - "  retn 0"
      - "decl f97: <105>"
      - "  retn [0, 0]"
      - "decl f98: <106>"
      - "  retn 0"
      - "decl f99: <107>"
      - "  retn [false, false, false, false, false, false, false, false, false, false, false, false, false, false, false, false, false, false, false, false, false, false, false, false, false, false, false, false, false, false, false, false]"
      - "decl f100: <108>"
      - "  retn 0"
      - "decl f101: <109>"
      - "  retn [0, 0, 0, 0]"
      - "decl f102: <110>"
      - "  retn 0"
      - "decl f103: <111>"
      - "  retn [false, false, false, false, false, false, false, false, false, false, false, false, false, false, false, false, false, false, false, false, false, false, false, false, false, false, false, false, false, false, false, false]"
      - "decl f104: <112>"
      - "  retn 0"
      - "decl f105: <113>"
      - "  retn [0, 0, 0, 0]"
      - "decl f106: <114>"
      - "  retn 0"
      - "decl f107: <115>"
      - "  retn [false, false, false, false, false, false, false, false, false, false, false, false, false, false, false, false, false, false, false, false, false, false, false, false, false, false, false, false, false, false, false, false, false, false, false, false, false, false, false, false, false, false, false, false, false, false, false, false, false, false, false, false, false, false, false, false, false, false, false, false, false, false, false, false]"
      - "decl f108: <116>"
      - "  retn 0"
      - "decl f109: <117>"
      - "  retn [0, 0, 0, 0, 0, 0, 0, 0]"
      - "decl f110: <118>"
      - "  retn 0"
      - "decl f111: <119>"
      - "  retn [false, false, false, false, false, false, false, false, false, false, false, false, false, false, false, false, false, false, false, false, false, false, false, false, false, false, false, false, false, false, false, false, false, false, false, false, false, false, false, false, false, false, false, false, false, false, false, false, false, false, false, false, false, false, false, false, false, false, false, false, false, false, false, false]"
      - "decl f112: <120>"
      - "  retn 0"
      - "decl f113: <121>"
      - "  retn [0, 0, 0, 0, 0, 0, 0, 0]"
      - "decl f114: <122>"
      - "  retn 0"
      - "decl f115: <123>"
      - "  retn [false, false, false, false, false, false, false, false, false, false, false, false, false, false, false, false, false, false, false, false, false, false, false, false, false, false, false, false, false, false, false, false, false, false, false, false, false, false, false, false, false, false, false, false, false, false, false, false, false, false, false, false, false, false, false, false, false, false, false, false, false, false, false, false, false, false, false, false, false, false, false, false, false, false, false, false, false, false, false, false, false, false, false, false, false, false, false, false, false, false, false, false, false, false, false, false, false, false, false, false, false, false, false, false, false, false, false, false, false, false, false, false, false, false, false, false, false, false, false, false, false, false, false, false, false, false, false, false]"
      - "decl f116: <124>"
      - "  retn 0"
      - "decl f117: <125>"
      - "  retn [0, 0, 0, 0, 0, 0, 0, 0, 0, 0, 0, 0, 0, 0, 0, 0]"
      - "decl f118: <126>"
      - "  retn 0"
      - "decl f119: <127>"
      - "  retn [false, false, false, false, false, false, false, false, false, false, false, false, false, false, false, false, false, false, false, false, false, false, false, false, false, false, false, false, false, false, false, false, false, false, false, false, false, false, false, false, false, false, false, false, false, false, false, false, false, false, false, false, false, false, false, false, false, false, false, false, false, false, false, false, false, false, false, false, false, false, false, false, false, false, false, false, false, false, false, false, false, false, false, false, false, false, false, false, false, false, false, false, false, false, false, false, false, false, false, false, false, false, false, false, false, false, false, false, false, false, false, false, false, false, false, false, false, false, false, false, false, false, false, false, false, false, false, false]"
      - "decl f120: <128>"
      - "  retn 0"
      - "decl f121: <129>"
      - "  retn [0, 0, 0, 0, 0, 0, 0, 0, 0, 0, 0, 0, 0, 0, 0, 0]"
      - "decl f122: <130>"
      - "  retn 0"
      - ""
    output:
      - input_file: input/dummy.in
        output:
          registers:
            r0:
              type: bool
              value: "true"
<<<<<<< HEAD
    initial_ast: 5b3a371504ef6044894ebf0ed9be5685792f80484af2315a50632ac0769c1a57
    imports_resolved_ast: aad8f5df592c614f0cc5b45cc3d832966b2948dda2ed5fabca770e7a58fb3b4d
    canonicalized_ast: aad8f5df592c614f0cc5b45cc3d832966b2948dda2ed5fabca770e7a58fb3b4d
    type_inferenced_ast: f15a9b59388fc9d05cd407a2eecacec431a03282811dead11196e331b4009289
=======
    initial_ast: 527ac054e98145c0603639b4c5db02895820e2bcfad36241a9145f94f7087d36
    imports_resolved_ast: 6f3ae3d9982c8384e095b00a76dcda0fb8b126eb456c45a3bc6a6b90b4659fbb
    canonicalized_ast: 6f3ae3d9982c8384e095b00a76dcda0fb8b126eb456c45a3bc6a6b90b4659fbb
    type_inferenced_ast: a8de1a6c8cb6678b238c405f901cd0e226400d68d3764c3076e25e5ec7096f8b
>>>>>>> 03f78d56
<|MERGE_RESOLUTION|>--- conflicted
+++ resolved
@@ -271,14 +271,7 @@
             r0:
               type: bool
               value: "true"
-<<<<<<< HEAD
-    initial_ast: 5b3a371504ef6044894ebf0ed9be5685792f80484af2315a50632ac0769c1a57
-    imports_resolved_ast: aad8f5df592c614f0cc5b45cc3d832966b2948dda2ed5fabca770e7a58fb3b4d
-    canonicalized_ast: aad8f5df592c614f0cc5b45cc3d832966b2948dda2ed5fabca770e7a58fb3b4d
-    type_inferenced_ast: f15a9b59388fc9d05cd407a2eecacec431a03282811dead11196e331b4009289
-=======
-    initial_ast: 527ac054e98145c0603639b4c5db02895820e2bcfad36241a9145f94f7087d36
-    imports_resolved_ast: 6f3ae3d9982c8384e095b00a76dcda0fb8b126eb456c45a3bc6a6b90b4659fbb
-    canonicalized_ast: 6f3ae3d9982c8384e095b00a76dcda0fb8b126eb456c45a3bc6a6b90b4659fbb
-    type_inferenced_ast: a8de1a6c8cb6678b238c405f901cd0e226400d68d3764c3076e25e5ec7096f8b
->>>>>>> 03f78d56
+    initial_ast: 44c500fe1c309ac115e74e6672850683ee42522250d496de418d983edcecaf6c
+    imports_resolved_ast: ad56c8c328ea70c10035d96d54b40e346b599b0e6e42570f89888281ae59d822
+    canonicalized_ast: ad56c8c328ea70c10035d96d54b40e346b599b0e6e42570f89888281ae59d822
+    type_inferenced_ast: 8fa82499a9911b4d71d51e7cd4be597119cf70ce6aec9c74924e86962dca75b0