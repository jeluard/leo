---
namespace: Compile
expectation: Pass
outputs:
  - circuit:
      num_public_variables: 0
      num_private_variables: 3
      num_constraints: 3
      at: 74affd242c169638ba2ba913cd2fa5d4070eef1055c7d8ac57dfb6d449d8fb14
      bt: fa4399093f64457849c38de4cad4cab3e1d90743e8be07d1b156b6088c5851ec
      ct: 5ae1625b488b3935122d8dd627fe575b388a5aa360378fa4407aad08baaed1e2
    output:
      - input_file: input/dummy.in
        output:
          registers:
            r0:
              type: bool
              value: "true"
    initial_ast: 44c500fe1c309ac115e74e6672850683ee42522250d496de418d983edcecaf6c
<<<<<<< HEAD
    imports_resolved_ast: 35ecb7ccd9ec4ee78425d623962c66aee97364cd538dfa6d3c4319442bc2d298
    canonicalized_ast: 35ecb7ccd9ec4ee78425d623962c66aee97364cd538dfa6d3c4319442bc2d298
    type_inferenced_ast: 7ce1f1622632e15a24f0e2e867713d6267b7ffd7abffa9852e9fec9d0937805f
=======
    ir: 61b511abb350fa4aba3f44f3807906153d6211970142434d58ec4fc47dca1d90
    imports_resolved_ast: ad56c8c328ea70c10035d96d54b40e346b599b0e6e42570f89888281ae59d822
    canonicalized_ast: ad56c8c328ea70c10035d96d54b40e346b599b0e6e42570f89888281ae59d822
    type_inferenced_ast: 8fa82499a9911b4d71d51e7cd4be597119cf70ce6aec9c74924e86962dca75b0
>>>>>>> 3626fbdb
<|MERGE_RESOLUTION|>--- conflicted
+++ resolved
@@ -17,13 +17,7 @@
               type: bool
               value: "true"
     initial_ast: 44c500fe1c309ac115e74e6672850683ee42522250d496de418d983edcecaf6c
-<<<<<<< HEAD
+    ir: 61b511abb350fa4aba3f44f3807906153d6211970142434d58ec4fc47dca1d90
     imports_resolved_ast: 35ecb7ccd9ec4ee78425d623962c66aee97364cd538dfa6d3c4319442bc2d298
     canonicalized_ast: 35ecb7ccd9ec4ee78425d623962c66aee97364cd538dfa6d3c4319442bc2d298
-    type_inferenced_ast: 7ce1f1622632e15a24f0e2e867713d6267b7ffd7abffa9852e9fec9d0937805f
-=======
-    ir: 61b511abb350fa4aba3f44f3807906153d6211970142434d58ec4fc47dca1d90
-    imports_resolved_ast: ad56c8c328ea70c10035d96d54b40e346b599b0e6e42570f89888281ae59d822
-    canonicalized_ast: ad56c8c328ea70c10035d96d54b40e346b599b0e6e42570f89888281ae59d822
-    type_inferenced_ast: 8fa82499a9911b4d71d51e7cd4be597119cf70ce6aec9c74924e86962dca75b0
->>>>>>> 3626fbdb
+    type_inferenced_ast: 7ce1f1622632e15a24f0e2e867713d6267b7ffd7abffa9852e9fec9d0937805f