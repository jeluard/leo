--- conflicted
+++ resolved
@@ -33,14 +33,7 @@
             r0:
               type: bool
               value: "true"
-<<<<<<< HEAD
-    initial_ast: d44e4d0eafb7a28456c6464a7cbdc6dc655e26fb6b94521079291af9c80af595
-    imports_resolved_ast: 5f0b7a8790b14b3b7f2f0b145ede84e4d93fb1b368171e8e96f9723906e787c4
-    canonicalized_ast: e77327a68afb4b2fe8660a664c95e3815afb735c0de2136178e13444daaacd9a
-    type_inferenced_ast: fd1eb6cfcf29f8c0ff29c3841a243cb5066d5e8d6afbc6e0c5092cdfbcf0e246
-=======
-    initial_ast: 2739f323c714258c2f41be1ea0e7d5d4b1b6100d41a232204221540e3d155b98
-    imports_resolved_ast: 1348982d07ba2b271bde48ec59dcadcf287d4878832bfd504dc225126f3bb0db
-    canonicalized_ast: 5e9ba7cd47bd28af1a72b83d830cde2c9c737cce10e87f928fb3fbbb010a81c9
-    type_inferenced_ast: fb07aaa6e07d7ab768366ae79ba95f3938a76892155ca7b142d3ed65efe6c6a5
->>>>>>> 2a7298b8
+    initial_ast: a9708f4d144cd5fc3502226179c5ad4f76fce70aa7ae08877bd1f01468f417e6
+    imports_resolved_ast: 58098ee1c45fd5408eae21a1cab01f3c01228af46853035e2825e5141ff94ffd
+    canonicalized_ast: 906c002878e7587c0e6024cb2d620582a91a8f70458e0a1c4931528e0ded0708
+    type_inferenced_ast: 53c85337d3dae218b023ce8df9ca725f1c6a23a7083fb1698f137098e274e20f