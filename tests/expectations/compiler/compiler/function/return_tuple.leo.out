---
namespace: Compile
expectation: Pass
outputs:
  - circuit:
      num_public_variables: 0
      num_private_variables: 113
      num_constraints: 114
      at: d322b11389067bfa3de3e1b7f1e3e564382d4ad3771bbf8657e939eed797544b
      bt: 480297d1273d42309369b4c4f27f7076720606e3582c24fabeac3afc8c3af1ea
      ct: 33c8d034b3aea9e88426996ff9c425351f065f3a48377739b7279c8f3ad84e21
    ir:
      - "decl f0: <0>"
      - "  store &v2, ((v0, v1), (), (), ())"
      - "  call &v4, f1"
      - "  tget &v5, v4, 0"
      - "  tget &v6, v4, 1"
      - "  add &v7, v3, v6"
      - "  retn (v5, v7)"
      - "decl f1: <8>"
      - "  store &v8, (1, 2)"
      - "  store &v9, 3"
      - "  retn ((1, 2), 3)"
      - ""
    output:
      - input_file: tuple.in
        output:
          registers:
            r0:
              type: "(u8, u8)"
              value: "(1, 2)"
            r1:
              type: u32
              value: "103"
<<<<<<< HEAD
    initial_ast: 357486f2c6e5bb3df20d9c52cf125b173b8067c317696852e4c05063961e665c
    imports_resolved_ast: 689a263951821cb14eed2aff5b4a438fcf5d331cb2f479b24df622e0407a437e
    canonicalized_ast: 689a263951821cb14eed2aff5b4a438fcf5d331cb2f479b24df622e0407a437e
    type_inferenced_ast: 57ae20e236d388aad266a4decfb3e147389ce0f00ef821aab52c90bc0e87ee7e
=======
    initial_ast: d6b00dd2d718025bdf0b10f749ce1734519bfd2d55d969cd492730dc7c0bb023
    imports_resolved_ast: 223ea8148340a529360ba4f17e996e1dc9cfe43cb8c527604d6600ff3686ae64
    canonicalized_ast: 223ea8148340a529360ba4f17e996e1dc9cfe43cb8c527604d6600ff3686ae64
    type_inferenced_ast: c8e26ac0523b1ec63cec68f6ffdb89e42cc1348ea45c204fd1f56a3d3c184468
>>>>>>> 2a7298b8
<|MERGE_RESOLUTION|>--- conflicted
+++ resolved
@@ -32,14 +32,7 @@
             r1:
               type: u32
               value: "103"
-<<<<<<< HEAD
-    initial_ast: 357486f2c6e5bb3df20d9c52cf125b173b8067c317696852e4c05063961e665c
-    imports_resolved_ast: 689a263951821cb14eed2aff5b4a438fcf5d331cb2f479b24df622e0407a437e
-    canonicalized_ast: 689a263951821cb14eed2aff5b4a438fcf5d331cb2f479b24df622e0407a437e
-    type_inferenced_ast: 57ae20e236d388aad266a4decfb3e147389ce0f00ef821aab52c90bc0e87ee7e
-=======
-    initial_ast: d6b00dd2d718025bdf0b10f749ce1734519bfd2d55d969cd492730dc7c0bb023
-    imports_resolved_ast: 223ea8148340a529360ba4f17e996e1dc9cfe43cb8c527604d6600ff3686ae64
-    canonicalized_ast: 223ea8148340a529360ba4f17e996e1dc9cfe43cb8c527604d6600ff3686ae64
-    type_inferenced_ast: c8e26ac0523b1ec63cec68f6ffdb89e42cc1348ea45c204fd1f56a3d3c184468
->>>>>>> 2a7298b8
+    initial_ast: 8041bb495a9459c6de317883bfd24920b4f50ecf81bea1d91b95c6ac04a457ed
+    imports_resolved_ast: 4f42f72827d77c2b0dc13b7e5e9be94ebc8d5f2e9e470e0705daec911a7cd6ca
+    canonicalized_ast: 4f42f72827d77c2b0dc13b7e5e9be94ebc8d5f2e9e470e0705daec911a7cd6ca
+    type_inferenced_ast: 57ffd14970d5921908b187222d7e92e7e41f5096044678d8fecece13d1194ad3