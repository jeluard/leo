--- conflicted
+++ resolved
@@ -273,14 +273,7 @@
             out:
               type: "[char; 13]"
               value: "Hello, World!"
-<<<<<<< HEAD
-    initial_ast: 70861332278ce0ccdb94e5277d7497e7538b3a2893a4e7e1eaedc38764aed639
-    imports_resolved_ast: f7251ea0b79429c6bfe2997a437a735bcf7b78ab911ff69653d1390309a16fa0
-    canonicalized_ast: 6c555f7c77cf94d46d80b085154eace3195023230cf0a90600ca9d25d055cba5
-    type_inferenced_ast: 3a2bf2384c6fd6a8035ce1ae1f4f1c431fa42564789f13294d042255d0dd029d
-=======
-    initial_ast: b4ae056567d3b99b35fd6ba0d0e3924259f39c5bd0d11169f7640d634fb1aea0
-    imports_resolved_ast: 4d82f0b1c392c268d912085bdd01f584a10ea661cbee977ba2ab65aa8497b339
-    canonicalized_ast: 7a8eb9c449feabb9464bcb57322e10ab8b6cb41c0857ed961963a0531f551529
-    type_inferenced_ast: 1f9ab79bb02a19939db12f59880320a529dd0d133a2eec7587e3ce0a86846f86
->>>>>>> 03f78d56
+    initial_ast: 041d491135929df77cab0ad3ceadaad8ca9566650423326ea4850cae5915f842
+    imports_resolved_ast: 786299c7d2d33a9f907c8f5aac6323421f69841147abf1d4a667a81d652ee31e
+    canonicalized_ast: f06d6fed6caa6d06248322e8102fb0d780b2299da303de233ad9579f069342ca
+    type_inferenced_ast: d3772de1516d5b419ea29321c30b23cd98ae56eccb85c9e6e94304d8869d3fcf