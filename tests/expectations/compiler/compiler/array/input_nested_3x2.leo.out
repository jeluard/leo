---
namespace: Compile
expectation: Pass
outputs:
  - circuit:
      num_public_variables: 0
      num_private_variables: 96
      num_constraints: 96
      at: cdfd9d834430c71e1bac69e14f992e28f9362a2aae21bb6d03c702386099e275
      bt: 57bf1f9bb5e733d04a0ccb226f8d487de61ac4f08a997405976cf8854e105e7f
      ct: 0eb0af4085182af2cc7bd348dfa8c10c104c96fdc515cb6f8d88f9f836a94826
    ir:
      - "decl f0: <0>"
      - "  store &v1, ((v0), (), (), ())"
      - "  eq &v3, v2, [[0, 0], [0, 0], [0, 0]]"
      - "  retn v3"
      - "decl f1: <4>"
      - "  retn [false, false, false, false, false, false, false, false, false, false, false, false, false, false, false, false, false, false, false, false, false, false, false, false, false, false, false, false, false, false, false, false, false, false, false, false, false, false, false, false, false, false, false, false, false, false, false, false, false, false, false, false, false, false, false, false, false, false, false, false, false, false, false, false, false, false, false, false, false, false, false, false, false, false, false, false, false, false, false, false, false, false, false, false, false, false, false, false, false, false, false, false, false, false, false, false, false, false, false, false, false, false, false, false, false, false, false, false, false, false, false, false, false, false, false, false, false, false, false, false, false, false, false, false, false, false, false, false, false, false, false, false, false, false, false, false, false, false, false, false, false, false, false, false, false, false, false, false, false, false, false, false, false, false, false, false, false, false, false, false, false, false, false, false, false, false, false, false, false, false, false, false, false, false, false, false, false, false, false, false, false, false, false, false, false, false, false, false, false, false, false, false, false, false, false, false, false, false, false, false, false, false, false, false, false, false, false, false, false, false, false, false, false, false, false, false, false, false, false, false, false, false, false, false, false, false, false, false, false, false, false, false, false, false, false, false, false, false, false, false, false, false, false, false, false, false, false, false, false, false, false, false, false, false, false, false]"
      - "decl f2: <5>"
      - "  retn aleo1qnr4dkkvkgfqph0vzc3y6z2eu975wnpz2925ntjccd5cfqxtyu8sta57j8"
      - "decl f3: <6>"
      - "  retn [0, 0, 0, 0, 0, 0, 0, 0, 0, 0, 0, 0, 0, 0, 0, 0, 0, 0, 0, 0, 0, 0, 0, 0, 0, 0, 0, 0, 0, 0, 0, 0]"
      - "decl f4: <7>"
      - "  retn aleo1qnr4dkkvkgfqph0vzc3y6z2eu975wnpz2925ntjccd5cfqxtyu8sta57j8"
      - "decl f5: <8>"
      - "  retn [false, false, false, false, false, false, false, false, false, false, false, false, false, false, false, false, false, false, false, false, false, false, false, false, false, false, false, false, false, false, false, false, false, false, false, false, false, false, false, false, false, false, false, false, false, false, false, false, false, false, false, false, false, false, false, false, false, false, false, false, false, false, false, false, false, false, false, false, false, false, false, false, false, false, false, false, false, false, false, false, false, false, false, false, false, false, false, false, false, false, false, false, false, false, false, false, false, false, false, false, false, false, false, false, false, false, false, false, false, false, false, false, false, false, false, false, false, false, false, false, false, false, false, false, false, false, false, false, false, false, false, false, false, false, false, false, false, false, false, false, false, false, false, false, false, false, false, false, false, false, false, false, false, false, false, false, false, false, false, false, false, false, false, false, false, false, false, false, false, false, false, false, false, false, false, false, false, false, false, false, false, false, false, false, false, false, false, false, false, false, false, false, false, false, false, false, false, false, false, false, false, false, false, false, false, false, false, false, false, false, false, false, false, false, false, false, false, false, false, false, false, false, false, false, false, false, false, false, false, false, false, false, false, false, false, false, false, false, false, false, false, false, false, false, false, false, false, false, false, false, false, false, false, false, false, false]"
      - "decl f6: <9>"
      - "  retn aleo1qnr4dkkvkgfqph0vzc3y6z2eu975wnpz2925ntjccd5cfqxtyu8sta57j8"
      - "decl f7: <10>"
      - "  retn [0, 0, 0, 0, 0, 0, 0, 0, 0, 0, 0, 0, 0, 0, 0, 0, 0, 0, 0, 0, 0, 0, 0, 0, 0, 0, 0, 0, 0, 0, 0, 0]"
      - "decl f8: <11>"
      - "  retn aleo1qnr4dkkvkgfqph0vzc3y6z2eu975wnpz2925ntjccd5cfqxtyu8sta57j8"
      - "decl f9: <12>"
      - "  retn [false]"
      - "decl f10: <13>"
      - "  retn false"
      - "decl f11: <14>"
      - "  retn [0]"
      - "decl f12: <15>"
      - "  retn false"
      - "decl f13: <16>"
      - "  retn [false]"
      - "decl f14: <17>"
      - "  retn false"
      - "decl f15: <18>"
      - "  retn [0]"
      - "decl f16: <19>"
      - "  retn false"
      - "decl f17: <20>"
      - "  retn [false, false, false, false, false, false, false, false, false, false, false, false, false, false, false, false, false, false, false, false, false, false, false, false, false, false, false, false, false, false, false, false, false, false, false, false, false, false, false, false, false, false, false, false, false, false, false, false, false, false, false, false, false, false, false, false, false, false, false, false, false, false, false, false, false, false, false, false, false, false, false, false, false, false, false, false, false, false, false, false, false, false, false, false, false, false, false, false, false, false, false, false, false, false, false, false, false, false, false, false, false, false, false, false, false, false, false, false, false, false, false, false, false, false, false, false, false, false, false, false, false, false, false, false, false, false, false, false, false, false, false, false, false, false, false, false, false, false, false, false, false, false, false, false, false, false, false, false, false, false, false, false, false, false, false, false, false, false, false, false, false, false, false, false, false, false, false, false, false, false, false, false, false, false, false, false, false, false, false, false, false, false, false, false, false, false, false, false, false, false, false, false, false, false, false, false, false, false, false, false, false, false, false, false, false, false, false, false, false, false, false, false, false, false, false, false, false, false, false, false, false, false, false, false, false, false, false, false, false, false, false, false, false, false, false, false, false, false, false, false, false, false, false, false, false, false, false, false, false, false, false, false, false]"
      - "decl f18: <21>"
      - "  retn 'a'"
      - "decl f19: <22>"
      - "  retn [0, 0, 0, 0, 0, 0, 0, 0, 0, 0, 0, 0, 0, 0, 0, 0, 0, 0, 0, 0, 0, 0, 0, 0, 0, 0, 0, 0, 0, 0, 0, 0]"
      - "decl f20: <23>"
      - "  retn 'a'"
      - "decl f21: <24>"
      - "  retn [false, false, false, false, false, false, false, false, false, false, false, false, false, false, false, false, false, false, false, false, false, false, false, false, false, false, false, false, false, false, false, false, false, false, false, false, false, false, false, false, false, false, false, false, false, false, false, false, false, false, false, false, false, false, false, false, false, false, false, false, false, false, false, false, false, false, false, false, false, false, false, false, false, false, false, false, false, false, false, false, false, false, false, false, false, false, false, false, false, false, false, false, false, false, false, false, false, false, false, false, false, false, false, false, false, false, false, false, false, false, false, false, false, false, false, false, false, false, false, false, false, false, false, false, false, false, false, false, false, false, false, false, false, false, false, false, false, false, false, false, false, false, false, false, false, false, false, false, false, false, false, false, false, false, false, false, false, false, false, false, false, false, false, false, false, false, false, false, false, false, false, false, false, false, false, false, false, false, false, false, false, false, false, false, false, false, false, false, false, false, false, false, false, false, false, false, false, false, false, false, false, false, false, false, false, false, false, false, false, false, false, false, false, false, false, false, false, false, false, false, false, false, false, false, false, false, false, false, false, false, false, false, false, false, false, false, false, false, false, false, false, false, false, false, false, false, false, false, false, false, false, false, false]"
      - "decl f22: <25>"
      - "  retn 'a'"
      - "decl f23: <26>"
      - "  retn [0, 0, 0, 0, 0, 0, 0, 0, 0, 0, 0, 0, 0, 0, 0, 0, 0, 0, 0, 0, 0, 0, 0, 0, 0, 0, 0, 0, 0, 0, 0, 0]"
      - "decl f24: <27>"
      - "  retn 'a'"
      - "decl f25: <28>"
      - "  retn [false, false, false, false, false, false, false, false, false, false, false, false, false, false, false, false, false, false, false, false, false, false, false, false, false, false, false, false, false, false, false, false, false, false, false, false, false, false, false, false, false, false, false, false, false, false, false, false, false, false, false, false, false, false, false, false, false, false, false, false, false, false, false, false, false, false, false, false, false, false, false, false, false, false, false, false, false, false, false, false, false, false, false, false, false, false, false, false, false, false, false, false, false, false, false, false, false, false, false, false, false, false, false, false, false, false, false, false, false, false, false, false, false, false, false, false, false, false, false, false, false, false, false, false, false, false, false, false, false, false, false, false, false, false, false, false, false, false, false, false, false, false, false, false, false, false, false, false, false, false, false, false, false, false, false, false, false, false, false, false, false, false, false, false, false, false, false, false, false, false, false, false, false, false, false, false, false, false, false, false, false, false, false, false, false, false, false, false, false, false, false, false, false, false, false, false, false, false, false, false, false, false, false, false, false, false, false, false, false, false, false, false, false, false, false, false, false, false, false, false, false, false, false, false, false, false, false, false, false, false, false, false, false, false, false, false, false, false, false, false, false, false, false, false, false, false, false, false, false, false, false, false, false]"
      - "decl f26: <29>"
      - "  retn []"
      - "decl f27: <30>"
      - "  retn [0, 0, 0, 0, 0, 0, 0, 0, 0, 0, 0, 0, 0, 0, 0, 0, 0, 0, 0, 0, 0, 0, 0, 0, 0, 0, 0, 0, 0, 0, 0, 0]"
      - "decl f28: <31>"
      - "  retn []"
      - "decl f29: <32>"
      - "  retn [false, false, false, false, false, false, false, false, false, false, false, false, false, false, false, false, false, false, false, false, false, false, false, false, false, false, false, false, false, false, false, false, false, false, false, false, false, false, false, false, false, false, false, false, false, false, false, false, false, false, false, false, false, false, false, false, false, false, false, false, false, false, false, false, false, false, false, false, false, false, false, false, false, false, false, false, false, false, false, false, false, false, false, false, false, false, false, false, false, false, false, false, false, false, false, false, false, false, false, false, false, false, false, false, false, false, false, false, false, false, false, false, false, false, false, false, false, false, false, false, false, false, false, false, false, false, false, false, false, false, false, false, false, false, false, false, false, false, false, false, false, false, false, false, false, false, false, false, false, false, false, false, false, false, false, false, false, false, false, false, false, false, false, false, false, false, false, false, false, false, false, false, false, false, false, false, false, false, false, false, false, false, false, false, false, false, false, false, false, false, false, false, false, false, false, false, false, false, false, false, false, false, false, false, false, false, false, false, false, false, false, false, false, false, false, false, false, false, false, false, false, false, false, false, false, false, false, false, false, false, false, false, false, false, false, false, false, false, false, false, false, false, false, false, false, false, false, false, false, false, false, false, false]"
      - "decl f30: <33>"
      - "  retn []"
      - "decl f31: <34>"
      - "  retn [0, 0, 0, 0, 0, 0, 0, 0, 0, 0, 0, 0, 0, 0, 0, 0, 0, 0, 0, 0, 0, 0, 0, 0, 0, 0, 0, 0, 0, 0, 0, 0]"
      - "decl f32: <35>"
      - "  retn []"
      - "decl f33: <36>"
      - "  retn [false, false, false, false, false, false, false, false, false, false, false, false, false, false, false, false, false, false, false, false, false, false, false, false, false, false, false, false, false, false, false, false, false, false, false, false, false, false, false, false, false, false, false, false, false, false, false, false, false, false, false, false, false, false, false, false, false, false, false, false, false, false, false, false, false, false, false, false, false, false, false, false, false, false, false, false, false, false, false, false, false, false, false, false, false, false, false, false, false, false, false, false, false, false, false, false, false, false, false, false, false, false, false, false, false, false, false, false, false, false, false, false, false, false, false, false, false, false, false, false, false, false, false, false, false, false, false, false, false, false, false, false, false, false, false, false, false, false, false, false, false, false, false, false, false, false, false, false, false, false, false, false, false, false, false, false, false, false, false, false, false, false, false, false, false, false, false, false, false, false, false, false, false, false, false, false, false, false, false, false, false, false, false, false, false, false, false, false, false, false, false, false, false, false, false, false, false, false, false, false, false, false, false, false, false, false, false, false, false, false, false, false, false, false, false, false, false, false, false, false, false, false, false, false, false, false, false, false, false, false, false, false, false, false, false, false, false, false, false, false, false, false, false, false, false, false, false, false, false, false, false, false, false, false, false, false, false, false, false, false, false, false, false, false, false, false, false, false, false, false, false, false, false, false, false, false, false, false, false, false, false, false, false, false, false, false, false, false, false, false, false, false, false, false, false, false, false, false, false, false, false, false, false, false, false, false, false, false, false, false, false, false, false, false, false, false, false, false, false, false, false, false, false, false, false, false, false, false, false, false, false, false, false, false, false, false, false, false, false, false, false, false, false, false, false, false, false, false, false, false, false, false, false, false, false, false, false, false, false, false, false, false, false, false, false, false, false, false, false, false, false, false, false, false, false, false, false, false, false, false, false, false, false, false, false, false, false, false, false, false, false, false, false, false, false, false, false, false, false, false, false, false, false, false, false, false, false, false, false, false, false, false, false, false, false, false, false, false, false, false, false, false, false, false, false, false, false, false, false, false, false, false, false, false, false, false, false, false, false, false, false, false, false, false, false, false, false, false, false, false, false, false, false, false, false, false, false, false, false, false, false, false, false, false, false, false, false, false, false, false, false, false, false, false, false, false, false, false, false, false, false, false, false, false, false, false, false, false, false, false, false, false, false, false, false, false, false, false, false, false, false, false, false, false, false, false]"
      - "decl f34: <37>"
      - "  retn []group"
      - "decl f35: <38>"
      - "  retn [0, 0, 0, 0, 0, 0, 0, 0, 0, 0, 0, 0, 0, 0, 0, 0, 0, 0, 0, 0, 0, 0, 0, 0, 0, 0, 0, 0, 0, 0, 0, 0, 0, 0, 0, 0, 0, 0, 0, 0, 0, 0, 0, 0, 0, 0, 0, 0, 0, 0, 0, 0, 0, 0, 0, 0, 0, 0, 0, 0, 0, 0, 0, 0]"
      - "decl f36: <39>"
      - "  retn []group"
      - "decl f37: <40>"
      - "  retn [false, false, false, false, false, false, false, false, false, false, false, false, false, false, false, false, false, false, false, false, false, false, false, false, false, false, false, false, false, false, false, false, false, false, false, false, false, false, false, false, false, false, false, false, false, false, false, false, false, false, false, false, false, false, false, false, false, false, false, false, false, false, false, false, false, false, false, false, false, false, false, false, false, false, false, false, false, false, false, false, false, false, false, false, false, false, false, false, false, false, false, false, false, false, false, false, false, false, false, false, false, false, false, false, false, false, false, false, false, false, false, false, false, false, false, false, false, false, false, false, false, false, false, false, false, false, false, false, false, false, false, false, false, false, false, false, false, false, false, false, false, false, false, false, false, false, false, false, false, false, false, false, false, false, false, false, false, false, false, false, false, false, false, false, false, false, false, false, false, false, false, false, false, false, false, false, false, false, false, false, false, false, false, false, false, false, false, false, false, false, false, false, false, false, false, false, false, false, false, false, false, false, false, false, false, false, false, false, false, false, false, false, false, false, false, false, false, false, false, false, false, false, false, false, false, false, false, false, false, false, false, false, false, false, false, false, false, false, false, false, false, false, false, false, false, false, false, false, false, false, false, false, false, false, false, false, false, false, false, false, false, false, false, false, false, false, false, false, false, false, false, false, false, false, false, false, false, false, false, false, false, false, false, false, false, false, false, false, false, false, false, false, false, false, false, false, false, false, false, false, false, false, false, false, false, false, false, false, false, false, false, false, false, false, false, false, false, false, false, false, false, false, false, false, false, false, false, false, false, false, false, false, false, false, false, false, false, false, false, false, false, false, false, false, false, false, false, false, false, false, false, false, false, false, false, false, false, false, false, false, false, false, false, false, false, false, false, false, false, false, false, false, false, false, false, false, false, false, false, false, false, false, false, false, false, false, false, false, false, false, false, false, false, false, false, false, false, false, false, false, false, false, false, false, false, false, false, false, false, false, false, false, false, false, false, false, false, false, false, false, false, false, false, false, false, false, false, false, false, false, false, false, false, false, false, false, false, false, false, false, false, false, false, false, false, false, false, false, false, false, false, false, false, false, false, false, false, false, false, false, false, false, false, false, false, false, false, false, false, false, false, false, false, false, false, false, false, false, false, false, false, false, false, false, false, false, false, false, false, false, false, false, false, false, false, false, false, false, false, false, false, false, false, false, false, false]"
      - "decl f38: <41>"
      - "  retn []group"
      - "decl f39: <42>"
      - "  retn [0, 0, 0, 0, 0, 0, 0, 0, 0, 0, 0, 0, 0, 0, 0, 0, 0, 0, 0, 0, 0, 0, 0, 0, 0, 0, 0, 0, 0, 0, 0, 0, 0, 0, 0, 0, 0, 0, 0, 0, 0, 0, 0, 0, 0, 0, 0, 0, 0, 0, 0, 0, 0, 0, 0, 0, 0, 0, 0, 0, 0, 0, 0, 0]"
      - "decl f40: <43>"
      - "  retn []group"
      - "decl f41: <44>"
      - "  retn [false, false, false, false, false, false, false, false]"
      - "decl f42: <45>"
      - "  retn 0"
      - "decl f43: <46>"
      - "  retn [0]"
      - "decl f44: <47>"
      - "  retn 0"
      - "decl f45: <48>"
      - "  retn [false, false, false, false, false, false, false, false]"
      - "decl f46: <49>"
      - "  retn 0"
      - "decl f47: <50>"
      - "  retn [0]"
      - "decl f48: <51>"
      - "  retn 0"
      - "decl f49: <52>"
      - "  retn [false, false, false, false, false, false, false, false, false, false, false, false, false, false, false, false]"
      - "decl f50: <53>"
      - "  retn 0"
      - "decl f51: <54>"
      - "  retn [0, 0]"
      - "decl f52: <55>"
      - "  retn 0"
      - "decl f53: <56>"
      - "  retn [false, false, false, false, false, false, false, false, false, false, false, false, false, false, false, false]"
      - "decl f54: <57>"
      - "  retn 0"
      - "decl f55: <58>"
      - "  retn [0, 0]"
      - "decl f56: <59>"
      - "  retn 0"
      - "decl f57: <60>"
      - "  retn [false, false, false, false, false, false, false, false, false, false, false, false, false, false, false, false, false, false, false, false, false, false, false, false, false, false, false, false, false, false, false, false]"
      - "decl f58: <61>"
      - "  retn 0"
      - "decl f59: <62>"
      - "  retn [0, 0, 0, 0]"
      - "decl f60: <63>"
      - "  retn 0"
      - "decl f61: <64>"
      - "  retn [false, false, false, false, false, false, false, false, false, false, false, false, false, false, false, false, false, false, false, false, false, false, false, false, false, false, false, false, false, false, false, false]"
      - "decl f62: <65>"
      - "  retn 0"
      - "decl f63: <66>"
      - "  retn [0, 0, 0, 0]"
      - "decl f64: <67>"
      - "  retn 0"
      - "decl f65: <68>"
      - "  retn [false, false, false, false, false, false, false, false, false, false, false, false, false, false, false, false, false, false, false, false, false, false, false, false, false, false, false, false, false, false, false, false, false, false, false, false, false, false, false, false, false, false, false, false, false, false, false, false, false, false, false, false, false, false, false, false, false, false, false, false, false, false, false, false]"
      - "decl f66: <69>"
      - "  retn 0"
      - "decl f67: <70>"
      - "  retn [0, 0, 0, 0, 0, 0, 0, 0]"
      - "decl f68: <71>"
      - "  retn 0"
      - "decl f69: <72>"
      - "  retn [false, false, false, false, false, false, false, false, false, false, false, false, false, false, false, false, false, false, false, false, false, false, false, false, false, false, false, false, false, false, false, false, false, false, false, false, false, false, false, false, false, false, false, false, false, false, false, false, false, false, false, false, false, false, false, false, false, false, false, false, false, false, false, false]"
      - "decl f70: <73>"
      - "  retn 0"
      - "decl f71: <74>"
      - "  retn [0, 0, 0, 0, 0, 0, 0, 0]"
      - "decl f72: <75>"
      - "  retn 0"
      - "decl f73: <76>"
      - "  retn [false, false, false, false, false, false, false, false, false, false, false, false, false, false, false, false, false, false, false, false, false, false, false, false, false, false, false, false, false, false, false, false, false, false, false, false, false, false, false, false, false, false, false, false, false, false, false, false, false, false, false, false, false, false, false, false, false, false, false, false, false, false, false, false, false, false, false, false, false, false, false, false, false, false, false, false, false, false, false, false, false, false, false, false, false, false, false, false, false, false, false, false, false, false, false, false, false, false, false, false, false, false, false, false, false, false, false, false, false, false, false, false, false, false, false, false, false, false, false, false, false, false, false, false, false, false, false, false]"
      - "decl f74: <77>"
      - "  retn 0"
      - "decl f75: <78>"
      - "  retn [0, 0, 0, 0, 0, 0, 0, 0, 0, 0, 0, 0, 0, 0, 0, 0]"
      - "decl f76: <79>"
      - "  retn 0"
      - "decl f77: <80>"
      - "  retn [false, false, false, false, false, false, false, false, false, false, false, false, false, false, false, false, false, false, false, false, false, false, false, false, false, false, false, false, false, false, false, false, false, false, false, false, false, false, false, false, false, false, false, false, false, false, false, false, false, false, false, false, false, false, false, false, false, false, false, false, false, false, false, false, false, false, false, false, false, false, false, false, false, false, false, false, false, false, false, false, false, false, false, false, false, false, false, false, false, false, false, false, false, false, false, false, false, false, false, false, false, false, false, false, false, false, false, false, false, false, false, false, false, false, false, false, false, false, false, false, false, false, false, false, false, false, false, false]"
      - "decl f78: <81>"
      - "  retn 0"
      - "decl f79: <82>"
      - "  retn [0, 0, 0, 0, 0, 0, 0, 0, 0, 0, 0, 0, 0, 0, 0, 0]"
      - "decl f80: <83>"
      - "  retn 0"
      - "decl f81: <84>"
      - "  retn [false, false, false, false, false, false, false, false]"
      - "decl f82: <85>"
      - "  retn 0"
      - "decl f83: <86>"
      - "  retn [0]"
      - "decl f84: <87>"
      - "  retn 0"
      - "decl f85: <88>"
      - "  retn [false, false, false, false, false, false, false, false]"
      - "decl f86: <89>"
      - "  retn 0"
      - "decl f87: <90>"
      - "  retn [0]"
      - "decl f88: <91>"
      - "  retn 0"
      - "decl f89: <92>"
      - "  retn [false, false, false, false, false, false, false, false, false, false, false, false, false, false, false, false]"
      - "decl f90: <93>"
      - "  retn 0"
      - "decl f91: <94>"
      - "  retn [0, 0]"
      - "decl f92: <95>"
      - "  retn 0"
      - "decl f93: <96>"
      - "  retn [false, false, false, false, false, false, false, false, false, false, false, false, false, false, false, false]"
      - "decl f94: <97>"
      - "  retn 0"
      - "decl f95: <98>"
      - "  retn [0, 0]"
      - "decl f96: <99>"
      - "  retn 0"
      - "decl f97: <100>"
      - "  retn [false, false, false, false, false, false, false, false, false, false, false, false, false, false, false, false, false, false, false, false, false, false, false, false, false, false, false, false, false, false, false, false]"
      - "decl f98: <101>"
      - "  retn 0"
      - "decl f99: <102>"
      - "  retn [0, 0, 0, 0]"
      - "decl f100: <103>"
      - "  retn 0"
      - "decl f101: <104>"
      - "  retn [false, false, false, false, false, false, false, false, false, false, false, false, false, false, false, false, false, false, false, false, false, false, false, false, false, false, false, false, false, false, false, false]"
      - "decl f102: <105>"
      - "  retn 0"
      - "decl f103: <106>"
      - "  retn [0, 0, 0, 0]"
      - "decl f104: <107>"
      - "  retn 0"
      - "decl f105: <108>"
      - "  retn [false, false, false, false, false, false, false, false, false, false, false, false, false, false, false, false, false, false, false, false, false, false, false, false, false, false, false, false, false, false, false, false, false, false, false, false, false, false, false, false, false, false, false, false, false, false, false, false, false, false, false, false, false, false, false, false, false, false, false, false, false, false, false, false]"
      - "decl f106: <109>"
      - "  retn 0"
      - "decl f107: <110>"
      - "  retn [0, 0, 0, 0, 0, 0, 0, 0]"
      - "decl f108: <111>"
      - "  retn 0"
      - "decl f109: <112>"
      - "  retn [false, false, false, false, false, false, false, false, false, false, false, false, false, false, false, false, false, false, false, false, false, false, false, false, false, false, false, false, false, false, false, false, false, false, false, false, false, false, false, false, false, false, false, false, false, false, false, false, false, false, false, false, false, false, false, false, false, false, false, false, false, false, false, false]"
      - "decl f110: <113>"
      - "  retn 0"
      - "decl f111: <114>"
      - "  retn [0, 0, 0, 0, 0, 0, 0, 0]"
      - "decl f112: <115>"
      - "  retn 0"
      - "decl f113: <116>"
      - "  retn [false, false, false, false, false, false, false, false, false, false, false, false, false, false, false, false, false, false, false, false, false, false, false, false, false, false, false, false, false, false, false, false, false, false, false, false, false, false, false, false, false, false, false, false, false, false, false, false, false, false, false, false, false, false, false, false, false, false, false, false, false, false, false, false, false, false, false, false, false, false, false, false, false, false, false, false, false, false, false, false, false, false, false, false, false, false, false, false, false, false, false, false, false, false, false, false, false, false, false, false, false, false, false, false, false, false, false, false, false, false, false, false, false, false, false, false, false, false, false, false, false, false, false, false, false, false, false, false]"
      - "decl f114: <117>"
      - "  retn 0"
      - "decl f115: <118>"
      - "  retn [0, 0, 0, 0, 0, 0, 0, 0, 0, 0, 0, 0, 0, 0, 0, 0]"
      - "decl f116: <119>"
      - "  retn 0"
      - "decl f117: <120>"
      - "  retn [false, false, false, false, false, false, false, false, false, false, false, false, false, false, false, false, false, false, false, false, false, false, false, false, false, false, false, false, false, false, false, false, false, false, false, false, false, false, false, false, false, false, false, false, false, false, false, false, false, false, false, false, false, false, false, false, false, false, false, false, false, false, false, false, false, false, false, false, false, false, false, false, false, false, false, false, false, false, false, false, false, false, false, false, false, false, false, false, false, false, false, false, false, false, false, false, false, false, false, false, false, false, false, false, false, false, false, false, false, false, false, false, false, false, false, false, false, false, false, false, false, false, false, false, false, false, false, false]"
      - "decl f118: <121>"
      - "  retn 0"
      - "decl f119: <122>"
      - "  retn [0, 0, 0, 0, 0, 0, 0, 0, 0, 0, 0, 0, 0, 0, 0, 0]"
      - "decl f120: <123>"
      - "  retn 0"
      - ""
    output:
      - input_file: input/input_nested_3x2.in
        output:
          registers:
            x:
              type: bool
              value: "true"
<<<<<<< HEAD
    initial_ast: ec43e001ce1c23e61225eee4023ef6dd94e61ae7767ea0c883d4921afd74e925
    imports_resolved_ast: c5174e41e784be6f1bf57fdc7c61312520c4c05dabbcd7d0341c212226a40bf2
    canonicalized_ast: 09580d38214102e6a202148329821956b20b2066b4ce88a573d342ba8ac340ba
    type_inferenced_ast: fb0e2dd618bee1edf000b8f5c438048b4e0b22d4c18052efa5516c02200853e4
=======
    initial_ast: dd879f31f0c6c5481bd443db6dc977dc165a1567d7c24def2271a300f3bcee5c
    imports_resolved_ast: 7a617e5d68c82bbb659bcbad80dd2197a74000325b4cd8c274b041ca7ac428b2
    canonicalized_ast: 2c7ff22f2bd8c995bca4084d2159d3bd518928bae6d281483e6e9e117fc2b394
    type_inferenced_ast: fc6637d4016774f2da503271ee99fb52a713c2998daf54214d3259f0d3874296
>>>>>>> d621ee72
<|MERGE_RESOLUTION|>--- conflicted
+++ resolved
@@ -262,14 +262,7 @@
             x:
               type: bool
               value: "true"
-<<<<<<< HEAD
-    initial_ast: ec43e001ce1c23e61225eee4023ef6dd94e61ae7767ea0c883d4921afd74e925
-    imports_resolved_ast: c5174e41e784be6f1bf57fdc7c61312520c4c05dabbcd7d0341c212226a40bf2
-    canonicalized_ast: 09580d38214102e6a202148329821956b20b2066b4ce88a573d342ba8ac340ba
-    type_inferenced_ast: fb0e2dd618bee1edf000b8f5c438048b4e0b22d4c18052efa5516c02200853e4
-=======
-    initial_ast: dd879f31f0c6c5481bd443db6dc977dc165a1567d7c24def2271a300f3bcee5c
-    imports_resolved_ast: 7a617e5d68c82bbb659bcbad80dd2197a74000325b4cd8c274b041ca7ac428b2
-    canonicalized_ast: 2c7ff22f2bd8c995bca4084d2159d3bd518928bae6d281483e6e9e117fc2b394
-    type_inferenced_ast: fc6637d4016774f2da503271ee99fb52a713c2998daf54214d3259f0d3874296
->>>>>>> d621ee72
+    initial_ast: 841618474f084e97587a21ae80d9ec906abfa5c2fbec7c8b99b80c83b733cbf8
+    imports_resolved_ast: d2bf417a33247ed6e33b5254e7f57527362af812a9537cfac4678f9b64719cf0
+    canonicalized_ast: 5a0b59b9f0270a9d45bd0fcce82e92fa641d07f099e325a09875fd25033a2144
+    type_inferenced_ast: c9d4566a6a3f9fbf104a34a365479d5015b077aece52964b3594df887c5bfb50