---
namespace: Compile
expectation: Pass
outputs:
  - circuit:
      num_public_variables: 0
      num_private_variables: 2
      num_constraints: 2
      at: 401937c524c61a28b4fab76d7a1f85bb628850012af62362a0922610372faf92
      bt: cdf9a9cee4f2edf55111a95ae60bde9801080f6bde638a5c79273a39a2f9f7f5
      ct: 643d5437104296e21d906ecb15b2c96ad278f20cfc4af53b12bb6069bd853726
    output:
      - input_file: input/dummy.in
        output:
          registers:
            r0:
              type: bool
              value: "true"
    initial_ast: e69d247b1489b616e6210ddc9ed169cb664c46747a76e8206e3b0b6605617358
<<<<<<< HEAD
    imports_resolved_ast: 210726b379f76c1a5bc42bde7cbab22d722a1355c5672a1f4ffef241e3e01579
    canonicalized_ast: d02f32d8eda27a4af7f5a1f5b6cb50a05583101e4365e5f536ccea239a076a62
    type_inferenced_ast: f01ac16b7c5c426b638c680bdcc14f1f6480f1bff9e4c61a63cef32d31406f9a
=======
    ir: a5957d0eb0182382674e73234d51111110ae11d25057cd2e12c8a26744bdfad1
    imports_resolved_ast: fb6f653067c7dcd24a564a5767f353630d09269724f8ae69c7a3f92143158aaa
    canonicalized_ast: 25c827d1354515bb2c585d61c936ae4710d4fc46733d785eabfb0539f028a535
    type_inferenced_ast: 406983b66af0a1ca29b2c6bf7ccc7b06eedd751764b4e852b67e81045bd689a5
>>>>>>> 3626fbdb
<|MERGE_RESOLUTION|>--- conflicted
+++ resolved
@@ -17,13 +17,7 @@
               type: bool
               value: "true"
     initial_ast: e69d247b1489b616e6210ddc9ed169cb664c46747a76e8206e3b0b6605617358
-<<<<<<< HEAD
+    ir: a5957d0eb0182382674e73234d51111110ae11d25057cd2e12c8a26744bdfad1
     imports_resolved_ast: 210726b379f76c1a5bc42bde7cbab22d722a1355c5672a1f4ffef241e3e01579
     canonicalized_ast: d02f32d8eda27a4af7f5a1f5b6cb50a05583101e4365e5f536ccea239a076a62
-    type_inferenced_ast: f01ac16b7c5c426b638c680bdcc14f1f6480f1bff9e4c61a63cef32d31406f9a
-=======
-    ir: a5957d0eb0182382674e73234d51111110ae11d25057cd2e12c8a26744bdfad1
-    imports_resolved_ast: fb6f653067c7dcd24a564a5767f353630d09269724f8ae69c7a3f92143158aaa
-    canonicalized_ast: 25c827d1354515bb2c585d61c936ae4710d4fc46733d785eabfb0539f028a535
-    type_inferenced_ast: 406983b66af0a1ca29b2c6bf7ccc7b06eedd751764b4e852b67e81045bd689a5
->>>>>>> 3626fbdb
+    type_inferenced_ast: f01ac16b7c5c426b638c680bdcc14f1f6480f1bff9e4c61a63cef32d31406f9a