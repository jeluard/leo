--- conflicted
+++ resolved
@@ -4,18 +4,11 @@
 outputs:
   - circuit:
       num_public_variables: 0
-      num_private_variables: 827
-      num_constraints: 828
-      at: c5fd7f9123fbec972d66404f90f7e1636885cd8f9e0ddd53279cf1e07788172c
-      bt: e98addb6df811eca018d03ef17856246d639e141ebd1c73708983135f4d80f93
-      ct: 4320a530b6c282a9f9e56be68b9b7983a076834aaa1f38dbac9bd7f703d265c2
-    ir:
-      - "decl f0: <0>"
-      - "  store &v1, ((v0), (), (), ())"
-      - "  sub &v5, v2, v3"
-      - "  eq &v6, v5, v4"
-      - "  retn v6"
-      - ""
+      num_private_variables: 826
+      num_constraints: 827
+      at: 353e78ba99a7a4accd8ff4d7fee5562d844f55009ffb547ee95bc741f3b75bde
+      bt: b2855c9d479f9679702723e00941392e8c7e3b66b48b997c2ff7e575b3b2a33d
+      ct: def36d63bd06a167e8b411f9f7a6208bd5da2233b7e44755d8f7fa3d483be554
     output:
       - input_file: i64.in
         output:
@@ -23,14 +16,7 @@
             r0:
               type: bool
               value: "true"
-<<<<<<< HEAD
-    initial_ast: b8b54d5f6b8e5b9c99de33729dc09f43c0d55ff0f79a6c2be9d83dbecd6c00fe
-    imports_resolved_ast: b8b54d5f6b8e5b9c99de33729dc09f43c0d55ff0f79a6c2be9d83dbecd6c00fe
-    canonicalized_ast: b8b54d5f6b8e5b9c99de33729dc09f43c0d55ff0f79a6c2be9d83dbecd6c00fe
-    type_inferenced_ast: 88cf720e1a8cb31b00efe1293cdd52bec28c5249229d826a39835a8189ffd10f
-=======
     initial_ast: 0918267d4d883608bdb8b1c178450077f0931539dc573d3829e37f24176a88f5
     imports_resolved_ast: 79551858f58ceb2bac2dd42be9cb3eee0efb208bbf2d3a03e70e17c578bbb294
     canonicalized_ast: 79551858f58ceb2bac2dd42be9cb3eee0efb208bbf2d3a03e70e17c578bbb294
-    type_inferenced_ast: 32a0fc32f44cb2df214e32577b61fa7e7d014a6a4176135bc8dcc050e1c39738
->>>>>>> 0e96bf8d
+    type_inferenced_ast: 32a0fc32f44cb2df214e32577b61fa7e7d014a6a4176135bc8dcc050e1c39738