--- conflicted
+++ resolved
@@ -4,18 +4,11 @@
 outputs:
   - circuit:
       num_public_variables: 0
-      num_private_variables: 98305
-      num_constraints: 98306
-      at: 48f8932539ec8c01d2f8fb3c1343d388ba8eb30c4aa9f0a33a704405b57d036f
-      bt: 0ee42b40b6a806af634adb6879334da0a6d8a206a3d2dc00df9fa8cb2297f14f
-      ct: f3778f73d18f108871d1199778e2dfc916a59d38e9840242cc1584a204b8ca06
-    ir:
-      - "decl f0: <0>"
-      - "  store &v1, ((v0), (), (), ())"
-      - "  mul &v5, v2, v3"
-      - "  eq &v6, v5, v4"
-      - "  retn v6"
-      - ""
+      num_private_variables: 98304
+      num_constraints: 98305
+      at: bad40272ae6cda7f44d2b892d1768eee85552b506921982eef405d5cc8d70e43
+      bt: 2fc487f7ec79d8c33c89cf5c899ad0b56f7468af6aec96081b6f08344fbf872f
+      ct: 37717cfdc15b44be3cd83355ff38227c8abc7aa09152746fe4cd7f42ae31ea9f
     output:
       - input_file: i64.in
         output:
@@ -23,14 +16,7 @@
             r0:
               type: bool
               value: "true"
-<<<<<<< HEAD
-    initial_ast: b6c98f65de6837ec68940d4a04df7e4332a93bb2eeb7630fbbe98107425bb951
-    imports_resolved_ast: b6c98f65de6837ec68940d4a04df7e4332a93bb2eeb7630fbbe98107425bb951
-    canonicalized_ast: b6c98f65de6837ec68940d4a04df7e4332a93bb2eeb7630fbbe98107425bb951
-    type_inferenced_ast: 3308d8fde64477c2d7336d02a9aae9ba549e670add0d3928ec7ead8edc323dec
-=======
     initial_ast: 7d81fb85fdaf9767a4248d83f81f48e91be6e2ce749a4a02f9fe85494154eda8
     imports_resolved_ast: a024e1f65dae1cfab7b73076d49ac0c2711850448ff3f0fc3277163a4303c799
     canonicalized_ast: a024e1f65dae1cfab7b73076d49ac0c2711850448ff3f0fc3277163a4303c799
-    type_inferenced_ast: 7ffa47e6e36b165940bf7c97d4be16cce36e5d5d5489e4c5885ed2780744b5f9
->>>>>>> 0e96bf8d
+    type_inferenced_ast: 7ffa47e6e36b165940bf7c97d4be16cce36e5d5d5489e4c5885ed2780744b5f9