---
namespace: Compile
expectation: Pass
outputs:
  - circuit:
      num_public_variables: 0
      num_private_variables: 203
      num_constraints: 204
      at: d75380c6d578596ef1f12ab1c0ee38678e77009b79f411adb703ec4750d3de40
      bt: 431e730862665d31f3613fa205fd630000575ca12c7ba1a3447dd4ee627425a3
      ct: d9c166481dc68ecf36d3d2bb262b3a043dee242a53c1d92e45626794d1744047
    output:
      - input_file: i16.in
        output:
          registers:
            r0:
              type: bool
              value: "true"
    initial_ast: 4b8079f695ddba255e6d337724654e853624a5b8589b6036485520d7e7fb5360
<<<<<<< HEAD
    imports_resolved_ast: 546fe95a9b740ae6f3134bc12831a5e93506c066b78f241917f8e4722b8bd60d
    canonicalized_ast: 546fe95a9b740ae6f3134bc12831a5e93506c066b78f241917f8e4722b8bd60d
    type_inferenced_ast: d4bb567d2f7faea9703c354801f4b1952f1c428c68cbec56a3627dea74f088f3
=======
    ir: e4e7e03c4e727e0d0f459f810144abaf8110ec41cb6bb3b5eaa6cfe7fa414ab7
    imports_resolved_ast: 145cc424794464c7991322b5978bd9746cb51160a401b99381b4d5479738cc5e
    canonicalized_ast: 145cc424794464c7991322b5978bd9746cb51160a401b99381b4d5479738cc5e
    type_inferenced_ast: 4f97b6e648a5481272a955be37649016ff5ad65ffbff6639cb032617e3d3baa6
>>>>>>> 3626fbdb
<|MERGE_RESOLUTION|>--- conflicted
+++ resolved
@@ -17,13 +17,7 @@
               type: bool
               value: "true"
     initial_ast: 4b8079f695ddba255e6d337724654e853624a5b8589b6036485520d7e7fb5360
-<<<<<<< HEAD
+    ir: e4e7e03c4e727e0d0f459f810144abaf8110ec41cb6bb3b5eaa6cfe7fa414ab7
     imports_resolved_ast: 546fe95a9b740ae6f3134bc12831a5e93506c066b78f241917f8e4722b8bd60d
     canonicalized_ast: 546fe95a9b740ae6f3134bc12831a5e93506c066b78f241917f8e4722b8bd60d
-    type_inferenced_ast: d4bb567d2f7faea9703c354801f4b1952f1c428c68cbec56a3627dea74f088f3
-=======
-    ir: e4e7e03c4e727e0d0f459f810144abaf8110ec41cb6bb3b5eaa6cfe7fa414ab7
-    imports_resolved_ast: 145cc424794464c7991322b5978bd9746cb51160a401b99381b4d5479738cc5e
-    canonicalized_ast: 145cc424794464c7991322b5978bd9746cb51160a401b99381b4d5479738cc5e
-    type_inferenced_ast: 4f97b6e648a5481272a955be37649016ff5ad65ffbff6639cb032617e3d3baa6
->>>>>>> 3626fbdb
+    type_inferenced_ast: d4bb567d2f7faea9703c354801f4b1952f1c428c68cbec56a3627dea74f088f3