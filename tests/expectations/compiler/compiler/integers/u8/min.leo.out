--- conflicted
+++ resolved
@@ -4,18 +4,11 @@
 outputs:
   - circuit:
       num_public_variables: 0
-      num_private_variables: 2
-      num_constraints: 2
-      at: 401937c524c61a28b4fab76d7a1f85bb628850012af62362a0922610372faf92
-      bt: cdf9a9cee4f2edf55111a95ae60bde9801080f6bde638a5c79273a39a2f9f7f5
-      ct: 643d5437104296e21d906ecb15b2c96ad278f20cfc4af53b12bb6069bd853726
-    ir:
-      - "decl f0: <0>"
-      - "  store &v1, ((v0), (), (), ())"
-      - "  store &v3, 0"
-      - "  eq &v4, v2, true"
-      - "  retn v4"
-      - ""
+      num_private_variables: 1
+      num_constraints: 1
+      at: 042610d0fd1fe6d6ac112138f8755752f44c7d2a00f1b5960574d6da5cda393f
+      bt: e97756698880ab7555a959a5fb5c6b4e15bd64612aa677adbfe2d0bd91f0a83c
+      ct: cf1cbb66a638b4860a516671fb74850e6ccf787fe6c4c8d29e9c04efe880bd05
     output:
       - input_file: "../input/dummy.in"
         output:
@@ -23,14 +16,7 @@
             r0:
               type: bool
               value: "true"
-<<<<<<< HEAD
-    initial_ast: 932b92c5e412f068fed1c36903228eb766c27bdfe7172d7aec4e9148abda11a1
-    imports_resolved_ast: 932b92c5e412f068fed1c36903228eb766c27bdfe7172d7aec4e9148abda11a1
-    canonicalized_ast: 932b92c5e412f068fed1c36903228eb766c27bdfe7172d7aec4e9148abda11a1
-    type_inferenced_ast: 473f777053473bb285a652be39c6b3c9d617503306e5c1fc8e7b6385fbee0034
-=======
     initial_ast: 0ad4671e3a0aaf948a2ccafb0030bd29f77ebe358d8bc309e24a76691adbc15d
     imports_resolved_ast: 91f7dab2515efeadedc1b62fde2d903fa1f0631cb1f54ce0c2b7264318cfda67
     canonicalized_ast: 91f7dab2515efeadedc1b62fde2d903fa1f0631cb1f54ce0c2b7264318cfda67
-    type_inferenced_ast: a823e28130686ea355a390a958dc0677b5930d955af9137cd983adfe18c38e1e
->>>>>>> 0e96bf8d
+    type_inferenced_ast: a823e28130686ea355a390a958dc0677b5930d955af9137cd983adfe18c38e1e