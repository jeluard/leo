--- conflicted
+++ resolved
@@ -17,13 +17,7 @@
               type: bool
               value: "true"
     initial_ast: dda5990a36fc379c4f5cf226bbfd48f0ea33a1258c5ff718d8b727af58ee5234
-<<<<<<< HEAD
+    ir: 71a6313d490078232775893c417f2aaa599db856e4e61fe843fe048f4a28721b
     imports_resolved_ast: 16eee40e6f1dadd2e10341591acbd8ba14496410446a1c8d654ea718dc601069
     canonicalized_ast: 16eee40e6f1dadd2e10341591acbd8ba14496410446a1c8d654ea718dc601069
-    type_inferenced_ast: 5dc5a81b6dfffd8370ac7db4abc230b64d1ab1acac1a539431319dedb9c79e00
-=======
-    ir: 71a6313d490078232775893c417f2aaa599db856e4e61fe843fe048f4a28721b
-    imports_resolved_ast: 2eb55fb8025182de41570266405ce7e74dfd8de4587ee9a7f68f1572888d7727
-    canonicalized_ast: 2eb55fb8025182de41570266405ce7e74dfd8de4587ee9a7f68f1572888d7727
-    type_inferenced_ast: 648a4f960c6ebc646f8626d2da5bff3348b047c65364f8a049d2f89fecfd189f
->>>>>>> 3626fbdb
+    type_inferenced_ast: 5dc5a81b6dfffd8370ac7db4abc230b64d1ab1acac1a539431319dedb9c79e00