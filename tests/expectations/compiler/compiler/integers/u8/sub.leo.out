--- conflicted
+++ resolved
@@ -4,18 +4,11 @@
 outputs:
   - circuit:
       num_public_variables: 0
-      num_private_variables: 49
-      num_constraints: 50
-      at: 845d56ed761fe6c69613e4d3e58df1269871c3f9cba40a80d28f8739ca0d3674
-      bt: 91be66b3ee233bba074ef6ea167306aa2d686b98f1fc0cda4652260a35c5fd84
-      ct: c988f0afbc73288a88a39cbd3a3fac9aaa4ce0c8513421d65b651ac1fe565546
-    ir:
-      - "decl f0: <0>"
-      - "  store &v1, ((v0), (), (), ())"
-      - "  sub &v5, v2, v3"
-      - "  eq &v6, v5, v4"
-      - "  retn v6"
-      - ""
+      num_private_variables: 48
+      num_constraints: 49
+      at: 69fb3c4168c95acd03a37f194310a3c4650940b98570ed2354b4cf40a46c3cdc
+      bt: 0864b812eb8b0fd3cb3173bde347790cd9975d1117accb115141afe0444cea3c
+      ct: a09cd762cf1db927d99cef196452f092d030aa05851fe466816535ac34c6188f
     output:
       - input_file: u8_f.in
         output:
@@ -23,14 +16,7 @@
             r0:
               type: bool
               value: "true"
-<<<<<<< HEAD
-    initial_ast: 4fb1ae5a5367c3182dd554dddbf59d7addf3042b1b717291d7a67c5a67c68d34
-    imports_resolved_ast: 4fb1ae5a5367c3182dd554dddbf59d7addf3042b1b717291d7a67c5a67c68d34
-    canonicalized_ast: 4fb1ae5a5367c3182dd554dddbf59d7addf3042b1b717291d7a67c5a67c68d34
-    type_inferenced_ast: a99ce17cc011299cc5ce29fccdfd529661073068cd9ce16da8328791d96748ef
-=======
     initial_ast: 4ad8780e5c0a3128317266059864223beac927b6d00745353114baaf5261fbca
     imports_resolved_ast: 57efbe04cd53d4f16df4eaed2f334bee66d2af1011296d9a884fdd467a5c88f8
     canonicalized_ast: 57efbe04cd53d4f16df4eaed2f334bee66d2af1011296d9a884fdd467a5c88f8
-    type_inferenced_ast: 8cc7f3cd340da20f54f1ff9563aea77c3a79e9ef672e4316e40bce810b328fb3
->>>>>>> 0e96bf8d
+    type_inferenced_ast: 8cc7f3cd340da20f54f1ff9563aea77c3a79e9ef672e4316e40bce810b328fb3