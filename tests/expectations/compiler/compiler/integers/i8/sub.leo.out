--- conflicted
+++ resolved
@@ -4,18 +4,11 @@
 outputs:
   - circuit:
       num_public_variables: 0
-      num_private_variables: 99
-      num_constraints: 100
-      at: cd997a7b092b1268266024970a572e4462b56b7f0dc2f4504a5c288213b33397
-      bt: 53ec694effc638eb5619734deee464c0b8be29e6df04df89426d9df5a4ba0ad0
-      ct: 19f178c786437bb7421339e56bb1b07eb2639528d88379fcdfb0b75f9dd1f1a1
-    ir:
-      - "decl f0: <0>"
-      - "  store &v1, ((v0), (), (), ())"
-      - "  sub &v5, v2, v3"
-      - "  eq &v6, v5, v4"
-      - "  retn v6"
-      - ""
+      num_private_variables: 98
+      num_constraints: 99
+      at: f5fc42455c37ae32df3b6d311ff2204dce57fa397f524fe0854ad9ffb3ff5c36
+      bt: 35a61219fd7bf101cf1a1a66ad2f71df661d6dc9dda2ed9df12c7650164559aa
+      ct: 85ae6ad5b3f62dc914806dac5751645342d399c583d6b6b00cd9e67f738aab30
     output:
       - input_file: i8.in
         output:
@@ -23,14 +16,7 @@
             r0:
               type: bool
               value: "true"
-<<<<<<< HEAD
-    initial_ast: f5812ee4752052a064b897b9450330b5f8ca93822b28797b3f6e10c1775e1f5f
-    imports_resolved_ast: f5812ee4752052a064b897b9450330b5f8ca93822b28797b3f6e10c1775e1f5f
-    canonicalized_ast: f5812ee4752052a064b897b9450330b5f8ca93822b28797b3f6e10c1775e1f5f
-    type_inferenced_ast: 322a0d718d7b859a84740a44f2ca8e9e4384645c8d40d8c92fcd8f6417c4cb32
-=======
     initial_ast: 2c5edc8449cb6cce29bb2a02b8e3c346ab6cfd7df9cae0a00ee243999586e1a3
     imports_resolved_ast: 22c606755117452cbd3714b3d39596d2d15ca81824e0940dbd27b21c6b90a907
     canonicalized_ast: 22c606755117452cbd3714b3d39596d2d15ca81824e0940dbd27b21c6b90a907
-    type_inferenced_ast: ff9403de4b069eac3aac597a68b767317f8b482f0d1b3693522326a3c37d34ed
->>>>>>> 0e96bf8d
+    type_inferenced_ast: ff9403de4b069eac3aac597a68b767317f8b482f0d1b3693522326a3c37d34ed