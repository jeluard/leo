--- conflicted
+++ resolved
@@ -271,14 +271,7 @@
             r0:
               type: bool
               value: "true"
-<<<<<<< HEAD
-    initial_ast: 8cfc01514d8f5412ece8209a306b0cb5598efddbc4d6e298c54a11ab28ed821c
-    imports_resolved_ast: fb6b763169195fcc58d5ac2e4a0b7114cfe223cb5b79baf3e71c83e4b03e47b1
-    canonicalized_ast: fb6b763169195fcc58d5ac2e4a0b7114cfe223cb5b79baf3e71c83e4b03e47b1
-    type_inferenced_ast: b07b73d11ca47a9641bc4828dad421277bcf1d8fefd443aef9f6b8e163874d04
-=======
-    initial_ast: e4b2ff73fd6845ba9e63c32fcd9fbcdc3a947afc4a086b7908a29b7161e24763
-    imports_resolved_ast: ca38bd49b4abdb65bb5b9eeff920beca7bc5122740e2b889a73c9aba80d6262c
-    canonicalized_ast: ca38bd49b4abdb65bb5b9eeff920beca7bc5122740e2b889a73c9aba80d6262c
-    type_inferenced_ast: 23c512aec0c051b38c7a3ab842d2f77690f8003885a892d2042b2f4ba9372b6e
->>>>>>> 03f78d56
+    initial_ast: ec9b2a3decd34c1453fcf649214357a579e4d7784fe14d4b90ca12c98551e565
+    imports_resolved_ast: 0b1f9e2d822893bd85041e079c839d0fe94083bd25a657ca1a64cfd7542f17eb
+    canonicalized_ast: 0b1f9e2d822893bd85041e079c839d0fe94083bd25a657ca1a64cfd7542f17eb
+    type_inferenced_ast: 4b3fcbe625a59d741274f9394b8202caf5e80394dce5171a9ee35b037fa4262b