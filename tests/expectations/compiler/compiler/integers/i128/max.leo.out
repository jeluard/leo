---
namespace: Compile
expectation: Pass
outputs:
  - circuit:
      num_public_variables: 0
      num_private_variables: 2
      num_constraints: 2
      at: 401937c524c61a28b4fab76d7a1f85bb628850012af62362a0922610372faf92
      bt: cdf9a9cee4f2edf55111a95ae60bde9801080f6bde638a5c79273a39a2f9f7f5
      ct: 643d5437104296e21d906ecb15b2c96ad278f20cfc4af53b12bb6069bd853726
    ir:
      - "decl f0: <0>"
      - "  store &v1, ((v0), (), (), ())"
      - "  store &v3, 170141183460469231731687303715884105727"
      - "  eq &v4, v2, true"
      - "  retn v4"
      - "decl f1: <5>"
      - "  retn [false, false, false, false, false, false, false, false, false, false, false, false, false, false, false, false, false, false, false, false, false, false, false, false, false, false, false, false, false, false, false, false, false, false, false, false, false, false, false, false, false, false, false, false, false, false, false, false, false, false, false, false, false, false, false, false, false, false, false, false, false, false, false, false, false, false, false, false, false, false, false, false, false, false, false, false, false, false, false, false, false, false, false, false, false, false, false, false, false, false, false, false, false, false, false, false, false, false, false, false, false, false, false, false, false, false, false, false, false, false, false, false, false, false, false, false, false, false, false, false, false, false, false, false, false, false, false, false, false, false, false, false, false, false, false, false, false, false, false, false, false, false, false, false, false, false, false, false, false, false, false, false, false, false, false, false, false, false, false, false, false, false, false, false, false, false, false, false, false, false, false, false, false, false, false, false, false, false, false, false, false, false, false, false, false, false, false, false, false, false, false, false, false, false, false, false, false, false, false, false, false, false, false, false, false, false, false, false, false, false, false, false, false, false, false, false, false, false, false, false, false, false, false, false, false, false, false, false, false, false, false, false, false, false, false, false, false, false, false, false, false, false, false, false, false, false, false, false, false, false, false, false, false, false, false, false]"
      - "decl f2: <6>"
      - "  retn aleo1qnr4dkkvkgfqph0vzc3y6z2eu975wnpz2925ntjccd5cfqxtyu8sta57j8"
      - "decl f3: <7>"
      - "  retn [0, 0, 0, 0, 0, 0, 0, 0, 0, 0, 0, 0, 0, 0, 0, 0, 0, 0, 0, 0, 0, 0, 0, 0, 0, 0, 0, 0, 0, 0, 0, 0]"
      - "decl f4: <8>"
      - "  retn aleo1qnr4dkkvkgfqph0vzc3y6z2eu975wnpz2925ntjccd5cfqxtyu8sta57j8"
      - "decl f5: <9>"
      - "  retn [false, false, false, false, false, false, false, false, false, false, false, false, false, false, false, false, false, false, false, false, false, false, false, false, false, false, false, false, false, false, false, false, false, false, false, false, false, false, false, false, false, false, false, false, false, false, false, false, false, false, false, false, false, false, false, false, false, false, false, false, false, false, false, false, false, false, false, false, false, false, false, false, false, false, false, false, false, false, false, false, false, false, false, false, false, false, false, false, false, false, false, false, false, false, false, false, false, false, false, false, false, false, false, false, false, false, false, false, false, false, false, false, false, false, false, false, false, false, false, false, false, false, false, false, false, false, false, false, false, false, false, false, false, false, false, false, false, false, false, false, false, false, false, false, false, false, false, false, false, false, false, false, false, false, false, false, false, false, false, false, false, false, false, false, false, false, false, false, false, false, false, false, false, false, false, false, false, false, false, false, false, false, false, false, false, false, false, false, false, false, false, false, false, false, false, false, false, false, false, false, false, false, false, false, false, false, false, false, false, false, false, false, false, false, false, false, false, false, false, false, false, false, false, false, false, false, false, false, false, false, false, false, false, false, false, false, false, false, false, false, false, false, false, false, false, false, false, false, false, false, false, false, false, false, false, false]"
      - "decl f6: <10>"
      - "  retn aleo1qnr4dkkvkgfqph0vzc3y6z2eu975wnpz2925ntjccd5cfqxtyu8sta57j8"
      - "decl f7: <11>"
      - "  retn [0, 0, 0, 0, 0, 0, 0, 0, 0, 0, 0, 0, 0, 0, 0, 0, 0, 0, 0, 0, 0, 0, 0, 0, 0, 0, 0, 0, 0, 0, 0, 0]"
      - "decl f8: <12>"
      - "  retn aleo1qnr4dkkvkgfqph0vzc3y6z2eu975wnpz2925ntjccd5cfqxtyu8sta57j8"
      - "decl f9: <13>"
      - "  retn [false]"
      - "decl f10: <14>"
      - "  retn false"
      - "decl f11: <15>"
      - "  retn [0]"
      - "decl f12: <16>"
      - "  retn false"
      - "decl f13: <17>"
      - "  retn [false]"
      - "decl f14: <18>"
      - "  retn false"
      - "decl f15: <19>"
      - "  retn [0]"
      - "decl f16: <20>"
      - "  retn false"
      - "decl f17: <21>"
      - "  retn [false, false, false, false, false, false, false, false, false, false, false, false, false, false, false, false, false, false, false, false, false, false, false, false, false, false, false, false, false, false, false, false, false, false, false, false, false, false, false, false, false, false, false, false, false, false, false, false, false, false, false, false, false, false, false, false, false, false, false, false, false, false, false, false, false, false, false, false, false, false, false, false, false, false, false, false, false, false, false, false, false, false, false, false, false, false, false, false, false, false, false, false, false, false, false, false, false, false, false, false, false, false, false, false, false, false, false, false, false, false, false, false, false, false, false, false, false, false, false, false, false, false, false, false, false, false, false, false, false, false, false, false, false, false, false, false, false, false, false, false, false, false, false, false, false, false, false, false, false, false, false, false, false, false, false, false, false, false, false, false, false, false, false, false, false, false, false, false, false, false, false, false, false, false, false, false, false, false, false, false, false, false, false, false, false, false, false, false, false, false, false, false, false, false, false, false, false, false, false, false, false, false, false, false, false, false, false, false, false, false, false, false, false, false, false, false, false, false, false, false, false, false, false, false, false, false, false, false, false, false, false, false, false, false, false, false, false, false, false, false, false, false, false, false, false, false, false, false, false, false, false, false, false]"
      - "decl f18: <22>"
      - "  retn 'a'"
      - "decl f19: <23>"
      - "  retn [0, 0, 0, 0, 0, 0, 0, 0, 0, 0, 0, 0, 0, 0, 0, 0, 0, 0, 0, 0, 0, 0, 0, 0, 0, 0, 0, 0, 0, 0, 0, 0]"
      - "decl f20: <24>"
      - "  retn 'a'"
      - "decl f21: <25>"
      - "  retn [false, false, false, false, false, false, false, false, false, false, false, false, false, false, false, false, false, false, false, false, false, false, false, false, false, false, false, false, false, false, false, false, false, false, false, false, false, false, false, false, false, false, false, false, false, false, false, false, false, false, false, false, false, false, false, false, false, false, false, false, false, false, false, false, false, false, false, false, false, false, false, false, false, false, false, false, false, false, false, false, false, false, false, false, false, false, false, false, false, false, false, false, false, false, false, false, false, false, false, false, false, false, false, false, false, false, false, false, false, false, false, false, false, false, false, false, false, false, false, false, false, false, false, false, false, false, false, false, false, false, false, false, false, false, false, false, false, false, false, false, false, false, false, false, false, false, false, false, false, false, false, false, false, false, false, false, false, false, false, false, false, false, false, false, false, false, false, false, false, false, false, false, false, false, false, false, false, false, false, false, false, false, false, false, false, false, false, false, false, false, false, false, false, false, false, false, false, false, false, false, false, false, false, false, false, false, false, false, false, false, false, false, false, false, false, false, false, false, false, false, false, false, false, false, false, false, false, false, false, false, false, false, false, false, false, false, false, false, false, false, false, false, false, false, false, false, false, false, false, false, false, false, false]"
      - "decl f22: <26>"
      - "  retn 'a'"
      - "decl f23: <27>"
      - "  retn [0, 0, 0, 0, 0, 0, 0, 0, 0, 0, 0, 0, 0, 0, 0, 0, 0, 0, 0, 0, 0, 0, 0, 0, 0, 0, 0, 0, 0, 0, 0, 0]"
      - "decl f24: <28>"
      - "  retn 'a'"
      - "decl f25: <29>"
      - "  retn [false, false, false, false, false, false, false, false, false, false, false, false, false, false, false, false, false, false, false, false, false, false, false, false, false, false, false, false, false, false, false, false, false, false, false, false, false, false, false, false, false, false, false, false, false, false, false, false, false, false, false, false, false, false, false, false, false, false, false, false, false, false, false, false, false, false, false, false, false, false, false, false, false, false, false, false, false, false, false, false, false, false, false, false, false, false, false, false, false, false, false, false, false, false, false, false, false, false, false, false, false, false, false, false, false, false, false, false, false, false, false, false, false, false, false, false, false, false, false, false, false, false, false, false, false, false, false, false, false, false, false, false, false, false, false, false, false, false, false, false, false, false, false, false, false, false, false, false, false, false, false, false, false, false, false, false, false, false, false, false, false, false, false, false, false, false, false, false, false, false, false, false, false, false, false, false, false, false, false, false, false, false, false, false, false, false, false, false, false, false, false, false, false, false, false, false, false, false, false, false, false, false, false, false, false, false, false, false, false, false, false, false, false, false, false, false, false, false, false, false, false, false, false, false, false, false, false, false, false, false, false, false, false, false, false, false, false, false, false, false, false, false, false, false, false, false, false, false, false, false, false, false, false]"
      - "decl f26: <30>"
      - "  retn []"
      - "decl f27: <31>"
      - "  retn [0, 0, 0, 0, 0, 0, 0, 0, 0, 0, 0, 0, 0, 0, 0, 0, 0, 0, 0, 0, 0, 0, 0, 0, 0, 0, 0, 0, 0, 0, 0, 0]"
      - "decl f28: <32>"
      - "  retn []"
      - "decl f29: <33>"
      - "  retn [false, false, false, false, false, false, false, false, false, false, false, false, false, false, false, false, false, false, false, false, false, false, false, false, false, false, false, false, false, false, false, false, false, false, false, false, false, false, false, false, false, false, false, false, false, false, false, false, false, false, false, false, false, false, false, false, false, false, false, false, false, false, false, false, false, false, false, false, false, false, false, false, false, false, false, false, false, false, false, false, false, false, false, false, false, false, false, false, false, false, false, false, false, false, false, false, false, false, false, false, false, false, false, false, false, false, false, false, false, false, false, false, false, false, false, false, false, false, false, false, false, false, false, false, false, false, false, false, false, false, false, false, false, false, false, false, false, false, false, false, false, false, false, false, false, false, false, false, false, false, false, false, false, false, false, false, false, false, false, false, false, false, false, false, false, false, false, false, false, false, false, false, false, false, false, false, false, false, false, false, false, false, false, false, false, false, false, false, false, false, false, false, false, false, false, false, false, false, false, false, false, false, false, false, false, false, false, false, false, false, false, false, false, false, false, false, false, false, false, false, false, false, false, false, false, false, false, false, false, false, false, false, false, false, false, false, false, false, false, false, false, false, false, false, false, false, false, false, false, false, false, false, false]"
      - "decl f30: <34>"
      - "  retn []"
      - "decl f31: <35>"
      - "  retn [0, 0, 0, 0, 0, 0, 0, 0, 0, 0, 0, 0, 0, 0, 0, 0, 0, 0, 0, 0, 0, 0, 0, 0, 0, 0, 0, 0, 0, 0, 0, 0]"
      - "decl f32: <36>"
      - "  retn []"
      - "decl f33: <37>"
      - "  retn [false, false, false, false, false, false, false, false, false, false, false, false, false, false, false, false, false, false, false, false, false, false, false, false, false, false, false, false, false, false, false, false, false, false, false, false, false, false, false, false, false, false, false, false, false, false, false, false, false, false, false, false, false, false, false, false, false, false, false, false, false, false, false, false, false, false, false, false, false, false, false, false, false, false, false, false, false, false, false, false, false, false, false, false, false, false, false, false, false, false, false, false, false, false, false, false, false, false, false, false, false, false, false, false, false, false, false, false, false, false, false, false, false, false, false, false, false, false, false, false, false, false, false, false, false, false, false, false, false, false, false, false, false, false, false, false, false, false, false, false, false, false, false, false, false, false, false, false, false, false, false, false, false, false, false, false, false, false, false, false, false, false, false, false, false, false, false, false, false, false, false, false, false, false, false, false, false, false, false, false, false, false, false, false, false, false, false, false, false, false, false, false, false, false, false, false, false, false, false, false, false, false, false, false, false, false, false, false, false, false, false, false, false, false, false, false, false, false, false, false, false, false, false, false, false, false, false, false, false, false, false, false, false, false, false, false, false, false, false, false, false, false, false, false, false, false, false, false, false, false, false, false, false, false, false, false, false, false, false, false, false, false, false, false, false, false, false, false, false, false, false, false, false, false, false, false, false, false, false, false, false, false, false, false, false, false, false, false, false, false, false, false, false, false, false, false, false, false, false, false, false, false, false, false, false, false, false, false, false, false, false, false, false, false, false, false, false, false, false, false, false, false, false, false, false, false, false, false, false, false, false, false, false, false, false, false, false, false, false, false, false, false, false, false, false, false, false, false, false, false, false, false, false, false, false, false, false, false, false, false, false, false, false, false, false, false, false, false, false, false, false, false, false, false, false, false, false, false, false, false, false, false, false, false, false, false, false, false, false, false, false, false, false, false, false, false, false, false, false, false, false, false, false, false, false, false, false, false, false, false, false, false, false, false, false, false, false, false, false, false, false, false, false, false, false, false, false, false, false, false, false, false, false, false, false, false, false, false, false, false, false, false, false, false, false, false, false, false, false, false, false, false, false, false, false, false, false, false, false, false, false, false, false, false, false, false, false, false, false, false, false, false, false, false, false, false, false, false, false, false, false, false, false, false, false, false, false, false, false, false, false, false, false, false, false, false, false, false, false, false, false, false, false, false, false, false]"
      - "decl f34: <38>"
      - "  retn []group"
      - "decl f35: <39>"
      - "  retn [0, 0, 0, 0, 0, 0, 0, 0, 0, 0, 0, 0, 0, 0, 0, 0, 0, 0, 0, 0, 0, 0, 0, 0, 0, 0, 0, 0, 0, 0, 0, 0, 0, 0, 0, 0, 0, 0, 0, 0, 0, 0, 0, 0, 0, 0, 0, 0, 0, 0, 0, 0, 0, 0, 0, 0, 0, 0, 0, 0, 0, 0, 0, 0]"
      - "decl f36: <40>"
      - "  retn []group"
      - "decl f37: <41>"
      - "  retn [false, false, false, false, false, false, false, false, false, false, false, false, false, false, false, false, false, false, false, false, false, false, false, false, false, false, false, false, false, false, false, false, false, false, false, false, false, false, false, false, false, false, false, false, false, false, false, false, false, false, false, false, false, false, false, false, false, false, false, false, false, false, false, false, false, false, false, false, false, false, false, false, false, false, false, false, false, false, false, false, false, false, false, false, false, false, false, false, false, false, false, false, false, false, false, false, false, false, false, false, false, false, false, false, false, false, false, false, false, false, false, false, false, false, false, false, false, false, false, false, false, false, false, false, false, false, false, false, false, false, false, false, false, false, false, false, false, false, false, false, false, false, false, false, false, false, false, false, false, false, false, false, false, false, false, false, false, false, false, false, false, false, false, false, false, false, false, false, false, false, false, false, false, false, false, false, false, false, false, false, false, false, false, false, false, false, false, false, false, false, false, false, false, false, false, false, false, false, false, false, false, false, false, false, false, false, false, false, false, false, false, false, false, false, false, false, false, false, false, false, false, false, false, false, false, false, false, false, false, false, false, false, false, false, false, false, false, false, false, false, false, false, false, false, false, false, false, false, false, false, false, false, false, false, false, false, false, false, false, false, false, false, false, false, false, false, false, false, false, false, false, false, false, false, false, false, false, false, false, false, false, false, false, false, false, false, false, false, false, false, false, false, false, false, false, false, false, false, false, false, false, false, false, false, false, false, false, false, false, false, false, false, false, false, false, false, false, false, false, false, false, false, false, false, false, false, false, false, false, false, false, false, false, false, false, false, false, false, false, false, false, false, false, false, false, false, false, false, false, false, false, false, false, false, false, false, false, false, false, false, false, false, false, false, false, false, false, false, false, false, false, false, false, false, false, false, false, false, false, false, false, false, false, false, false, false, false, false, false, false, false, false, false, false, false, false, false, false, false, false, false, false, false, false, false, false, false, false, false, false, false, false, false, false, false, false, false, false, false, false, false, false, false, false, false, false, false, false, false, false, false, false, false, false, false, false, false, false, false, false, false, false, false, false, false, false, false, false, false, false, false, false, false, false, false, false, false, false, false, false, false, false, false, false, false, false, false, false, false, false, false, false, false, false, false, false, false, false, false, false, false, false, false, false, false, false, false, false, false, false, false, false, false, false, false, false, false, false, false, false, false, false, false, false, false, false]"
      - "decl f38: <42>"
      - "  retn []group"
      - "decl f39: <43>"
      - "  retn [0, 0, 0, 0, 0, 0, 0, 0, 0, 0, 0, 0, 0, 0, 0, 0, 0, 0, 0, 0, 0, 0, 0, 0, 0, 0, 0, 0, 0, 0, 0, 0, 0, 0, 0, 0, 0, 0, 0, 0, 0, 0, 0, 0, 0, 0, 0, 0, 0, 0, 0, 0, 0, 0, 0, 0, 0, 0, 0, 0, 0, 0, 0, 0]"
      - "decl f40: <44>"
      - "  retn []group"
      - "decl f41: <45>"
      - "  retn [false, false, false, false, false, false, false, false]"
      - "decl f42: <46>"
      - "  retn 0"
      - "decl f43: <47>"
      - "  retn [0]"
      - "decl f44: <48>"
      - "  retn 0"
      - "decl f45: <49>"
      - "  retn [false, false, false, false, false, false, false, false]"
      - "decl f46: <50>"
      - "  retn 0"
      - "decl f47: <51>"
      - "  retn [0]"
      - "decl f48: <52>"
      - "  retn 0"
      - "decl f49: <53>"
      - "  retn [false, false, false, false, false, false, false, false, false, false, false, false, false, false, false, false]"
      - "decl f50: <54>"
      - "  retn 0"
      - "decl f51: <55>"
      - "  retn [0, 0]"
      - "decl f52: <56>"
      - "  retn 0"
      - "decl f53: <57>"
      - "  retn [false, false, false, false, false, false, false, false, false, false, false, false, false, false, false, false]"
      - "decl f54: <58>"
      - "  retn 0"
      - "decl f55: <59>"
      - "  retn [0, 0]"
      - "decl f56: <60>"
      - "  retn 0"
      - "decl f57: <61>"
      - "  retn [false, false, false, false, false, false, false, false, false, false, false, false, false, false, false, false, false, false, false, false, false, false, false, false, false, false, false, false, false, false, false, false]"
      - "decl f58: <62>"
      - "  retn 0"
      - "decl f59: <63>"
      - "  retn [0, 0, 0, 0]"
      - "decl f60: <64>"
      - "  retn 0"
      - "decl f61: <65>"
      - "  retn [false, false, false, false, false, false, false, false, false, false, false, false, false, false, false, false, false, false, false, false, false, false, false, false, false, false, false, false, false, false, false, false]"
      - "decl f62: <66>"
      - "  retn 0"
      - "decl f63: <67>"
      - "  retn [0, 0, 0, 0]"
      - "decl f64: <68>"
      - "  retn 0"
      - "decl f65: <69>"
      - "  retn [false, false, false, false, false, false, false, false, false, false, false, false, false, false, false, false, false, false, false, false, false, false, false, false, false, false, false, false, false, false, false, false, false, false, false, false, false, false, false, false, false, false, false, false, false, false, false, false, false, false, false, false, false, false, false, false, false, false, false, false, false, false, false, false]"
      - "decl f66: <70>"
      - "  retn 0"
      - "decl f67: <71>"
      - "  retn [0, 0, 0, 0, 0, 0, 0, 0]"
      - "decl f68: <72>"
      - "  retn 0"
      - "decl f69: <73>"
      - "  retn [false, false, false, false, false, false, false, false, false, false, false, false, false, false, false, false, false, false, false, false, false, false, false, false, false, false, false, false, false, false, false, false, false, false, false, false, false, false, false, false, false, false, false, false, false, false, false, false, false, false, false, false, false, false, false, false, false, false, false, false, false, false, false, false]"
      - "decl f70: <74>"
      - "  retn 0"
      - "decl f71: <75>"
      - "  retn [0, 0, 0, 0, 0, 0, 0, 0]"
      - "decl f72: <76>"
      - "  retn 0"
      - "decl f73: <77>"
      - "  retn [false, false, false, false, false, false, false, false, false, false, false, false, false, false, false, false, false, false, false, false, false, false, false, false, false, false, false, false, false, false, false, false, false, false, false, false, false, false, false, false, false, false, false, false, false, false, false, false, false, false, false, false, false, false, false, false, false, false, false, false, false, false, false, false, false, false, false, false, false, false, false, false, false, false, false, false, false, false, false, false, false, false, false, false, false, false, false, false, false, false, false, false, false, false, false, false, false, false, false, false, false, false, false, false, false, false, false, false, false, false, false, false, false, false, false, false, false, false, false, false, false, false, false, false, false, false, false, false]"
      - "decl f74: <78>"
      - "  retn 0"
      - "decl f75: <79>"
      - "  retn [0, 0, 0, 0, 0, 0, 0, 0, 0, 0, 0, 0, 0, 0, 0, 0]"
      - "decl f76: <80>"
      - "  retn 0"
      - "decl f77: <81>"
      - "  retn [false, false, false, false, false, false, false, false, false, false, false, false, false, false, false, false, false, false, false, false, false, false, false, false, false, false, false, false, false, false, false, false, false, false, false, false, false, false, false, false, false, false, false, false, false, false, false, false, false, false, false, false, false, false, false, false, false, false, false, false, false, false, false, false, false, false, false, false, false, false, false, false, false, false, false, false, false, false, false, false, false, false, false, false, false, false, false, false, false, false, false, false, false, false, false, false, false, false, false, false, false, false, false, false, false, false, false, false, false, false, false, false, false, false, false, false, false, false, false, false, false, false, false, false, false, false, false, false]"
      - "decl f78: <82>"
      - "  retn 0"
      - "decl f79: <83>"
      - "  retn [0, 0, 0, 0, 0, 0, 0, 0, 0, 0, 0, 0, 0, 0, 0, 0]"
      - "decl f80: <84>"
      - "  retn 0"
      - "decl f81: <85>"
      - "  retn [false, false, false, false, false, false, false, false]"
      - "decl f82: <86>"
      - "  retn 0"
      - "decl f83: <87>"
      - "  retn [0]"
      - "decl f84: <88>"
      - "  retn 0"
      - "decl f85: <89>"
      - "  retn [false, false, false, false, false, false, false, false]"
      - "decl f86: <90>"
      - "  retn 0"
      - "decl f87: <91>"
      - "  retn [0]"
      - "decl f88: <92>"
      - "  retn 0"
      - "decl f89: <93>"
      - "  retn [false, false, false, false, false, false, false, false, false, false, false, false, false, false, false, false]"
      - "decl f90: <94>"
      - "  retn 0"
      - "decl f91: <95>"
      - "  retn [0, 0]"
      - "decl f92: <96>"
      - "  retn 0"
      - "decl f93: <97>"
      - "  retn [false, false, false, false, false, false, false, false, false, false, false, false, false, false, false, false]"
      - "decl f94: <98>"
      - "  retn 0"
      - "decl f95: <99>"
      - "  retn [0, 0]"
      - "decl f96: <100>"
      - "  retn 0"
      - "decl f97: <101>"
      - "  retn [false, false, false, false, false, false, false, false, false, false, false, false, false, false, false, false, false, false, false, false, false, false, false, false, false, false, false, false, false, false, false, false]"
      - "decl f98: <102>"
      - "  retn 0"
      - "decl f99: <103>"
      - "  retn [0, 0, 0, 0]"
      - "decl f100: <104>"
      - "  retn 0"
      - "decl f101: <105>"
      - "  retn [false, false, false, false, false, false, false, false, false, false, false, false, false, false, false, false, false, false, false, false, false, false, false, false, false, false, false, false, false, false, false, false]"
      - "decl f102: <106>"
      - "  retn 0"
      - "decl f103: <107>"
      - "  retn [0, 0, 0, 0]"
      - "decl f104: <108>"
      - "  retn 0"
      - "decl f105: <109>"
      - "  retn [false, false, false, false, false, false, false, false, false, false, false, false, false, false, false, false, false, false, false, false, false, false, false, false, false, false, false, false, false, false, false, false, false, false, false, false, false, false, false, false, false, false, false, false, false, false, false, false, false, false, false, false, false, false, false, false, false, false, false, false, false, false, false, false]"
      - "decl f106: <110>"
      - "  retn 0"
      - "decl f107: <111>"
      - "  retn [0, 0, 0, 0, 0, 0, 0, 0]"
      - "decl f108: <112>"
      - "  retn 0"
      - "decl f109: <113>"
      - "  retn [false, false, false, false, false, false, false, false, false, false, false, false, false, false, false, false, false, false, false, false, false, false, false, false, false, false, false, false, false, false, false, false, false, false, false, false, false, false, false, false, false, false, false, false, false, false, false, false, false, false, false, false, false, false, false, false, false, false, false, false, false, false, false, false]"
      - "decl f110: <114>"
      - "  retn 0"
      - "decl f111: <115>"
      - "  retn [0, 0, 0, 0, 0, 0, 0, 0]"
      - "decl f112: <116>"
      - "  retn 0"
      - "decl f113: <117>"
      - "  retn [false, false, false, false, false, false, false, false, false, false, false, false, false, false, false, false, false, false, false, false, false, false, false, false, false, false, false, false, false, false, false, false, false, false, false, false, false, false, false, false, false, false, false, false, false, false, false, false, false, false, false, false, false, false, false, false, false, false, false, false, false, false, false, false, false, false, false, false, false, false, false, false, false, false, false, false, false, false, false, false, false, false, false, false, false, false, false, false, false, false, false, false, false, false, false, false, false, false, false, false, false, false, false, false, false, false, false, false, false, false, false, false, false, false, false, false, false, false, false, false, false, false, false, false, false, false, false, false]"
      - "decl f114: <118>"
      - "  retn 0"
      - "decl f115: <119>"
      - "  retn [0, 0, 0, 0, 0, 0, 0, 0, 0, 0, 0, 0, 0, 0, 0, 0]"
      - "decl f116: <120>"
      - "  retn 0"
      - "decl f117: <121>"
      - "  retn [false, false, false, false, false, false, false, false, false, false, false, false, false, false, false, false, false, false, false, false, false, false, false, false, false, false, false, false, false, false, false, false, false, false, false, false, false, false, false, false, false, false, false, false, false, false, false, false, false, false, false, false, false, false, false, false, false, false, false, false, false, false, false, false, false, false, false, false, false, false, false, false, false, false, false, false, false, false, false, false, false, false, false, false, false, false, false, false, false, false, false, false, false, false, false, false, false, false, false, false, false, false, false, false, false, false, false, false, false, false, false, false, false, false, false, false, false, false, false, false, false, false, false, false, false, false, false, false]"
      - "decl f118: <122>"
      - "  retn 0"
      - "decl f119: <123>"
      - "  retn [0, 0, 0, 0, 0, 0, 0, 0, 0, 0, 0, 0, 0, 0, 0, 0]"
      - "decl f120: <124>"
      - "  retn 0"
      - ""
    output:
      - input_file: "../input/dummy.in"
        output:
          registers:
            r0:
              type: bool
              value: "true"
<<<<<<< HEAD
    initial_ast: 0d9b8ad2215847d430e7b7d77bb0baafbaf5e7b7b2d5d7d9b3e461e0db2d76e8
    imports_resolved_ast: b0cd8b732f9480c7700158a4291e08e623962cf7cdf74c2360d48934319484bb
    canonicalized_ast: b0cd8b732f9480c7700158a4291e08e623962cf7cdf74c2360d48934319484bb
    type_inferenced_ast: 9031ba2ac6a63720a3bbc7289a4d871c2d2e1a356a6c7f714ea6f794e2ae7f60
=======
    initial_ast: 74d0139bf883153d7776ec1b9d4938397e21ea01a55e14c6cec56098c5259b57
    imports_resolved_ast: 4995cccd74220b5404ed7e9f74459c26e23feb79f4f1caef1fea07b00e8c2593
    canonicalized_ast: 4995cccd74220b5404ed7e9f74459c26e23feb79f4f1caef1fea07b00e8c2593
    type_inferenced_ast: 212503e1553a4f99a01e4b08059b26190b8af3b817bea9f2efc153d9d3b3367c
>>>>>>> d621ee72
<|MERGE_RESOLUTION|>--- conflicted
+++ resolved
@@ -263,14 +263,7 @@
             r0:
               type: bool
               value: "true"
-<<<<<<< HEAD
-    initial_ast: 0d9b8ad2215847d430e7b7d77bb0baafbaf5e7b7b2d5d7d9b3e461e0db2d76e8
-    imports_resolved_ast: b0cd8b732f9480c7700158a4291e08e623962cf7cdf74c2360d48934319484bb
-    canonicalized_ast: b0cd8b732f9480c7700158a4291e08e623962cf7cdf74c2360d48934319484bb
-    type_inferenced_ast: 9031ba2ac6a63720a3bbc7289a4d871c2d2e1a356a6c7f714ea6f794e2ae7f60
-=======
-    initial_ast: 74d0139bf883153d7776ec1b9d4938397e21ea01a55e14c6cec56098c5259b57
-    imports_resolved_ast: 4995cccd74220b5404ed7e9f74459c26e23feb79f4f1caef1fea07b00e8c2593
-    canonicalized_ast: 4995cccd74220b5404ed7e9f74459c26e23feb79f4f1caef1fea07b00e8c2593
-    type_inferenced_ast: 212503e1553a4f99a01e4b08059b26190b8af3b817bea9f2efc153d9d3b3367c
->>>>>>> d621ee72
+    initial_ast: 790dd5af36d449174c9d639ac03fdfed184a3bdab8e53ad401309d60df083a15
+    imports_resolved_ast: 3de8500d695b27b7b711daf731d061db5d2d930aac99aa57036b77783bda456b
+    canonicalized_ast: 3de8500d695b27b7b711daf731d061db5d2d930aac99aa57036b77783bda456b
+    type_inferenced_ast: 01984933ef75845ddd5d624b84c71c6f983bc9d66e41e568b713439e07caa1f0