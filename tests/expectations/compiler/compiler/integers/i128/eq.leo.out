--- conflicted
+++ resolved
@@ -265,14 +265,7 @@
             r0:
               type: bool
               value: "true"
-<<<<<<< HEAD
-    initial_ast: a1cfa2c7b008e3d690fe261fcc94a448410c7a3ca0d03393051e0e766992841d
-    imports_resolved_ast: 7f10a422dcf6c0252f159413a7d0f722aa0e65424ef6a86806df6dca8ef901a2
-    canonicalized_ast: 7f10a422dcf6c0252f159413a7d0f722aa0e65424ef6a86806df6dca8ef901a2
-    type_inferenced_ast: ff286ce7dd064ca12f8a49548b62731f74e548a107804936a57f45ba45bed3da
-=======
-    initial_ast: e54bcd05d4c2bce4a3920962848f530a2bb29ed09299fea53e0c1be48a741f0b
-    imports_resolved_ast: 06c6e0c59c359d56ae225c148743822c4e93caf785989b0d060fd7adbb628383
-    canonicalized_ast: 06c6e0c59c359d56ae225c148743822c4e93caf785989b0d060fd7adbb628383
-    type_inferenced_ast: f8aae8724c8651b383ea6b5f635a62b9747cbc1cbe2e29bf5498424912058c43
->>>>>>> 03f78d56
+    initial_ast: 4535cef30d8cb8e7b67f6189b53bea6fa1e8c7f1b6f3cc69ad397c20806e0420
+    imports_resolved_ast: 585a7fb3d9785801c25f913bbc9f10ff60777026925c09544f5d5296a6f6e068
+    canonicalized_ast: 585a7fb3d9785801c25f913bbc9f10ff60777026925c09544f5d5296a6f6e068
+    type_inferenced_ast: a012b9c5c549efa2037eb10449b1b39e3badd21a22b1f6bf0cee8c81b71bae5f