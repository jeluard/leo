---
namespace: Compile
expectation: Pass
outputs:
  - circuit:
      num_public_variables: 0
      num_private_variables: 2
      num_constraints: 2
      at: 401937c524c61a28b4fab76d7a1f85bb628850012af62362a0922610372faf92
      bt: cdf9a9cee4f2edf55111a95ae60bde9801080f6bde638a5c79273a39a2f9f7f5
      ct: 643d5437104296e21d906ecb15b2c96ad278f20cfc4af53b12bb6069bd853726
    output:
      - input_file: "../input/dummy.in"
        output:
          registers:
            r0:
              type: bool
              value: "true"
    initial_ast: 02cc64069ad5e8c39ff48da6a2cab540bcd4ddb45eec1097091879428d4e21ee
<<<<<<< HEAD
    imports_resolved_ast: dab4d8dc81724ac9bbdeb8eb5b9a2fe82567d18d0c4514c4a4d4d702a06ca7b3
    canonicalized_ast: dab4d8dc81724ac9bbdeb8eb5b9a2fe82567d18d0c4514c4a4d4d702a06ca7b3
    type_inferenced_ast: 68d8acc17ca6acea2dc8d69d29bf7a8724dc54068b8a87be1982ea6d4dc65477
=======
    ir: 4be773ddb1af676ae60a2a2da7cc5d33daef5d91bada9f7570cc5b63ee839bc0
    imports_resolved_ast: b373c4d0a26ac3ffa8e48da0f2189f7a6045a62f6091427caf1c51b0370ee6bc
    canonicalized_ast: b373c4d0a26ac3ffa8e48da0f2189f7a6045a62f6091427caf1c51b0370ee6bc
    type_inferenced_ast: 61e996aac9369ac2e182e7126761fd188699ffe877c8c0a4bc27d61d11d61c10
>>>>>>> 3626fbdb
<|MERGE_RESOLUTION|>--- conflicted
+++ resolved
@@ -17,13 +17,7 @@
               type: bool
               value: "true"
     initial_ast: 02cc64069ad5e8c39ff48da6a2cab540bcd4ddb45eec1097091879428d4e21ee
-<<<<<<< HEAD
+    ir: 4be773ddb1af676ae60a2a2da7cc5d33daef5d91bada9f7570cc5b63ee839bc0
     imports_resolved_ast: dab4d8dc81724ac9bbdeb8eb5b9a2fe82567d18d0c4514c4a4d4d702a06ca7b3
     canonicalized_ast: dab4d8dc81724ac9bbdeb8eb5b9a2fe82567d18d0c4514c4a4d4d702a06ca7b3
-    type_inferenced_ast: 68d8acc17ca6acea2dc8d69d29bf7a8724dc54068b8a87be1982ea6d4dc65477
-=======
-    ir: 4be773ddb1af676ae60a2a2da7cc5d33daef5d91bada9f7570cc5b63ee839bc0
-    imports_resolved_ast: b373c4d0a26ac3ffa8e48da0f2189f7a6045a62f6091427caf1c51b0370ee6bc
-    canonicalized_ast: b373c4d0a26ac3ffa8e48da0f2189f7a6045a62f6091427caf1c51b0370ee6bc
-    type_inferenced_ast: 61e996aac9369ac2e182e7126761fd188699ffe877c8c0a4bc27d61d11d61c10
->>>>>>> 3626fbdb
+    type_inferenced_ast: 68d8acc17ca6acea2dc8d69d29bf7a8724dc54068b8a87be1982ea6d4dc65477