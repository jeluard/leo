--- conflicted
+++ resolved
@@ -263,14 +263,7 @@
             r0:
               type: bool
               value: "true"
-<<<<<<< HEAD
-    initial_ast: d8dd41a007c084ebafaaae8e371949f73f93263ec65816e9adc24856ee43a65d
-    imports_resolved_ast: e65de030d37b9021ad62dc8297c765c6b5d9b1a65bc3446c47aa73e8a70f2758
-    canonicalized_ast: e65de030d37b9021ad62dc8297c765c6b5d9b1a65bc3446c47aa73e8a70f2758
-    type_inferenced_ast: ede7a16f28ab98660b33da6c1f2de093479c48b299f851c5e00da0f40ddbd9c2
-=======
-    initial_ast: ca97979bb97c63577c0fc328feeb09192fc6dafb5270ea52d3c36fc0b08ce094
-    imports_resolved_ast: e79bd2ac186fd70c21ce5a4e531c45c02581fc6315a3fc1f7bf02539ca5907dc
-    canonicalized_ast: e79bd2ac186fd70c21ce5a4e531c45c02581fc6315a3fc1f7bf02539ca5907dc
-    type_inferenced_ast: 02ba8840d9f5f6319e4526929f2af118248be9577d14d55d9495cb0de5ef58f7
->>>>>>> d621ee72
+    initial_ast: d3c4b40eeb2d8479db21d36028d525751d068f2b47fda576615d329257739a9a
+    imports_resolved_ast: 8bf8a8e4809d696dc2850f7d0449221320a9f318914fcea1cef37f57236228af
+    canonicalized_ast: 8bf8a8e4809d696dc2850f7d0449221320a9f318914fcea1cef37f57236228af
+    type_inferenced_ast: 33d5756f6c2c7d7f3271f268de8d4150c9e72b9ba5d8b835ac76f3450f65a11c