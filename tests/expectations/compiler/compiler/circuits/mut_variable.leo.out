---
namespace: Compile
expectation: Pass
outputs:
  - circuit:
      num_public_variables: 0
      num_private_variables: 1
      num_constraints: 1
      at: 042610d0fd1fe6d6ac112138f8755752f44c7d2a00f1b5960574d6da5cda393f
      bt: e97756698880ab7555a959a5fb5c6b4e15bd64612aa677adbfe2d0bd91f0a83c
      ct: cf1cbb66a638b4860a516671fb74850e6ccf787fe6c4c8d29e9c04efe880bd05
    output:
      - input_file: input/dummy.in
        output:
          registers:
            r0:
              type: bool
              value: "true"
<<<<<<< HEAD
    initial_ast: 686fb31bcfda37f232f5ac971949b37d402abbc03bab136f6c71496ca5e68e55
    imports_resolved_ast: 686fb31bcfda37f232f5ac971949b37d402abbc03bab136f6c71496ca5e68e55
    canonicalized_ast: 686fb31bcfda37f232f5ac971949b37d402abbc03bab136f6c71496ca5e68e55
    type_inferenced_ast: cba1d20ca5e4fd4dde1ecd0cb0748c5b41ef357bfdfa6ec00754507caf05ab8c
=======
    initial_ast: 8c4a98dec3d2e9e826e3419c91a251e821861a146325b025c52ff15b5edefe1c
    imports_resolved_ast: 371665605b41146e53ee801468ab487152e021c574689b256da4ffe19967855e
    canonicalized_ast: 371665605b41146e53ee801468ab487152e021c574689b256da4ffe19967855e
    type_inferenced_ast: f959704a73dfbf9b2c868bd91e0ee6f842b9308fa56fdeb3054ed0a3c26d4aee
>>>>>>> a5f74195
<|MERGE_RESOLUTION|>--- conflicted
+++ resolved
@@ -16,14 +16,7 @@
             r0:
               type: bool
               value: "true"
-<<<<<<< HEAD
     initial_ast: 686fb31bcfda37f232f5ac971949b37d402abbc03bab136f6c71496ca5e68e55
-    imports_resolved_ast: 686fb31bcfda37f232f5ac971949b37d402abbc03bab136f6c71496ca5e68e55
-    canonicalized_ast: 686fb31bcfda37f232f5ac971949b37d402abbc03bab136f6c71496ca5e68e55
-    type_inferenced_ast: cba1d20ca5e4fd4dde1ecd0cb0748c5b41ef357bfdfa6ec00754507caf05ab8c
-=======
-    initial_ast: 8c4a98dec3d2e9e826e3419c91a251e821861a146325b025c52ff15b5edefe1c
-    imports_resolved_ast: 371665605b41146e53ee801468ab487152e021c574689b256da4ffe19967855e
-    canonicalized_ast: 371665605b41146e53ee801468ab487152e021c574689b256da4ffe19967855e
-    type_inferenced_ast: f959704a73dfbf9b2c868bd91e0ee6f842b9308fa56fdeb3054ed0a3c26d4aee
->>>>>>> a5f74195
+    imports_resolved_ast: 97709c1645ce84108230331029a9afb1be691399c283a46d652b62d7a6156ae4
+    canonicalized_ast: 97709c1645ce84108230331029a9afb1be691399c283a46d652b62d7a6156ae4
+    type_inferenced_ast: 29a06da433203ae03782db28af042528786578aa81645129bcc56b455787c152