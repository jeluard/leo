--- conflicted
+++ resolved
@@ -267,14 +267,7 @@
             r0:
               type: bool
               value: "true"
-<<<<<<< HEAD
-    initial_ast: d86d2307b6730d64c4d5fc7761bc7b2c503cf7f12b8db24d3699a62a2c15172f
-    imports_resolved_ast: 8c9d7803912bc1a08caeedc92b8353b60e910434f0b516b5c1911a1cf20c9e97
-    canonicalized_ast: 8c9d7803912bc1a08caeedc92b8353b60e910434f0b516b5c1911a1cf20c9e97
-    type_inferenced_ast: 380007d5c8313c693cfdabbd501e91e61c66d28daffde885375abcd3772333d6
-=======
-    initial_ast: 04330a085dd8833aedf3be742bded70c82f043ea0892bf5b7af038b87bc3e303
-    imports_resolved_ast: 31e567456d388d0cfde9970c5ed45625b4268ecd38608d7030e57156cfc2b9ca
-    canonicalized_ast: 31e567456d388d0cfde9970c5ed45625b4268ecd38608d7030e57156cfc2b9ca
-    type_inferenced_ast: c3ebdd98950c795515554735cf1e916b5c195e0884ac39bb977010449e815ca7
->>>>>>> 03f78d56
+    initial_ast: 0f714e06214a090e516064b5e02075e49263d13409fe35e3faf509614fe06ef9
+    imports_resolved_ast: e6e04149647b199417264b12ac33f85bab55bb15727f16f6febcb57df85ad0c6
+    canonicalized_ast: e6e04149647b199417264b12ac33f85bab55bb15727f16f6febcb57df85ad0c6
+    type_inferenced_ast: 19d872a5e1393935eab090a95e40a37223223321b0e5b9d4b3d2c4a46c58659b