---
namespace: Compile
expectation: Pass
outputs:
  - circuit:
      num_public_variables: 0
      num_private_variables: 4200
      num_constraints: 4200
      at: 537769c36c7183e73983f10ec9d5224d8df52c60bd9e9933e27cf6a2d14af8a5
      bt: c693d2f015efe7a9f7d695c7922db23c9636ec15c6c538f0fd84acf3dfa10baa
      ct: ed53f8131478a290d66abed016afa6febb0b57fdda3587147682a5a263827645
    ir:
      - "decl f0: <0>"
      - "  store &v16, ((v0), (v1, v2, v3, v4, v5, v6, v7, v8, v9), (v10, v11), (v12, v13, v14, v15))"
      - "  tget &v17, v16, 2"
      - "  tget &v18, v17, 1"
      - "  eq &v19, v18, [0, 0, 0, 0, 0, 0, 0, 0, 0, 0, 0, 0, 0, 0, 0, 0, 0, 0, 0, 0, 0, 0, 0, 0, 0, 0, 0, 0, 0, 0, 0, 0]"
      - "  retn v19"
      - "decl f1: <20>"
      - "  retn [false, false, false, false, false, false, false, false, false, false, false, false, false, false, false, false, false, false, false, false, false, false, false, false, false, false, false, false, false, false, false, false, false, false, false, false, false, false, false, false, false, false, false, false, false, false, false, false, false, false, false, false, false, false, false, false, false, false, false, false, false, false, false, false, false, false, false, false, false, false, false, false, false, false, false, false, false, false, false, false, false, false, false, false, false, false, false, false, false, false, false, false, false, false, false, false, false, false, false, false, false, false, false, false, false, false, false, false, false, false, false, false, false, false, false, false, false, false, false, false, false, false, false, false, false, false, false, false, false, false, false, false, false, false, false, false, false, false, false, false, false, false, false, false, false, false, false, false, false, false, false, false, false, false, false, false, false, false, false, false, false, false, false, false, false, false, false, false, false, false, false, false, false, false, false, false, false, false, false, false, false, false, false, false, false, false, false, false, false, false, false, false, false, false, false, false, false, false, false, false, false, false, false, false, false, false, false, false, false, false, false, false, false, false, false, false, false, false, false, false, false, false, false, false, false, false, false, false, false, false, false, false, false, false, false, false, false, false, false, false, false, false, false, false, false, false, false, false, false, false, false, false, false, false, false, false]"
      - "decl f2: <21>"
      - "  retn aleo1qnr4dkkvkgfqph0vzc3y6z2eu975wnpz2925ntjccd5cfqxtyu8sta57j8"
      - "decl f3: <22>"
      - "  retn [0, 0, 0, 0, 0, 0, 0, 0, 0, 0, 0, 0, 0, 0, 0, 0, 0, 0, 0, 0, 0, 0, 0, 0, 0, 0, 0, 0, 0, 0, 0, 0]"
      - "decl f4: <23>"
      - "  retn aleo1qnr4dkkvkgfqph0vzc3y6z2eu975wnpz2925ntjccd5cfqxtyu8sta57j8"
      - "decl f5: <24>"
      - "  retn [false, false, false, false, false, false, false, false, false, false, false, false, false, false, false, false, false, false, false, false, false, false, false, false, false, false, false, false, false, false, false, false, false, false, false, false, false, false, false, false, false, false, false, false, false, false, false, false, false, false, false, false, false, false, false, false, false, false, false, false, false, false, false, false, false, false, false, false, false, false, false, false, false, false, false, false, false, false, false, false, false, false, false, false, false, false, false, false, false, false, false, false, false, false, false, false, false, false, false, false, false, false, false, false, false, false, false, false, false, false, false, false, false, false, false, false, false, false, false, false, false, false, false, false, false, false, false, false, false, false, false, false, false, false, false, false, false, false, false, false, false, false, false, false, false, false, false, false, false, false, false, false, false, false, false, false, false, false, false, false, false, false, false, false, false, false, false, false, false, false, false, false, false, false, false, false, false, false, false, false, false, false, false, false, false, false, false, false, false, false, false, false, false, false, false, false, false, false, false, false, false, false, false, false, false, false, false, false, false, false, false, false, false, false, false, false, false, false, false, false, false, false, false, false, false, false, false, false, false, false, false, false, false, false, false, false, false, false, false, false, false, false, false, false, false, false, false, false, false, false, false, false, false, false, false, false]"
      - "decl f6: <25>"
      - "  retn aleo1qnr4dkkvkgfqph0vzc3y6z2eu975wnpz2925ntjccd5cfqxtyu8sta57j8"
      - "decl f7: <26>"
      - "  retn [0, 0, 0, 0, 0, 0, 0, 0, 0, 0, 0, 0, 0, 0, 0, 0, 0, 0, 0, 0, 0, 0, 0, 0, 0, 0, 0, 0, 0, 0, 0, 0]"
      - "decl f8: <27>"
      - "  retn aleo1qnr4dkkvkgfqph0vzc3y6z2eu975wnpz2925ntjccd5cfqxtyu8sta57j8"
      - "decl f9: <28>"
      - "  retn 0"
      - "decl f10: <29>"
      - "  retn [false]"
      - "decl f11: <30>"
      - "  retn false"
      - "decl f12: <31>"
      - "  retn [0]"
      - "decl f13: <32>"
      - "  retn false"
      - "decl f14: <33>"
      - "  retn [false]"
      - "decl f15: <34>"
      - "  retn false"
      - "decl f16: <35>"
      - "  retn [0]"
      - "decl f17: <36>"
      - "  retn false"
      - "decl f18: <37>"
      - "  retn [false, false, false, false, false, false, false, false, false, false, false, false, false, false, false, false, false, false, false, false, false, false, false, false, false, false, false, false, false, false, false, false, false, false, false, false, false, false, false, false, false, false, false, false, false, false, false, false, false, false, false, false, false, false, false, false, false, false, false, false, false, false, false, false, false, false, false, false, false, false, false, false, false, false, false, false, false, false, false, false, false, false, false, false, false, false, false, false, false, false, false, false, false, false, false, false, false, false, false, false, false, false, false, false, false, false, false, false, false, false, false, false, false, false, false, false, false, false, false, false, false, false, false, false, false, false, false, false, false, false, false, false, false, false, false, false, false, false, false, false, false, false, false, false, false, false, false, false, false, false, false, false, false, false, false, false, false, false, false, false, false, false, false, false, false, false, false, false, false, false, false, false, false, false, false, false, false, false, false, false, false, false, false, false, false, false, false, false, false, false, false, false, false, false, false, false, false, false, false, false, false, false, false, false, false, false, false, false, false, false, false, false, false, false, false, false, false, false, false, false, false, false, false, false, false, false, false, false, false, false, false, false, false, false, false, false, false, false, false, false, false, false, false, false, false, false, false, false, false, false, false, false, false]"
      - "decl f19: <38>"
      - "  retn 'a'"
      - "decl f20: <39>"
      - "  retn [0, 0, 0, 0, 0, 0, 0, 0, 0, 0, 0, 0, 0, 0, 0, 0, 0, 0, 0, 0, 0, 0, 0, 0, 0, 0, 0, 0, 0, 0, 0, 0]"
      - "decl f21: <40>"
      - "  retn 'a'"
      - "decl f22: <41>"
      - "  retn [false, false, false, false, false, false, false, false, false, false, false, false, false, false, false, false, false, false, false, false, false, false, false, false, false, false, false, false, false, false, false, false, false, false, false, false, false, false, false, false, false, false, false, false, false, false, false, false, false, false, false, false, false, false, false, false, false, false, false, false, false, false, false, false, false, false, false, false, false, false, false, false, false, false, false, false, false, false, false, false, false, false, false, false, false, false, false, false, false, false, false, false, false, false, false, false, false, false, false, false, false, false, false, false, false, false, false, false, false, false, false, false, false, false, false, false, false, false, false, false, false, false, false, false, false, false, false, false, false, false, false, false, false, false, false, false, false, false, false, false, false, false, false, false, false, false, false, false, false, false, false, false, false, false, false, false, false, false, false, false, false, false, false, false, false, false, false, false, false, false, false, false, false, false, false, false, false, false, false, false, false, false, false, false, false, false, false, false, false, false, false, false, false, false, false, false, false, false, false, false, false, false, false, false, false, false, false, false, false, false, false, false, false, false, false, false, false, false, false, false, false, false, false, false, false, false, false, false, false, false, false, false, false, false, false, false, false, false, false, false, false, false, false, false, false, false, false, false, false, false, false, false, false]"
      - "decl f23: <42>"
      - "  retn 'a'"
      - "decl f24: <43>"
      - "  retn [0, 0, 0, 0, 0, 0, 0, 0, 0, 0, 0, 0, 0, 0, 0, 0, 0, 0, 0, 0, 0, 0, 0, 0, 0, 0, 0, 0, 0, 0, 0, 0]"
      - "decl f25: <44>"
      - "  retn 'a'"
      - "decl f26: <45>"
      - "  retn [false, false, false, false, false, false, false, false, false, false, false, false, false, false, false, false, false, false, false, false, false, false, false, false, false, false, false, false, false, false, false, false, false, false, false, false, false, false, false, false, false, false, false, false, false, false, false, false, false, false, false, false, false, false, false, false, false, false, false, false, false, false, false, false, false, false, false, false, false, false, false, false, false, false, false, false, false, false, false, false, false, false, false, false, false, false, false, false, false, false, false, false, false, false, false, false, false, false, false, false, false, false, false, false, false, false, false, false, false, false, false, false, false, false, false, false, false, false, false, false, false, false, false, false, false, false, false, false, false, false, false, false, false, false, false, false, false, false, false, false, false, false, false, false, false, false, false, false, false, false, false, false, false, false, false, false, false, false, false, false, false, false, false, false, false, false, false, false, false, false, false, false, false, false, false, false, false, false, false, false, false, false, false, false, false, false, false, false, false, false, false, false, false, false, false, false, false, false, false, false, false, false, false, false, false, false, false, false, false, false, false, false, false, false, false, false, false, false, false, false, false, false, false, false, false, false, false, false, false, false, false, false, false, false, false, false, false, false, false, false, false, false, false, false, false, false, false, false, false, false, false, false, false]"
      - "decl f27: <46>"
      - "  retn []"
      - "decl f28: <47>"
      - "  retn [0, 0, 0, 0, 0, 0, 0, 0, 0, 0, 0, 0, 0, 0, 0, 0, 0, 0, 0, 0, 0, 0, 0, 0, 0, 0, 0, 0, 0, 0, 0, 0]"
      - "decl f29: <48>"
      - "  retn []"
      - "decl f30: <49>"
      - "  retn [false, false, false, false, false, false, false, false, false, false, false, false, false, false, false, false, false, false, false, false, false, false, false, false, false, false, false, false, false, false, false, false, false, false, false, false, false, false, false, false, false, false, false, false, false, false, false, false, false, false, false, false, false, false, false, false, false, false, false, false, false, false, false, false, false, false, false, false, false, false, false, false, false, false, false, false, false, false, false, false, false, false, false, false, false, false, false, false, false, false, false, false, false, false, false, false, false, false, false, false, false, false, false, false, false, false, false, false, false, false, false, false, false, false, false, false, false, false, false, false, false, false, false, false, false, false, false, false, false, false, false, false, false, false, false, false, false, false, false, false, false, false, false, false, false, false, false, false, false, false, false, false, false, false, false, false, false, false, false, false, false, false, false, false, false, false, false, false, false, false, false, false, false, false, false, false, false, false, false, false, false, false, false, false, false, false, false, false, false, false, false, false, false, false, false, false, false, false, false, false, false, false, false, false, false, false, false, false, false, false, false, false, false, false, false, false, false, false, false, false, false, false, false, false, false, false, false, false, false, false, false, false, false, false, false, false, false, false, false, false, false, false, false, false, false, false, false, false, false, false, false, false, false]"
      - "decl f31: <50>"
      - "  retn []"
      - "decl f32: <51>"
      - "  retn [0, 0, 0, 0, 0, 0, 0, 0, 0, 0, 0, 0, 0, 0, 0, 0, 0, 0, 0, 0, 0, 0, 0, 0, 0, 0, 0, 0, 0, 0, 0, 0]"
      - "decl f33: <52>"
      - "  retn []"
      - "decl f34: <53>"
      - "  retn [false, false, false, false, false, false, false, false, false, false, false, false, false, false, false, false, false, false, false, false, false, false, false, false, false, false, false, false, false, false, false, false, false, false, false, false, false, false, false, false, false, false, false, false, false, false, false, false, false, false, false, false, false, false, false, false, false, false, false, false, false, false, false, false, false, false, false, false, false, false, false, false, false, false, false, false, false, false, false, false, false, false, false, false, false, false, false, false, false, false, false, false, false, false, false, false, false, false, false, false, false, false, false, false, false, false, false, false, false, false, false, false, false, false, false, false, false, false, false, false, false, false, false, false, false, false, false, false, false, false, false, false, false, false, false, false, false, false, false, false, false, false, false, false, false, false, false, false, false, false, false, false, false, false, false, false, false, false, false, false, false, false, false, false, false, false, false, false, false, false, false, false, false, false, false, false, false, false, false, false, false, false, false, false, false, false, false, false, false, false, false, false, false, false, false, false, false, false, false, false, false, false, false, false, false, false, false, false, false, false, false, false, false, false, false, false, false, false, false, false, false, false, false, false, false, false, false, false, false, false, false, false, false, false, false, false, false, false, false, false, false, false, false, false, false, false, false, false, false, false, false, false, false, false, false, false, false, false, false, false, false, false, false, false, false, false, false, false, false, false, false, false, false, false, false, false, false, false, false, false, false, false, false, false, false, false, false, false, false, false, false, false, false, false, false, false, false, false, false, false, false, false, false, false, false, false, false, false, false, false, false, false, false, false, false, false, false, false, false, false, false, false, false, false, false, false, false, false, false, false, false, false, false, false, false, false, false, false, false, false, false, false, false, false, false, false, false, false, false, false, false, false, false, false, false, false, false, false, false, false, false, false, false, false, false, false, false, false, false, false, false, false, false, false, false, false, false, false, false, false, false, false, false, false, false, false, false, false, false, false, false, false, false, false, false, false, false, false, false, false, false, false, false, false, false, false, false, false, false, false, false, false, false, false, false, false, false, false, false, false, false, false, false, false, false, false, false, false, false, false, false, false, false, false, false, false, false, false, false, false, false, false, false, false, false, false, false, false, false, false, false, false, false, false, false, false, false, false, false, false, false, false, false, false, false, false, false, false, false, false, false, false, false, false, false, false, false, false, false, false, false, false, false, false, false, false, false, false, false, false, false, false, false, false, false, false, false, false, false, false, false, false, false, false, false, false]"
      - "decl f35: <54>"
      - "  retn []group"
      - "decl f36: <55>"
      - "  retn [0, 0, 0, 0, 0, 0, 0, 0, 0, 0, 0, 0, 0, 0, 0, 0, 0, 0, 0, 0, 0, 0, 0, 0, 0, 0, 0, 0, 0, 0, 0, 0, 0, 0, 0, 0, 0, 0, 0, 0, 0, 0, 0, 0, 0, 0, 0, 0, 0, 0, 0, 0, 0, 0, 0, 0, 0, 0, 0, 0, 0, 0, 0, 0]"
      - "decl f37: <56>"
      - "  retn []group"
      - "decl f38: <57>"
      - "  retn [false, false, false, false, false, false, false, false, false, false, false, false, false, false, false, false, false, false, false, false, false, false, false, false, false, false, false, false, false, false, false, false, false, false, false, false, false, false, false, false, false, false, false, false, false, false, false, false, false, false, false, false, false, false, false, false, false, false, false, false, false, false, false, false, false, false, false, false, false, false, false, false, false, false, false, false, false, false, false, false, false, false, false, false, false, false, false, false, false, false, false, false, false, false, false, false, false, false, false, false, false, false, false, false, false, false, false, false, false, false, false, false, false, false, false, false, false, false, false, false, false, false, false, false, false, false, false, false, false, false, false, false, false, false, false, false, false, false, false, false, false, false, false, false, false, false, false, false, false, false, false, false, false, false, false, false, false, false, false, false, false, false, false, false, false, false, false, false, false, false, false, false, false, false, false, false, false, false, false, false, false, false, false, false, false, false, false, false, false, false, false, false, false, false, false, false, false, false, false, false, false, false, false, false, false, false, false, false, false, false, false, false, false, false, false, false, false, false, false, false, false, false, false, false, false, false, false, false, false, false, false, false, false, false, false, false, false, false, false, false, false, false, false, false, false, false, false, false, false, false, false, false, false, false, false, false, false, false, false, false, false, false, false, false, false, false, false, false, false, false, false, false, false, false, false, false, false, false, false, false, false, false, false, false, false, false, false, false, false, false, false, false, false, false, false, false, false, false, false, false, false, false, false, false, false, false, false, false, false, false, false, false, false, false, false, false, false, false, false, false, false, false, false, false, false, false, false, false, false, false, false, false, false, false, false, false, false, false, false, false, false, false, false, false, false, false, false, false, false, false, false, false, false, false, false, false, false, false, false, false, false, false, false, false, false, false, false, false, false, false, false, false, false, false, false, false, false, false, false, false, false, false, false, false, false, false, false, false, false, false, false, false, false, false, false, false, false, false, false, false, false, false, false, false, false, false, false, false, false, false, false, false, false, false, false, false, false, false, false, false, false, false, false, false, false, false, false, false, false, false, false, false, false, false, false, false, false, false, false, false, false, false, false, false, false, false, false, false, false, false, false, false, false, false, false, false, false, false, false, false, false, false, false, false, false, false, false, false, false, false, false, false, false, false, false, false, false, false, false, false, false, false, false, false, false, false, false, false, false, false, false, false, false, false, false, false, false, false, false, false, false, false, false, false, false, false]"
      - "decl f39: <58>"
      - "  retn []group"
      - "decl f40: <59>"
      - "  retn [0, 0, 0, 0, 0, 0, 0, 0, 0, 0, 0, 0, 0, 0, 0, 0, 0, 0, 0, 0, 0, 0, 0, 0, 0, 0, 0, 0, 0, 0, 0, 0, 0, 0, 0, 0, 0, 0, 0, 0, 0, 0, 0, 0, 0, 0, 0, 0, 0, 0, 0, 0, 0, 0, 0, 0, 0, 0, 0, 0, 0, 0, 0, 0]"
      - "decl f41: <60>"
      - "  retn []group"
      - "decl f42: <61>"
      - "  retn [false, false, false, false, false, false, false, false]"
      - "decl f43: <62>"
      - "  retn 0"
      - "decl f44: <63>"
      - "  retn [0]"
      - "decl f45: <64>"
      - "  retn 0"
      - "decl f46: <65>"
      - "  retn [false, false, false, false, false, false, false, false]"
      - "decl f47: <66>"
      - "  retn 0"
      - "decl f48: <67>"
      - "  retn [0]"
      - "decl f49: <68>"
      - "  retn 0"
      - "decl f50: <69>"
      - "  retn [false, false, false, false, false, false, false, false, false, false, false, false, false, false, false, false]"
      - "decl f51: <70>"
      - "  retn 0"
      - "decl f52: <71>"
      - "  retn [0, 0]"
      - "decl f53: <72>"
      - "  retn 0"
      - "decl f54: <73>"
      - "  retn [false, false, false, false, false, false, false, false, false, false, false, false, false, false, false, false]"
      - "decl f55: <74>"
      - "  retn 0"
      - "decl f56: <75>"
      - "  retn [0, 0]"
      - "decl f57: <76>"
      - "  retn 0"
      - "decl f58: <77>"
      - "  retn [false, false, false, false, false, false, false, false, false, false, false, false, false, false, false, false, false, false, false, false, false, false, false, false, false, false, false, false, false, false, false, false]"
      - "decl f59: <78>"
      - "  retn 0"
      - "decl f60: <79>"
      - "  retn [0, 0, 0, 0]"
      - "decl f61: <80>"
      - "  retn 0"
      - "decl f62: <81>"
      - "  retn [false, false, false, false, false, false, false, false, false, false, false, false, false, false, false, false, false, false, false, false, false, false, false, false, false, false, false, false, false, false, false, false]"
      - "decl f63: <82>"
      - "  retn 0"
      - "decl f64: <83>"
      - "  retn [0, 0, 0, 0]"
      - "decl f65: <84>"
      - "  retn 0"
      - "decl f66: <85>"
      - "  retn [false, false, false, false, false, false, false, false, false, false, false, false, false, false, false, false, false, false, false, false, false, false, false, false, false, false, false, false, false, false, false, false, false, false, false, false, false, false, false, false, false, false, false, false, false, false, false, false, false, false, false, false, false, false, false, false, false, false, false, false, false, false, false, false]"
      - "decl f67: <86>"
      - "  retn 0"
      - "decl f68: <87>"
      - "  retn [0, 0, 0, 0, 0, 0, 0, 0]"
      - "decl f69: <88>"
      - "  retn 0"
      - "decl f70: <89>"
      - "  retn [false, false, false, false, false, false, false, false, false, false, false, false, false, false, false, false, false, false, false, false, false, false, false, false, false, false, false, false, false, false, false, false, false, false, false, false, false, false, false, false, false, false, false, false, false, false, false, false, false, false, false, false, false, false, false, false, false, false, false, false, false, false, false, false]"
      - "decl f71: <90>"
      - "  retn 0"
      - "decl f72: <91>"
      - "  retn [0, 0, 0, 0, 0, 0, 0, 0]"
      - "decl f73: <92>"
      - "  retn 0"
      - "decl f74: <93>"
      - "  retn [false, false, false, false, false, false, false, false, false, false, false, false, false, false, false, false, false, false, false, false, false, false, false, false, false, false, false, false, false, false, false, false, false, false, false, false, false, false, false, false, false, false, false, false, false, false, false, false, false, false, false, false, false, false, false, false, false, false, false, false, false, false, false, false, false, false, false, false, false, false, false, false, false, false, false, false, false, false, false, false, false, false, false, false, false, false, false, false, false, false, false, false, false, false, false, false, false, false, false, false, false, false, false, false, false, false, false, false, false, false, false, false, false, false, false, false, false, false, false, false, false, false, false, false, false, false, false, false]"
      - "decl f75: <94>"
      - "  retn 0"
      - "decl f76: <95>"
      - "  retn [0, 0, 0, 0, 0, 0, 0, 0, 0, 0, 0, 0, 0, 0, 0, 0]"
      - "decl f77: <96>"
      - "  retn 0"
      - "decl f78: <97>"
      - "  retn [false, false, false, false, false, false, false, false, false, false, false, false, false, false, false, false, false, false, false, false, false, false, false, false, false, false, false, false, false, false, false, false, false, false, false, false, false, false, false, false, false, false, false, false, false, false, false, false, false, false, false, false, false, false, false, false, false, false, false, false, false, false, false, false, false, false, false, false, false, false, false, false, false, false, false, false, false, false, false, false, false, false, false, false, false, false, false, false, false, false, false, false, false, false, false, false, false, false, false, false, false, false, false, false, false, false, false, false, false, false, false, false, false, false, false, false, false, false, false, false, false, false, false, false, false, false, false, false]"
      - "decl f79: <98>"
      - "  retn 0"
      - "decl f80: <99>"
      - "  retn [0, 0, 0, 0, 0, 0, 0, 0, 0, 0, 0, 0, 0, 0, 0, 0]"
      - "decl f81: <100>"
      - "  retn 0"
      - "decl f82: <101>"
      - "  retn [false, false, false, false, false, false, false, false]"
      - "decl f83: <102>"
      - "  retn 0"
      - "decl f84: <103>"
      - "  retn [0]"
      - "decl f85: <104>"
      - "  retn 0"
      - "decl f86: <105>"
      - "  retn [false, false, false, false, false, false, false, false]"
      - "decl f87: <106>"
      - "  retn 0"
      - "decl f88: <107>"
      - "  retn [0]"
      - "decl f89: <108>"
      - "  retn 0"
      - "decl f90: <109>"
      - "  retn [false, false, false, false, false, false, false, false, false, false, false, false, false, false, false, false]"
      - "decl f91: <110>"
      - "  retn 0"
      - "decl f92: <111>"
      - "  retn [0, 0]"
      - "decl f93: <112>"
      - "  retn 0"
      - "decl f94: <113>"
      - "  retn [false, false, false, false, false, false, false, false, false, false, false, false, false, false, false, false]"
      - "decl f95: <114>"
      - "  retn 0"
      - "decl f96: <115>"
      - "  retn [0, 0]"
      - "decl f97: <116>"
      - "  retn 0"
      - "decl f98: <117>"
      - "  retn [false, false, false, false, false, false, false, false, false, false, false, false, false, false, false, false, false, false, false, false, false, false, false, false, false, false, false, false, false, false, false, false]"
      - "decl f99: <118>"
      - "  retn 0"
      - "decl f100: <119>"
      - "  retn [0, 0, 0, 0]"
      - "decl f101: <120>"
      - "  retn 0"
      - "decl f102: <121>"
      - "  retn [false, false, false, false, false, false, false, false, false, false, false, false, false, false, false, false, false, false, false, false, false, false, false, false, false, false, false, false, false, false, false, false]"
      - "decl f103: <122>"
      - "  retn 0"
      - "decl f104: <123>"
      - "  retn [0, 0, 0, 0]"
      - "decl f105: <124>"
      - "  retn 0"
      - "decl f106: <125>"
      - "  retn [false, false, false, false, false, false, false, false, false, false, false, false, false, false, false, false, false, false, false, false, false, false, false, false, false, false, false, false, false, false, false, false, false, false, false, false, false, false, false, false, false, false, false, false, false, false, false, false, false, false, false, false, false, false, false, false, false, false, false, false, false, false, false, false]"
      - "decl f107: <126>"
      - "  retn 0"
      - "decl f108: <127>"
      - "  retn [0, 0, 0, 0, 0, 0, 0, 0]"
      - "decl f109: <128>"
      - "  retn 0"
      - "decl f110: <129>"
      - "  retn [false, false, false, false, false, false, false, false, false, false, false, false, false, false, false, false, false, false, false, false, false, false, false, false, false, false, false, false, false, false, false, false, false, false, false, false, false, false, false, false, false, false, false, false, false, false, false, false, false, false, false, false, false, false, false, false, false, false, false, false, false, false, false, false]"
      - "decl f111: <130>"
      - "  retn 0"
      - "decl f112: <131>"
      - "  retn [0, 0, 0, 0, 0, 0, 0, 0]"
      - "decl f113: <132>"
      - "  retn 0"
      - "decl f114: <133>"
      - "  retn [false, false, false, false, false, false, false, false, false, false, false, false, false, false, false, false, false, false, false, false, false, false, false, false, false, false, false, false, false, false, false, false, false, false, false, false, false, false, false, false, false, false, false, false, false, false, false, false, false, false, false, false, false, false, false, false, false, false, false, false, false, false, false, false, false, false, false, false, false, false, false, false, false, false, false, false, false, false, false, false, false, false, false, false, false, false, false, false, false, false, false, false, false, false, false, false, false, false, false, false, false, false, false, false, false, false, false, false, false, false, false, false, false, false, false, false, false, false, false, false, false, false, false, false, false, false, false, false]"
      - "decl f115: <134>"
      - "  retn 0"
      - "decl f116: <135>"
      - "  retn [0, 0, 0, 0, 0, 0, 0, 0, 0, 0, 0, 0, 0, 0, 0, 0]"
      - "decl f117: <136>"
      - "  retn 0"
      - "decl f118: <137>"
      - "  retn [false, false, false, false, false, false, false, false, false, false, false, false, false, false, false, false, false, false, false, false, false, false, false, false, false, false, false, false, false, false, false, false, false, false, false, false, false, false, false, false, false, false, false, false, false, false, false, false, false, false, false, false, false, false, false, false, false, false, false, false, false, false, false, false, false, false, false, false, false, false, false, false, false, false, false, false, false, false, false, false, false, false, false, false, false, false, false, false, false, false, false, false, false, false, false, false, false, false, false, false, false, false, false, false, false, false, false, false, false, false, false, false, false, false, false, false, false, false, false, false, false, false, false, false, false, false, false, false]"
      - "decl f119: <138>"
      - "  retn 0"
      - "decl f120: <139>"
      - "  retn [0, 0, 0, 0, 0, 0, 0, 0, 0, 0, 0, 0, 0, 0, 0, 0]"
      - "decl f121: <140>"
      - "  retn 0"
      - ""
    output:
      - input_file: input/dummy.in
        output:
          registers:
            r0:
              type: bool
              value: "true"
<<<<<<< HEAD
    initial_ast: c6a63653378ca27f6beeee7fb24a7a2623967f5e06113ed9a12e867fb2746082
    imports_resolved_ast: eb7372738bfe976324dac9cb17cb18eee48ae0020e5d4dcdea4502eee5e79086
    canonicalized_ast: eb7372738bfe976324dac9cb17cb18eee48ae0020e5d4dcdea4502eee5e79086
    type_inferenced_ast: ddd1b3083c931861b07369bc48aa4f186902943467baaead1d678eab3cfbd5b0
=======
    initial_ast: 67594a5ce421b6423f5add771d469b8dd0258aae5162fa7156faba40bc90e074
    imports_resolved_ast: 48b91fe564d7fc26e5410182e41001cafa9d5435cc728fc088451e398a797420
    canonicalized_ast: 48b91fe564d7fc26e5410182e41001cafa9d5435cc728fc088451e398a797420
    type_inferenced_ast: 2614aaaf93a27229449f518a10e31a0abf683d5735a02261707117b90e8a9e29
>>>>>>> 03f78d56
<|MERGE_RESOLUTION|>--- conflicted
+++ resolved
@@ -266,14 +266,7 @@
             r0:
               type: bool
               value: "true"
-<<<<<<< HEAD
-    initial_ast: c6a63653378ca27f6beeee7fb24a7a2623967f5e06113ed9a12e867fb2746082
-    imports_resolved_ast: eb7372738bfe976324dac9cb17cb18eee48ae0020e5d4dcdea4502eee5e79086
-    canonicalized_ast: eb7372738bfe976324dac9cb17cb18eee48ae0020e5d4dcdea4502eee5e79086
-    type_inferenced_ast: ddd1b3083c931861b07369bc48aa4f186902943467baaead1d678eab3cfbd5b0
-=======
-    initial_ast: 67594a5ce421b6423f5add771d469b8dd0258aae5162fa7156faba40bc90e074
-    imports_resolved_ast: 48b91fe564d7fc26e5410182e41001cafa9d5435cc728fc088451e398a797420
-    canonicalized_ast: 48b91fe564d7fc26e5410182e41001cafa9d5435cc728fc088451e398a797420
-    type_inferenced_ast: 2614aaaf93a27229449f518a10e31a0abf683d5735a02261707117b90e8a9e29
->>>>>>> 03f78d56
+    initial_ast: f579483c827665b7f46081630ca81f696ac78446c698d5e4fa0d344e3771895c
+    imports_resolved_ast: 5c64b1120d3868b6004857bb291982133e4e7d0899f00de95d984e52ef026995
+    canonicalized_ast: 5c64b1120d3868b6004857bb291982133e4e7d0899f00de95d984e52ef026995
+    type_inferenced_ast: 627da63356f87ede2c81d76d92d4fa9a03d5fca79bb2497ff11ebbc4b133bfb8