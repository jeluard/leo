---
namespace: Compile
expectation: Pass
outputs:
  - circuit:
      num_public_variables: 0
      num_private_variables: 5
      num_constraints: 5
      at: bb6cea5d55b1e91b47a9c865d438bc0476856bc93063f8f9559c1bd80b2bae14
      bt: 9fc966cf3b4a2c97be2b497dd2b30df7f0d0bce92720d28d7419ed700693c5f0
      ct: be8a1bbaee025d5501a33340bd5d4e547d41835268267e671efcd939c6856fe3
    ir:
      - "decl f0: <0>"
      - "  store &v4, ((v0), (v1), (v2), (v3))"
      - "  eq &v6, true, v5"
      - "  retn v6"
      - ""
    output:
      - input_file: input/dummy.in
        output:
          registers:
            r0:
              type: bool
              value: "true"
<<<<<<< HEAD
    initial_ast: f276f0cbe0c39625d76e6ebd53a9c4e725a17e1a844cc0aeec432b3286565029
    imports_resolved_ast: f276f0cbe0c39625d76e6ebd53a9c4e725a17e1a844cc0aeec432b3286565029
    canonicalized_ast: f276f0cbe0c39625d76e6ebd53a9c4e725a17e1a844cc0aeec432b3286565029
    type_inferenced_ast: 8e573e308c0227bc312a21c43debb2ce219ffffe74f4959af02595bf17484806
=======
    initial_ast: 0c90e79ea8f0f5b227c498d43b8f308afb6438185fe33531617ac04b301941ce
    imports_resolved_ast: 74d205699d79452d4785cb59ed9d498124b3ff1e1a0a2028dda790a31ee9749e
    canonicalized_ast: 74d205699d79452d4785cb59ed9d498124b3ff1e1a0a2028dda790a31ee9749e
    type_inferenced_ast: 8a15e87384e2c5a2dca133df74e97f38f3e912d7b70f354fc995b15df83e039d
>>>>>>> 0e96bf8d
<|MERGE_RESOLUTION|>--- conflicted
+++ resolved
@@ -4,17 +4,11 @@
 outputs:
   - circuit:
       num_public_variables: 0
-      num_private_variables: 5
-      num_constraints: 5
-      at: bb6cea5d55b1e91b47a9c865d438bc0476856bc93063f8f9559c1bd80b2bae14
-      bt: 9fc966cf3b4a2c97be2b497dd2b30df7f0d0bce92720d28d7419ed700693c5f0
-      ct: be8a1bbaee025d5501a33340bd5d4e547d41835268267e671efcd939c6856fe3
-    ir:
-      - "decl f0: <0>"
-      - "  store &v4, ((v0), (v1), (v2), (v3))"
-      - "  eq &v6, true, v5"
-      - "  retn v6"
-      - ""
+      num_private_variables: 1
+      num_constraints: 1
+      at: 042610d0fd1fe6d6ac112138f8755752f44c7d2a00f1b5960574d6da5cda393f
+      bt: e97756698880ab7555a959a5fb5c6b4e15bd64612aa677adbfe2d0bd91f0a83c
+      ct: cf1cbb66a638b4860a516671fb74850e6ccf787fe6c4c8d29e9c04efe880bd05
     output:
       - input_file: input/dummy.in
         output:
@@ -22,14 +16,7 @@
             r0:
               type: bool
               value: "true"
-<<<<<<< HEAD
-    initial_ast: f276f0cbe0c39625d76e6ebd53a9c4e725a17e1a844cc0aeec432b3286565029
-    imports_resolved_ast: f276f0cbe0c39625d76e6ebd53a9c4e725a17e1a844cc0aeec432b3286565029
-    canonicalized_ast: f276f0cbe0c39625d76e6ebd53a9c4e725a17e1a844cc0aeec432b3286565029
-    type_inferenced_ast: 8e573e308c0227bc312a21c43debb2ce219ffffe74f4959af02595bf17484806
-=======
     initial_ast: 0c90e79ea8f0f5b227c498d43b8f308afb6438185fe33531617ac04b301941ce
     imports_resolved_ast: 74d205699d79452d4785cb59ed9d498124b3ff1e1a0a2028dda790a31ee9749e
     canonicalized_ast: 74d205699d79452d4785cb59ed9d498124b3ff1e1a0a2028dda790a31ee9749e
-    type_inferenced_ast: 8a15e87384e2c5a2dca133df74e97f38f3e912d7b70f354fc995b15df83e039d
->>>>>>> 0e96bf8d
+    type_inferenced_ast: 8a15e87384e2c5a2dca133df74e97f38f3e912d7b70f354fc995b15df83e039d