---
namespace: Compile
expectation: Pass
outputs:
  - circuit:
      num_public_variables: 0
      num_private_variables: 4
      num_constraints: 4
      at: 1615c920aba5247938d48b7747bfa73e8e8c4cd83a65d8c5553f5b0d96a0fdca
      bt: e65be39dde9da372cdeceaf06612c1bf195710c97242861e03f70518b2bb5353
      ct: 2a08bf81c2c5c2285868d01f22cdbb09f412e18a9f3bce3c0e0ed451efdd46ea
    ir:
      - "decl f0: <0>"
      - "  store &v1, ((v0), (), (), ())"
      - "  ne &v4, v2, v3"
      - "  retn v4"
      - ""
    output:
      - input_file: input/main_multiple.in
        output:
          registers:
            r0:
              type: bool
              value: "true"
<<<<<<< HEAD
    initial_ast: 71b77cbe9b244e071902b0ce421434c035c88e825868ee587672ee103718af0e
    imports_resolved_ast: 71b77cbe9b244e071902b0ce421434c035c88e825868ee587672ee103718af0e
    canonicalized_ast: 71b77cbe9b244e071902b0ce421434c035c88e825868ee587672ee103718af0e
    type_inferenced_ast: 65c7b8aa3c77d138204d683d546fdaca9fade1fe2cf6f184ede69a25588a8530
=======
    initial_ast: 094effa7fe12695679a571f560e1d3e8c299cde8de280f9309010c85f48bab95
    imports_resolved_ast: 1d9d8399fe44bade2bd762e88a1db5805b26cb47710aea505ca5d33a60daa574
    canonicalized_ast: 1d9d8399fe44bade2bd762e88a1db5805b26cb47710aea505ca5d33a60daa574
    type_inferenced_ast: 8438f2a6c2db2f16ec11a4f12d0085039e6cd22e9106d14c25d1bbfe55c1df9e
>>>>>>> 0e96bf8d
<|MERGE_RESOLUTION|>--- conflicted
+++ resolved
@@ -4,17 +4,11 @@
 outputs:
   - circuit:
       num_public_variables: 0
-      num_private_variables: 4
-      num_constraints: 4
-      at: 1615c920aba5247938d48b7747bfa73e8e8c4cd83a65d8c5553f5b0d96a0fdca
-      bt: e65be39dde9da372cdeceaf06612c1bf195710c97242861e03f70518b2bb5353
-      ct: 2a08bf81c2c5c2285868d01f22cdbb09f412e18a9f3bce3c0e0ed451efdd46ea
-    ir:
-      - "decl f0: <0>"
-      - "  store &v1, ((v0), (), (), ())"
-      - "  ne &v4, v2, v3"
-      - "  retn v4"
-      - ""
+      num_private_variables: 3
+      num_constraints: 3
+      at: 01e9615846575e848deea9a9802ceed188fdbfc4660f6f22de41845adcce14ac
+      bt: 49e8fa1fd3f85b0f486c49f194e4fff3da5e8039685fca1f3327389cbe9fc180
+      ct: 7ca43d5c34997f3c866631161cb33186cc016972238c07771ae105ca1b05320d
     output:
       - input_file: input/main_multiple.in
         output:
@@ -22,14 +16,7 @@
             r0:
               type: bool
               value: "true"
-<<<<<<< HEAD
-    initial_ast: 71b77cbe9b244e071902b0ce421434c035c88e825868ee587672ee103718af0e
-    imports_resolved_ast: 71b77cbe9b244e071902b0ce421434c035c88e825868ee587672ee103718af0e
-    canonicalized_ast: 71b77cbe9b244e071902b0ce421434c035c88e825868ee587672ee103718af0e
-    type_inferenced_ast: 65c7b8aa3c77d138204d683d546fdaca9fade1fe2cf6f184ede69a25588a8530
-=======
     initial_ast: 094effa7fe12695679a571f560e1d3e8c299cde8de280f9309010c85f48bab95
     imports_resolved_ast: 1d9d8399fe44bade2bd762e88a1db5805b26cb47710aea505ca5d33a60daa574
     canonicalized_ast: 1d9d8399fe44bade2bd762e88a1db5805b26cb47710aea505ca5d33a60daa574
-    type_inferenced_ast: 8438f2a6c2db2f16ec11a4f12d0085039e6cd22e9106d14c25d1bbfe55c1df9e
->>>>>>> 0e96bf8d
+    type_inferenced_ast: 8438f2a6c2db2f16ec11a4f12d0085039e6cd22e9106d14c25d1bbfe55c1df9e