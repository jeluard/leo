--- conflicted
+++ resolved
@@ -4,9 +4,5 @@
 outputs:
   - output:
       - initial_input_ast: no input
-<<<<<<< HEAD
-    initial_ast: 740946ba4379c80d6c5b63848b8738b8ec3c44c414ccbba68be7d321c86232b7
-=======
-    initial_ast: 23138998ba13db9f16fcf907cfe747e17ad3ebbdcf5712b62c9b772ba3af3fa9
->>>>>>> 977e3369
+    initial_ast: 772357946f6febbf75a72e8f706975abc242cc805368babdac1e3d047a1d0dc8
     symbol_table: 1817d91b99941ddc2590c6a2777ad8f7d4ba26a8b2a3baa3932f1a08eb540206