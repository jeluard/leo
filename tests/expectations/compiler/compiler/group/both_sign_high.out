---
namespace: Compile
expectation: Pass
outputs:
  - output:
      - initial_input_ast: no input
<<<<<<< HEAD
    initial_ast: 7631f3258e3f0f288fd21a0470c43f636b96bbe0f3643dad29353e9b48c63ee6
    unrolled_ast: 7631f3258e3f0f288fd21a0470c43f636b96bbe0f3643dad29353e9b48c63ee6
=======
    initial_ast: 450c975f0cda3f2d34473d49050d7d416fc412c9d45b52123c596ed29e857f0d
>>>>>>> f7202b3e
<|MERGE_RESOLUTION|>--- conflicted
+++ resolved
@@ -4,9 +4,5 @@
 outputs:
   - output:
       - initial_input_ast: no input
-<<<<<<< HEAD
-    initial_ast: 7631f3258e3f0f288fd21a0470c43f636b96bbe0f3643dad29353e9b48c63ee6
-    unrolled_ast: 7631f3258e3f0f288fd21a0470c43f636b96bbe0f3643dad29353e9b48c63ee6
-=======
     initial_ast: 450c975f0cda3f2d34473d49050d7d416fc412c9d45b52123c596ed29e857f0d
->>>>>>> f7202b3e
+    unrolled_ast: 450c975f0cda3f2d34473d49050d7d416fc412c9d45b52123c596ed29e857f0d