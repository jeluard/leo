---
namespace: Compile
expectation: Pass
outputs:
  - circuit:
      num_public_variables: 0
      num_private_variables: 2
      num_constraints: 2
      at: 401937c524c61a28b4fab76d7a1f85bb628850012af62362a0922610372faf92
      bt: cdf9a9cee4f2edf55111a95ae60bde9801080f6bde638a5c79273a39a2f9f7f5
      ct: 643d5437104296e21d906ecb15b2c96ad278f20cfc4af53b12bb6069bd853726
    output:
      - input_file: inputs/dummy.in
        output:
          registers:
            r0:
              type: bool
              value: "true"
    initial_ast: c9c27e6c844a6ec825bfaa55edcafe609cdcbab2850263c7b5cc5f2bc04e16ba
<<<<<<< HEAD
    imports_resolved_ast: 459b3f10d09776e9c8e6c8414e83700b005f7d27b84c94855648ae7f7e44823b
    canonicalized_ast: 459b3f10d09776e9c8e6c8414e83700b005f7d27b84c94855648ae7f7e44823b
    type_inferenced_ast: 9032386f60f38ccbae0fbfc7859cc3eca495eeabef7ecf7bae846ff39cf90689
=======
    ir: 8736ed8138a10c8c12d6d99848ec7acd35a7da8d38cef25b8602e311125c6221
    imports_resolved_ast: f6d8387c10e46a86602eabb21056b671b5467bdadf3226ea4a351564bb56a386
    canonicalized_ast: f6d8387c10e46a86602eabb21056b671b5467bdadf3226ea4a351564bb56a386
    type_inferenced_ast: ccc8318a2e8e40ab5330b060fb3a9c6e17c3c32ae30cbe242abc0a8b077492d3
>>>>>>> 3626fbdb
<|MERGE_RESOLUTION|>--- conflicted
+++ resolved
@@ -17,13 +17,7 @@
               type: bool
               value: "true"
     initial_ast: c9c27e6c844a6ec825bfaa55edcafe609cdcbab2850263c7b5cc5f2bc04e16ba
-<<<<<<< HEAD
+    ir: 8736ed8138a10c8c12d6d99848ec7acd35a7da8d38cef25b8602e311125c6221
     imports_resolved_ast: 459b3f10d09776e9c8e6c8414e83700b005f7d27b84c94855648ae7f7e44823b
     canonicalized_ast: 459b3f10d09776e9c8e6c8414e83700b005f7d27b84c94855648ae7f7e44823b
-    type_inferenced_ast: 9032386f60f38ccbae0fbfc7859cc3eca495eeabef7ecf7bae846ff39cf90689
-=======
-    ir: 8736ed8138a10c8c12d6d99848ec7acd35a7da8d38cef25b8602e311125c6221
-    imports_resolved_ast: f6d8387c10e46a86602eabb21056b671b5467bdadf3226ea4a351564bb56a386
-    canonicalized_ast: f6d8387c10e46a86602eabb21056b671b5467bdadf3226ea4a351564bb56a386
-    type_inferenced_ast: ccc8318a2e8e40ab5330b060fb3a9c6e17c3c32ae30cbe242abc0a8b077492d3
->>>>>>> 3626fbdb
+    type_inferenced_ast: 9032386f60f38ccbae0fbfc7859cc3eca495eeabef7ecf7bae846ff39cf90689