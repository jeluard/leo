---
namespace: Compile
expectation: Pass
outputs:
  - circuit:
      num_public_variables: 0
      num_private_variables: 131
      num_constraints: 132
      at: b3ada0c31c62f1c65dcb30abd1150523a04595c8e3036c90cfc1e699096010ed
      bt: 924e771098280d23eb9a4e820eecb960846c6d4a1034fe8c93e33be980bf60c1
      ct: 8bd0372fc4264b0346fbf52549467895cf1630b761a036306b50e0076de22abe
    ir:
      - "decl f0: <0>"
      - "  store &v1, ((v0), (), (), ())"
      - "  store &v4, v2"
      - "  store &v5, 2"
      - "  add &v6, v4, v5"
      - "  store &v7, v6"
      - "  eq &v8, v4, 1"
      - "  eq &v9, v5, 2"
      - "  and &v10, v8, v9"
      - "  eq &v11, v7, 3"
      - "  and &v12, v10, v11"
      - "  and &v13, v12, v3"
      - "  retn v13"
      - "decl f1: <14>"
      - "  retn [false, false, false, false, false, false, false, false, false, false, false, false, false, false, false, false, false, false, false, false, false, false, false, false, false, false, false, false, false, false, false, false, false, false, false, false, false, false, false, false, false, false, false, false, false, false, false, false, false, false, false, false, false, false, false, false, false, false, false, false, false, false, false, false, false, false, false, false, false, false, false, false, false, false, false, false, false, false, false, false, false, false, false, false, false, false, false, false, false, false, false, false, false, false, false, false, false, false, false, false, false, false, false, false, false, false, false, false, false, false, false, false, false, false, false, false, false, false, false, false, false, false, false, false, false, false, false, false, false, false, false, false, false, false, false, false, false, false, false, false, false, false, false, false, false, false, false, false, false, false, false, false, false, false, false, false, false, false, false, false, false, false, false, false, false, false, false, false, false, false, false, false, false, false, false, false, false, false, false, false, false, false, false, false, false, false, false, false, false, false, false, false, false, false, false, false, false, false, false, false, false, false, false, false, false, false, false, false, false, false, false, false, false, false, false, false, false, false, false, false, false, false, false, false, false, false, false, false, false, false, false, false, false, false, false, false, false, false, false, false, false, false, false, false, false, false, false, false, false, false, false, false, false, false, false, false]"
      - "decl f2: <15>"
      - "  retn aleo1qnr4dkkvkgfqph0vzc3y6z2eu975wnpz2925ntjccd5cfqxtyu8sta57j8"
      - "decl f3: <16>"
      - "  retn [0, 0, 0, 0, 0, 0, 0, 0, 0, 0, 0, 0, 0, 0, 0, 0, 0, 0, 0, 0, 0, 0, 0, 0, 0, 0, 0, 0, 0, 0, 0, 0]"
      - "decl f4: <17>"
      - "  retn aleo1qnr4dkkvkgfqph0vzc3y6z2eu975wnpz2925ntjccd5cfqxtyu8sta57j8"
      - "decl f5: <18>"
      - "  retn [false, false, false, false, false, false, false, false, false, false, false, false, false, false, false, false, false, false, false, false, false, false, false, false, false, false, false, false, false, false, false, false, false, false, false, false, false, false, false, false, false, false, false, false, false, false, false, false, false, false, false, false, false, false, false, false, false, false, false, false, false, false, false, false, false, false, false, false, false, false, false, false, false, false, false, false, false, false, false, false, false, false, false, false, false, false, false, false, false, false, false, false, false, false, false, false, false, false, false, false, false, false, false, false, false, false, false, false, false, false, false, false, false, false, false, false, false, false, false, false, false, false, false, false, false, false, false, false, false, false, false, false, false, false, false, false, false, false, false, false, false, false, false, false, false, false, false, false, false, false, false, false, false, false, false, false, false, false, false, false, false, false, false, false, false, false, false, false, false, false, false, false, false, false, false, false, false, false, false, false, false, false, false, false, false, false, false, false, false, false, false, false, false, false, false, false, false, false, false, false, false, false, false, false, false, false, false, false, false, false, false, false, false, false, false, false, false, false, false, false, false, false, false, false, false, false, false, false, false, false, false, false, false, false, false, false, false, false, false, false, false, false, false, false, false, false, false, false, false, false, false, false, false, false, false, false]"
      - "decl f6: <19>"
      - "  retn aleo1qnr4dkkvkgfqph0vzc3y6z2eu975wnpz2925ntjccd5cfqxtyu8sta57j8"
      - "decl f7: <20>"
      - "  retn [0, 0, 0, 0, 0, 0, 0, 0, 0, 0, 0, 0, 0, 0, 0, 0, 0, 0, 0, 0, 0, 0, 0, 0, 0, 0, 0, 0, 0, 0, 0, 0]"
      - "decl f8: <21>"
      - "  retn aleo1qnr4dkkvkgfqph0vzc3y6z2eu975wnpz2925ntjccd5cfqxtyu8sta57j8"
      - "decl f9: <22>"
      - "  retn 0"
      - "decl f10: <23>"
      - "  retn [false]"
      - "decl f11: <24>"
      - "  retn false"
      - "decl f12: <25>"
      - "  retn [0]"
      - "decl f13: <26>"
      - "  retn false"
      - "decl f14: <27>"
      - "  retn [false]"
      - "decl f15: <28>"
      - "  retn false"
      - "decl f16: <29>"
      - "  retn [0]"
      - "decl f17: <30>"
      - "  retn false"
      - "decl f18: <31>"
      - "  retn [false, false, false, false, false, false, false, false, false, false, false, false, false, false, false, false, false, false, false, false, false, false, false, false, false, false, false, false, false, false, false, false, false, false, false, false, false, false, false, false, false, false, false, false, false, false, false, false, false, false, false, false, false, false, false, false, false, false, false, false, false, false, false, false, false, false, false, false, false, false, false, false, false, false, false, false, false, false, false, false, false, false, false, false, false, false, false, false, false, false, false, false, false, false, false, false, false, false, false, false, false, false, false, false, false, false, false, false, false, false, false, false, false, false, false, false, false, false, false, false, false, false, false, false, false, false, false, false, false, false, false, false, false, false, false, false, false, false, false, false, false, false, false, false, false, false, false, false, false, false, false, false, false, false, false, false, false, false, false, false, false, false, false, false, false, false, false, false, false, false, false, false, false, false, false, false, false, false, false, false, false, false, false, false, false, false, false, false, false, false, false, false, false, false, false, false, false, false, false, false, false, false, false, false, false, false, false, false, false, false, false, false, false, false, false, false, false, false, false, false, false, false, false, false, false, false, false, false, false, false, false, false, false, false, false, false, false, false, false, false, false, false, false, false, false, false, false, false, false, false, false, false, false]"
      - "decl f19: <32>"
      - "  retn 'a'"
      - "decl f20: <33>"
      - "  retn [0, 0, 0, 0, 0, 0, 0, 0, 0, 0, 0, 0, 0, 0, 0, 0, 0, 0, 0, 0, 0, 0, 0, 0, 0, 0, 0, 0, 0, 0, 0, 0]"
      - "decl f21: <34>"
      - "  retn 'a'"
      - "decl f22: <35>"
      - "  retn [false, false, false, false, false, false, false, false, false, false, false, false, false, false, false, false, false, false, false, false, false, false, false, false, false, false, false, false, false, false, false, false, false, false, false, false, false, false, false, false, false, false, false, false, false, false, false, false, false, false, false, false, false, false, false, false, false, false, false, false, false, false, false, false, false, false, false, false, false, false, false, false, false, false, false, false, false, false, false, false, false, false, false, false, false, false, false, false, false, false, false, false, false, false, false, false, false, false, false, false, false, false, false, false, false, false, false, false, false, false, false, false, false, false, false, false, false, false, false, false, false, false, false, false, false, false, false, false, false, false, false, false, false, false, false, false, false, false, false, false, false, false, false, false, false, false, false, false, false, false, false, false, false, false, false, false, false, false, false, false, false, false, false, false, false, false, false, false, false, false, false, false, false, false, false, false, false, false, false, false, false, false, false, false, false, false, false, false, false, false, false, false, false, false, false, false, false, false, false, false, false, false, false, false, false, false, false, false, false, false, false, false, false, false, false, false, false, false, false, false, false, false, false, false, false, false, false, false, false, false, false, false, false, false, false, false, false, false, false, false, false, false, false, false, false, false, false, false, false, false, false, false, false]"
      - "decl f23: <36>"
      - "  retn 'a'"
      - "decl f24: <37>"
      - "  retn [0, 0, 0, 0, 0, 0, 0, 0, 0, 0, 0, 0, 0, 0, 0, 0, 0, 0, 0, 0, 0, 0, 0, 0, 0, 0, 0, 0, 0, 0, 0, 0]"
      - "decl f25: <38>"
      - "  retn 'a'"
      - "decl f26: <39>"
      - "  retn [false, false, false, false, false, false, false, false, false, false, false, false, false, false, false, false, false, false, false, false, false, false, false, false, false, false, false, false, false, false, false, false, false, false, false, false, false, false, false, false, false, false, false, false, false, false, false, false, false, false, false, false, false, false, false, false, false, false, false, false, false, false, false, false, false, false, false, false, false, false, false, false, false, false, false, false, false, false, false, false, false, false, false, false, false, false, false, false, false, false, false, false, false, false, false, false, false, false, false, false, false, false, false, false, false, false, false, false, false, false, false, false, false, false, false, false, false, false, false, false, false, false, false, false, false, false, false, false, false, false, false, false, false, false, false, false, false, false, false, false, false, false, false, false, false, false, false, false, false, false, false, false, false, false, false, false, false, false, false, false, false, false, false, false, false, false, false, false, false, false, false, false, false, false, false, false, false, false, false, false, false, false, false, false, false, false, false, false, false, false, false, false, false, false, false, false, false, false, false, false, false, false, false, false, false, false, false, false, false, false, false, false, false, false, false, false, false, false, false, false, false, false, false, false, false, false, false, false, false, false, false, false, false, false, false, false, false, false, false, false, false, false, false, false, false, false, false, false, false, false, false, false, false]"
      - "decl f27: <40>"
      - "  retn []"
      - "decl f28: <41>"
      - "  retn [0, 0, 0, 0, 0, 0, 0, 0, 0, 0, 0, 0, 0, 0, 0, 0, 0, 0, 0, 0, 0, 0, 0, 0, 0, 0, 0, 0, 0, 0, 0, 0]"
      - "decl f29: <42>"
      - "  retn []"
      - "decl f30: <43>"
      - "  retn [false, false, false, false, false, false, false, false, false, false, false, false, false, false, false, false, false, false, false, false, false, false, false, false, false, false, false, false, false, false, false, false, false, false, false, false, false, false, false, false, false, false, false, false, false, false, false, false, false, false, false, false, false, false, false, false, false, false, false, false, false, false, false, false, false, false, false, false, false, false, false, false, false, false, false, false, false, false, false, false, false, false, false, false, false, false, false, false, false, false, false, false, false, false, false, false, false, false, false, false, false, false, false, false, false, false, false, false, false, false, false, false, false, false, false, false, false, false, false, false, false, false, false, false, false, false, false, false, false, false, false, false, false, false, false, false, false, false, false, false, false, false, false, false, false, false, false, false, false, false, false, false, false, false, false, false, false, false, false, false, false, false, false, false, false, false, false, false, false, false, false, false, false, false, false, false, false, false, false, false, false, false, false, false, false, false, false, false, false, false, false, false, false, false, false, false, false, false, false, false, false, false, false, false, false, false, false, false, false, false, false, false, false, false, false, false, false, false, false, false, false, false, false, false, false, false, false, false, false, false, false, false, false, false, false, false, false, false, false, false, false, false, false, false, false, false, false, false, false, false, false, false, false]"
      - "decl f31: <44>"
      - "  retn []"
      - "decl f32: <45>"
      - "  retn [0, 0, 0, 0, 0, 0, 0, 0, 0, 0, 0, 0, 0, 0, 0, 0, 0, 0, 0, 0, 0, 0, 0, 0, 0, 0, 0, 0, 0, 0, 0, 0]"
      - "decl f33: <46>"
      - "  retn []"
      - "decl f34: <47>"
      - "  retn [false, false, false, false, false, false, false, false, false, false, false, false, false, false, false, false, false, false, false, false, false, false, false, false, false, false, false, false, false, false, false, false, false, false, false, false, false, false, false, false, false, false, false, false, false, false, false, false, false, false, false, false, false, false, false, false, false, false, false, false, false, false, false, false, false, false, false, false, false, false, false, false, false, false, false, false, false, false, false, false, false, false, false, false, false, false, false, false, false, false, false, false, false, false, false, false, false, false, false, false, false, false, false, false, false, false, false, false, false, false, false, false, false, false, false, false, false, false, false, false, false, false, false, false, false, false, false, false, false, false, false, false, false, false, false, false, false, false, false, false, false, false, false, false, false, false, false, false, false, false, false, false, false, false, false, false, false, false, false, false, false, false, false, false, false, false, false, false, false, false, false, false, false, false, false, false, false, false, false, false, false, false, false, false, false, false, false, false, false, false, false, false, false, false, false, false, false, false, false, false, false, false, false, false, false, false, false, false, false, false, false, false, false, false, false, false, false, false, false, false, false, false, false, false, false, false, false, false, false, false, false, false, false, false, false, false, false, false, false, false, false, false, false, false, false, false, false, false, false, false, false, false, false, false, false, false, false, false, false, false, false, false, false, false, false, false, false, false, false, false, false, false, false, false, false, false, false, false, false, false, false, false, false, false, false, false, false, false, false, false, false, false, false, false, false, false, false, false, false, false, false, false, false, false, false, false, false, false, false, false, false, false, false, false, false, false, false, false, false, false, false, false, false, false, false, false, false, false, false, false, false, false, false, false, false, false, false, false, false, false, false, false, false, false, false, false, false, false, false, false, false, false, false, false, false, false, false, false, false, false, false, false, false, false, false, false, false, false, false, false, false, false, false, false, false, false, false, false, false, false, false, false, false, false, false, false, false, false, false, false, false, false, false, false, false, false, false, false, false, false, false, false, false, false, false, false, false, false, false, false, false, false, false, false, false, false, false, false, false, false, false, false, false, false, false, false, false, false, false, false, false, false, false, false, false, false, false, false, false, false, false, false, false, false, false, false, false, false, false, false, false, false, false, false, false, false, false, false, false, false, false, false, false, false, false, false, false, false, false, false, false, false, false, false, false, false, false, false, false, false, false, false, false, false, false, false, false, false, false, false, false, false, false, false, false, false, false, false, false, false, false, false, false, false, false, false]"
      - "decl f35: <48>"
      - "  retn []group"
      - "decl f36: <49>"
      - "  retn [0, 0, 0, 0, 0, 0, 0, 0, 0, 0, 0, 0, 0, 0, 0, 0, 0, 0, 0, 0, 0, 0, 0, 0, 0, 0, 0, 0, 0, 0, 0, 0, 0, 0, 0, 0, 0, 0, 0, 0, 0, 0, 0, 0, 0, 0, 0, 0, 0, 0, 0, 0, 0, 0, 0, 0, 0, 0, 0, 0, 0, 0, 0, 0]"
      - "decl f37: <50>"
      - "  retn []group"
      - "decl f38: <51>"
      - "  retn [false, false, false, false, false, false, false, false, false, false, false, false, false, false, false, false, false, false, false, false, false, false, false, false, false, false, false, false, false, false, false, false, false, false, false, false, false, false, false, false, false, false, false, false, false, false, false, false, false, false, false, false, false, false, false, false, false, false, false, false, false, false, false, false, false, false, false, false, false, false, false, false, false, false, false, false, false, false, false, false, false, false, false, false, false, false, false, false, false, false, false, false, false, false, false, false, false, false, false, false, false, false, false, false, false, false, false, false, false, false, false, false, false, false, false, false, false, false, false, false, false, false, false, false, false, false, false, false, false, false, false, false, false, false, false, false, false, false, false, false, false, false, false, false, false, false, false, false, false, false, false, false, false, false, false, false, false, false, false, false, false, false, false, false, false, false, false, false, false, false, false, false, false, false, false, false, false, false, false, false, false, false, false, false, false, false, false, false, false, false, false, false, false, false, false, false, false, false, false, false, false, false, false, false, false, false, false, false, false, false, false, false, false, false, false, false, false, false, false, false, false, false, false, false, false, false, false, false, false, false, false, false, false, false, false, false, false, false, false, false, false, false, false, false, false, false, false, false, false, false, false, false, false, false, false, false, false, false, false, false, false, false, false, false, false, false, false, false, false, false, false, false, false, false, false, false, false, false, false, false, false, false, false, false, false, false, false, false, false, false, false, false, false, false, false, false, false, false, false, false, false, false, false, false, false, false, false, false, false, false, false, false, false, false, false, false, false, false, false, false, false, false, false, false, false, false, false, false, false, false, false, false, false, false, false, false, false, false, false, false, false, false, false, false, false, false, false, false, false, false, false, false, false, false, false, false, false, false, false, false, false, false, false, false, false, false, false, false, false, false, false, false, false, false, false, false, false, false, false, false, false, false, false, false, false, false, false, false, false, false, false, false, false, false, false, false, false, false, false, false, false, false, false, false, false, false, false, false, false, false, false, false, false, false, false, false, false, false, false, false, false, false, false, false, false, false, false, false, false, false, false, false, false, false, false, false, false, false, false, false, false, false, false, false, false, false, false, false, false, false, false, false, false, false, false, false, false, false, false, false, false, false, false, false, false, false, false, false, false, false, false, false, false, false, false, false, false, false, false, false, false, false, false, false, false, false, false, false, false, false, false, false, false, false, false, false, false, false, false, false, false, false, false, false, false, false]"
      - "decl f39: <52>"
      - "  retn []group"
      - "decl f40: <53>"
      - "  retn [0, 0, 0, 0, 0, 0, 0, 0, 0, 0, 0, 0, 0, 0, 0, 0, 0, 0, 0, 0, 0, 0, 0, 0, 0, 0, 0, 0, 0, 0, 0, 0, 0, 0, 0, 0, 0, 0, 0, 0, 0, 0, 0, 0, 0, 0, 0, 0, 0, 0, 0, 0, 0, 0, 0, 0, 0, 0, 0, 0, 0, 0, 0, 0]"
      - "decl f41: <54>"
      - "  retn []group"
      - "decl f42: <55>"
      - "  retn [false, false, false, false, false, false, false, false]"
      - "decl f43: <56>"
      - "  retn 0"
      - "decl f44: <57>"
      - "  retn [0]"
      - "decl f45: <58>"
      - "  retn 0"
      - "decl f46: <59>"
      - "  retn [false, false, false, false, false, false, false, false]"
      - "decl f47: <60>"
      - "  retn 0"
      - "decl f48: <61>"
      - "  retn [0]"
      - "decl f49: <62>"
      - "  retn 0"
      - "decl f50: <63>"
      - "  retn [false, false, false, false, false, false, false, false, false, false, false, false, false, false, false, false]"
      - "decl f51: <64>"
      - "  retn 0"
      - "decl f52: <65>"
      - "  retn [0, 0]"
      - "decl f53: <66>"
      - "  retn 0"
      - "decl f54: <67>"
      - "  retn [false, false, false, false, false, false, false, false, false, false, false, false, false, false, false, false]"
      - "decl f55: <68>"
      - "  retn 0"
      - "decl f56: <69>"
      - "  retn [0, 0]"
      - "decl f57: <70>"
      - "  retn 0"
      - "decl f58: <71>"
      - "  retn [false, false, false, false, false, false, false, false, false, false, false, false, false, false, false, false, false, false, false, false, false, false, false, false, false, false, false, false, false, false, false, false]"
      - "decl f59: <72>"
      - "  retn 0"
      - "decl f60: <73>"
      - "  retn [0, 0, 0, 0]"
      - "decl f61: <74>"
      - "  retn 0"
      - "decl f62: <75>"
      - "  retn [false, false, false, false, false, false, false, false, false, false, false, false, false, false, false, false, false, false, false, false, false, false, false, false, false, false, false, false, false, false, false, false]"
      - "decl f63: <76>"
      - "  retn 0"
      - "decl f64: <77>"
      - "  retn [0, 0, 0, 0]"
      - "decl f65: <78>"
      - "  retn 0"
      - "decl f66: <79>"
      - "  retn [false, false, false, false, false, false, false, false, false, false, false, false, false, false, false, false, false, false, false, false, false, false, false, false, false, false, false, false, false, false, false, false, false, false, false, false, false, false, false, false, false, false, false, false, false, false, false, false, false, false, false, false, false, false, false, false, false, false, false, false, false, false, false, false]"
      - "decl f67: <80>"
      - "  retn 0"
      - "decl f68: <81>"
      - "  retn [0, 0, 0, 0, 0, 0, 0, 0]"
      - "decl f69: <82>"
      - "  retn 0"
      - "decl f70: <83>"
      - "  retn [false, false, false, false, false, false, false, false, false, false, false, false, false, false, false, false, false, false, false, false, false, false, false, false, false, false, false, false, false, false, false, false, false, false, false, false, false, false, false, false, false, false, false, false, false, false, false, false, false, false, false, false, false, false, false, false, false, false, false, false, false, false, false, false]"
      - "decl f71: <84>"
      - "  retn 0"
      - "decl f72: <85>"
      - "  retn [0, 0, 0, 0, 0, 0, 0, 0]"
      - "decl f73: <86>"
      - "  retn 0"
      - "decl f74: <87>"
      - "  retn [false, false, false, false, false, false, false, false, false, false, false, false, false, false, false, false, false, false, false, false, false, false, false, false, false, false, false, false, false, false, false, false, false, false, false, false, false, false, false, false, false, false, false, false, false, false, false, false, false, false, false, false, false, false, false, false, false, false, false, false, false, false, false, false, false, false, false, false, false, false, false, false, false, false, false, false, false, false, false, false, false, false, false, false, false, false, false, false, false, false, false, false, false, false, false, false, false, false, false, false, false, false, false, false, false, false, false, false, false, false, false, false, false, false, false, false, false, false, false, false, false, false, false, false, false, false, false, false]"
      - "decl f75: <88>"
      - "  retn 0"
      - "decl f76: <89>"
      - "  retn [0, 0, 0, 0, 0, 0, 0, 0, 0, 0, 0, 0, 0, 0, 0, 0]"
      - "decl f77: <90>"
      - "  retn 0"
      - "decl f78: <91>"
      - "  retn [false, false, false, false, false, false, false, false, false, false, false, false, false, false, false, false, false, false, false, false, false, false, false, false, false, false, false, false, false, false, false, false, false, false, false, false, false, false, false, false, false, false, false, false, false, false, false, false, false, false, false, false, false, false, false, false, false, false, false, false, false, false, false, false, false, false, false, false, false, false, false, false, false, false, false, false, false, false, false, false, false, false, false, false, false, false, false, false, false, false, false, false, false, false, false, false, false, false, false, false, false, false, false, false, false, false, false, false, false, false, false, false, false, false, false, false, false, false, false, false, false, false, false, false, false, false, false, false]"
      - "decl f79: <92>"
      - "  retn 0"
      - "decl f80: <93>"
      - "  retn [0, 0, 0, 0, 0, 0, 0, 0, 0, 0, 0, 0, 0, 0, 0, 0]"
      - "decl f81: <94>"
      - "  retn 0"
      - "decl f82: <95>"
      - "  retn [false, false, false, false, false, false, false, false]"
      - "decl f83: <96>"
      - "  retn 0"
      - "decl f84: <97>"
      - "  retn [0]"
      - "decl f85: <98>"
      - "  retn 0"
      - "decl f86: <99>"
      - "  retn [false, false, false, false, false, false, false, false]"
      - "decl f87: <100>"
      - "  retn 0"
      - "decl f88: <101>"
      - "  retn [0]"
      - "decl f89: <102>"
      - "  retn 0"
      - "decl f90: <103>"
      - "  retn [false, false, false, false, false, false, false, false, false, false, false, false, false, false, false, false]"
      - "decl f91: <104>"
      - "  retn 0"
      - "decl f92: <105>"
      - "  retn [0, 0]"
      - "decl f93: <106>"
      - "  retn 0"
      - "decl f94: <107>"
      - "  retn [false, false, false, false, false, false, false, false, false, false, false, false, false, false, false, false]"
      - "decl f95: <108>"
      - "  retn 0"
      - "decl f96: <109>"
      - "  retn [0, 0]"
      - "decl f97: <110>"
      - "  retn 0"
      - "decl f98: <111>"
      - "  retn [false, false, false, false, false, false, false, false, false, false, false, false, false, false, false, false, false, false, false, false, false, false, false, false, false, false, false, false, false, false, false, false]"
      - "decl f99: <112>"
      - "  retn 0"
      - "decl f100: <113>"
      - "  retn [0, 0, 0, 0]"
      - "decl f101: <114>"
      - "  retn 0"
      - "decl f102: <115>"
      - "  retn [false, false, false, false, false, false, false, false, false, false, false, false, false, false, false, false, false, false, false, false, false, false, false, false, false, false, false, false, false, false, false, false]"
      - "decl f103: <116>"
      - "  retn 0"
      - "decl f104: <117>"
      - "  retn [0, 0, 0, 0]"
      - "decl f105: <118>"
      - "  retn 0"
      - "decl f106: <119>"
      - "  retn [false, false, false, false, false, false, false, false, false, false, false, false, false, false, false, false, false, false, false, false, false, false, false, false, false, false, false, false, false, false, false, false, false, false, false, false, false, false, false, false, false, false, false, false, false, false, false, false, false, false, false, false, false, false, false, false, false, false, false, false, false, false, false, false]"
      - "decl f107: <120>"
      - "  retn 0"
      - "decl f108: <121>"
      - "  retn [0, 0, 0, 0, 0, 0, 0, 0]"
      - "decl f109: <122>"
      - "  retn 0"
      - "decl f110: <123>"
      - "  retn [false, false, false, false, false, false, false, false, false, false, false, false, false, false, false, false, false, false, false, false, false, false, false, false, false, false, false, false, false, false, false, false, false, false, false, false, false, false, false, false, false, false, false, false, false, false, false, false, false, false, false, false, false, false, false, false, false, false, false, false, false, false, false, false]"
      - "decl f111: <124>"
      - "  retn 0"
      - "decl f112: <125>"
      - "  retn [0, 0, 0, 0, 0, 0, 0, 0]"
      - "decl f113: <126>"
      - "  retn 0"
      - "decl f114: <127>"
      - "  retn [false, false, false, false, false, false, false, false, false, false, false, false, false, false, false, false, false, false, false, false, false, false, false, false, false, false, false, false, false, false, false, false, false, false, false, false, false, false, false, false, false, false, false, false, false, false, false, false, false, false, false, false, false, false, false, false, false, false, false, false, false, false, false, false, false, false, false, false, false, false, false, false, false, false, false, false, false, false, false, false, false, false, false, false, false, false, false, false, false, false, false, false, false, false, false, false, false, false, false, false, false, false, false, false, false, false, false, false, false, false, false, false, false, false, false, false, false, false, false, false, false, false, false, false, false, false, false, false]"
      - "decl f115: <128>"
      - "  retn 0"
      - "decl f116: <129>"
      - "  retn [0, 0, 0, 0, 0, 0, 0, 0, 0, 0, 0, 0, 0, 0, 0, 0]"
      - "decl f117: <130>"
      - "  retn 0"
      - "decl f118: <131>"
      - "  retn [false, false, false, false, false, false, false, false, false, false, false, false, false, false, false, false, false, false, false, false, false, false, false, false, false, false, false, false, false, false, false, false, false, false, false, false, false, false, false, false, false, false, false, false, false, false, false, false, false, false, false, false, false, false, false, false, false, false, false, false, false, false, false, false, false, false, false, false, false, false, false, false, false, false, false, false, false, false, false, false, false, false, false, false, false, false, false, false, false, false, false, false, false, false, false, false, false, false, false, false, false, false, false, false, false, false, false, false, false, false, false, false, false, false, false, false, false, false, false, false, false, false, false, false, false, false, false, false]"
      - "decl f119: <132>"
      - "  retn 0"
      - "decl f120: <133>"
      - "  retn [0, 0, 0, 0, 0, 0, 0, 0, 0, 0, 0, 0, 0, 0, 0, 0]"
      - "decl f121: <134>"
      - "  retn 0"
      - ""
    output:
      - input_file: inputs/basic.in
        output:
          registers:
            r0:
              type: bool
              value: "true"
<<<<<<< HEAD
    initial_ast: 14a7a8ff26c427cfaa169d1aefa1d7eb65815dce4a74de9c16f1685115e19f2d
    imports_resolved_ast: a828ca224e44f436121ebef306c6f2fe9183adc3c9963e486e4f660ef4b7eb85
    canonicalized_ast: a828ca224e44f436121ebef306c6f2fe9183adc3c9963e486e4f660ef4b7eb85
    type_inferenced_ast: ef29431b54912b611e98420e94c80a78f0ba47a57f354e5149b162145ed70e74
=======
    initial_ast: 30956eb67e7fda581cb8808b1c3066267a5a5ab942ec99884f5edfdaf8552ef5
    imports_resolved_ast: 0c7691672e4f4587327370cc7a24ce6c4334bdc2667b7224435a99aace42f6e5
    canonicalized_ast: 0c7691672e4f4587327370cc7a24ce6c4334bdc2667b7224435a99aace42f6e5
    type_inferenced_ast: 76595c40e23b5233476125aabb45fbf0266fbeecb5ece6c067a0005ac0a1f388
>>>>>>> 03f78d56
<|MERGE_RESOLUTION|>--- conflicted
+++ resolved
@@ -273,14 +273,7 @@
             r0:
               type: bool
               value: "true"
-<<<<<<< HEAD
-    initial_ast: 14a7a8ff26c427cfaa169d1aefa1d7eb65815dce4a74de9c16f1685115e19f2d
-    imports_resolved_ast: a828ca224e44f436121ebef306c6f2fe9183adc3c9963e486e4f660ef4b7eb85
-    canonicalized_ast: a828ca224e44f436121ebef306c6f2fe9183adc3c9963e486e4f660ef4b7eb85
-    type_inferenced_ast: ef29431b54912b611e98420e94c80a78f0ba47a57f354e5149b162145ed70e74
-=======
-    initial_ast: 30956eb67e7fda581cb8808b1c3066267a5a5ab942ec99884f5edfdaf8552ef5
-    imports_resolved_ast: 0c7691672e4f4587327370cc7a24ce6c4334bdc2667b7224435a99aace42f6e5
-    canonicalized_ast: 0c7691672e4f4587327370cc7a24ce6c4334bdc2667b7224435a99aace42f6e5
-    type_inferenced_ast: 76595c40e23b5233476125aabb45fbf0266fbeecb5ece6c067a0005ac0a1f388
->>>>>>> 03f78d56
+    initial_ast: a822cd9c6eb161a553e93ecd4237ecea80b9a7b164f9b4bf534d218fd8cfec69
+    imports_resolved_ast: 3371f6c89777e7f7177048d1d22a0ebac6477963cb4b7b233419c4ba98e7f57f
+    canonicalized_ast: 3371f6c89777e7f7177048d1d22a0ebac6477963cb4b7b233419c4ba98e7f57f
+    type_inferenced_ast: 5f66394d11170af6ad88fa63e7c37eeadb5c975bd92d1c355a35a56e0683ac01