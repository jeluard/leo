---
namespace: Compile
expectation: Pass
outputs:
  - output:
      - initial_input_ast: no input
<<<<<<< HEAD
    initial_ast: a9ac59f8fe171e7565cf65a0c70120dc3f629faafea2694dacb5c9e5943fcb2c
=======
    initial_ast: 29fa3445c770a5923003d293b3bcfdf957de65d60791f4669ccfb0e67094c1ee
>>>>>>> f2a00dfe
<|MERGE_RESOLUTION|>--- conflicted
+++ resolved
@@ -4,8 +4,4 @@
 outputs:
   - output:
       - initial_input_ast: no input
-<<<<<<< HEAD
-    initial_ast: a9ac59f8fe171e7565cf65a0c70120dc3f629faafea2694dacb5c9e5943fcb2c
-=======
-    initial_ast: 29fa3445c770a5923003d293b3bcfdf957de65d60791f4669ccfb0e67094c1ee
->>>>>>> f2a00dfe
+    initial_ast: e53f62b113fece4bdb0cb7e6137695b8d1b90d6ba33eca12820f7d754e22c876