--- conflicted
+++ resolved
@@ -16,12 +16,6 @@
             r0:
               type: bool
               value: "true"
-<<<<<<< HEAD
-    initial_ast: 9cd9cca5cd79f5db65ebcc4d90cd9c4aedf2310972eb3146b0057352f1164e48
-    canonicalized_ast: 9cd9cca5cd79f5db65ebcc4d90cd9c4aedf2310972eb3146b0057352f1164e48
-    type_inferenced_ast: dd2d745566c22b0a07d4340563cccf84492707955ac04f910c3a4edfedcbfcef
-=======
     initial_ast: e1b0fc42c16ba92201081238a603e1a1c9a464882a274613cc8f99465d80334e
     canonicalized_ast: e1b0fc42c16ba92201081238a603e1a1c9a464882a274613cc8f99465d80334e
-    type_inferenced_ast: 0f876207fdc179cc01db6d4b65350454dc0be5e20f6de2356eb53e0ff0e8ee97
->>>>>>> 235daa9e
+    type_inferenced_ast: 0f876207fdc179cc01db6d4b65350454dc0be5e20f6de2356eb53e0ff0e8ee97