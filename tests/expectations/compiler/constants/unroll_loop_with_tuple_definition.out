---
namespace: Compile
expectation: Pass
outputs:
  - - compile:
<<<<<<< HEAD
        - initial_symbol_table: 822b957b21a3e7b9f957d8cec8c6b4256775555ea7b7a9192c9cef8a86d04c6d
          type_checked_symbol_table: 39be341ba0bb3e62400704e748adfde2ff4038a64cfe7032e596d9f6b114943d
          unrolled_symbol_table: 72cb9d344fb88724b1ae07506f9be420baa0916634d2133c7e4e51368ec91115
          initial_ast: 4e6a530b5e57b925c3100aca1de7a314f1b10cfdb2f3b324137b412b11a0680f
          unrolled_ast: bd23e1a503f1d4738bf28afaff84d899295731fdb6e150c8c7889cd00d128724
          ssa_ast: 7dc4c694fdcab5660f5014c29c938ff9e028cbcfbfe1b52a32ef73e6a78e358f
          flattened_ast: 84ea11a0ba0fba401dd2a5d2b5eb2f06af38d22c37a597da8f5e200f03f999de
          destructured_ast: 6aac0197cbbfefe82dbfb4bbc58a5ae1606db42e4e16e0f63731e743c77f2aab
          inlined_ast: 6aac0197cbbfefe82dbfb4bbc58a5ae1606db42e4e16e0f63731e743c77f2aab
          dce_ast: bbf2c294afe079c354aae650d7debbb627673fc8fa16323fc9911d9ce42188c2
=======
        - initial_symbol_table: c53019722fa027ad8cb8aa7188514416ba8500a9e63e0cbbeb395a871040614e
          type_checked_symbol_table: 9887e44dff63a40cebb1e46ac2fae6af3658c3294e7f1965852cc5b137de4400
          unrolled_symbol_table: d2fc65e15788861066fefaead94043d91f77ea5daa7610d01c2d2f8e46d3d2ab
          initial_ast: b8c08780025becb51df63753b189bcbfc4aea1314f39820d3dfac11b40b66662
          unrolled_ast: a11926dfe3b4652f7df81911a1778603af4a6c71ec0dfea30fe6628a2f723c6b
          ssa_ast: 10a764ea18f1b954df8021bb1f95563fe71bccbeff2f2582dbe33a60ceddac39
          flattened_ast: a0e8276dc2963cd1f79e6133521bc37ba65b7a266c765fba0f7faf57d3db5ecb
          destructured_ast: 76e4080e791e824787a062599600851316e1b6df4d4d3e79cbde5e084d02bdf9
          inlined_ast: 76e4080e791e824787a062599600851316e1b6df4d4d3e79cbde5e084d02bdf9
          dce_ast: 1ebfbfe7b08d7659334e33515db61c822546bc57bb4347c975ff3687c4c954c1
>>>>>>> 1d9197f4
          bytecode: a5ef8b434b2a8b1939f1d042fd5706c996e0f1905bf2395a0f140cff779ce48a
          errors: ""
          warnings: ""<|MERGE_RESOLUTION|>--- conflicted
+++ resolved
@@ -3,29 +3,16 @@
 expectation: Pass
 outputs:
   - - compile:
-<<<<<<< HEAD
-        - initial_symbol_table: 822b957b21a3e7b9f957d8cec8c6b4256775555ea7b7a9192c9cef8a86d04c6d
-          type_checked_symbol_table: 39be341ba0bb3e62400704e748adfde2ff4038a64cfe7032e596d9f6b114943d
-          unrolled_symbol_table: 72cb9d344fb88724b1ae07506f9be420baa0916634d2133c7e4e51368ec91115
-          initial_ast: 4e6a530b5e57b925c3100aca1de7a314f1b10cfdb2f3b324137b412b11a0680f
-          unrolled_ast: bd23e1a503f1d4738bf28afaff84d899295731fdb6e150c8c7889cd00d128724
-          ssa_ast: 7dc4c694fdcab5660f5014c29c938ff9e028cbcfbfe1b52a32ef73e6a78e358f
-          flattened_ast: 84ea11a0ba0fba401dd2a5d2b5eb2f06af38d22c37a597da8f5e200f03f999de
-          destructured_ast: 6aac0197cbbfefe82dbfb4bbc58a5ae1606db42e4e16e0f63731e743c77f2aab
-          inlined_ast: 6aac0197cbbfefe82dbfb4bbc58a5ae1606db42e4e16e0f63731e743c77f2aab
-          dce_ast: bbf2c294afe079c354aae650d7debbb627673fc8fa16323fc9911d9ce42188c2
-=======
-        - initial_symbol_table: c53019722fa027ad8cb8aa7188514416ba8500a9e63e0cbbeb395a871040614e
-          type_checked_symbol_table: 9887e44dff63a40cebb1e46ac2fae6af3658c3294e7f1965852cc5b137de4400
-          unrolled_symbol_table: d2fc65e15788861066fefaead94043d91f77ea5daa7610d01c2d2f8e46d3d2ab
-          initial_ast: b8c08780025becb51df63753b189bcbfc4aea1314f39820d3dfac11b40b66662
-          unrolled_ast: a11926dfe3b4652f7df81911a1778603af4a6c71ec0dfea30fe6628a2f723c6b
-          ssa_ast: 10a764ea18f1b954df8021bb1f95563fe71bccbeff2f2582dbe33a60ceddac39
-          flattened_ast: a0e8276dc2963cd1f79e6133521bc37ba65b7a266c765fba0f7faf57d3db5ecb
-          destructured_ast: 76e4080e791e824787a062599600851316e1b6df4d4d3e79cbde5e084d02bdf9
-          inlined_ast: 76e4080e791e824787a062599600851316e1b6df4d4d3e79cbde5e084d02bdf9
-          dce_ast: 1ebfbfe7b08d7659334e33515db61c822546bc57bb4347c975ff3687c4c954c1
->>>>>>> 1d9197f4
+        - initial_symbol_table: b0ff324bab016466fe1fca2bda97adeb161701ab4672d91b41146b5da9670c2d
+          type_checked_symbol_table: cae5172f09f56d0792b62803e7936f1431912008a8f94d3c81cf8e9fbad07686
+          unrolled_symbol_table: be52d8f75e0af71b844cf4e0792f4f3fbf719719dcfcc498695f9f74462498f9
+          initial_ast: 163b4dae689a449686c0502351d2551d84266e67e9fb1615e4d9111980318b98
+          unrolled_ast: 3a1ad696a74a677470784b58c86892473569dc3ca24b5e8af369578d5b4c9e2c
+          ssa_ast: e72a98e3883f0413743a99d7fc497dbb4a0d3043dc799efad7e4e2c123f31798
+          flattened_ast: cdba644ab0c19a4179af132ca31cd1954d568a43d4dd2c46607a8f3a6acd7b74
+          destructured_ast: 106d309f035b5a9f27d68857465438181cced1fe2aeb55bb88b3bd78020b2d45
+          inlined_ast: 106d309f035b5a9f27d68857465438181cced1fe2aeb55bb88b3bd78020b2d45
+          dce_ast: 2850d94546108c234b8a53ad5509225fbb5f31143125812fdbffa5ddf6874f30
           bytecode: a5ef8b434b2a8b1939f1d042fd5706c996e0f1905bf2395a0f140cff779ce48a
           errors: ""
           warnings: ""