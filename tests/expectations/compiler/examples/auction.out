--- conflicted
+++ resolved
@@ -3,29 +3,16 @@
 expectation: Pass
 outputs:
   - - compile:
-<<<<<<< HEAD
-        - initial_symbol_table: 98dd4675fc059c4a00806a7e7e516861a12b923c9d1562e0538600af3e178761
-          type_checked_symbol_table: 3d77075c269d8bd6f4d93b3e74b56fe281949367ce30cea752c772df47fce03d
-          unrolled_symbol_table: 3d77075c269d8bd6f4d93b3e74b56fe281949367ce30cea752c772df47fce03d
-          initial_ast: 4c8b420b24847d96db3032eed861206fa0d3a0cc09139d20122ada68e7a18a9d
-          unrolled_ast: 4c8b420b24847d96db3032eed861206fa0d3a0cc09139d20122ada68e7a18a9d
-          ssa_ast: 531852ccd6723a903aa32b3ad59c7f85948a9f85a6d63459828225b72a1d9725
-          flattened_ast: 88bdf522329c7c99e14f4769bc8d5b405d581b11a64b1b0437c87daafeb628c3
-          destructured_ast: 3ba152716a26438ab67f37722d756469c115965c32581924a686e1f2af1a90f5
-          inlined_ast: 3ba152716a26438ab67f37722d756469c115965c32581924a686e1f2af1a90f5
-          dce_ast: 3ba152716a26438ab67f37722d756469c115965c32581924a686e1f2af1a90f5
-=======
-        - initial_symbol_table: 50efaf1388cc701f9389c49ecc6097b93a395f631b60c1dec44dde06f20aaa3b
-          type_checked_symbol_table: 4ed4429d06d3a42140de1d47b09d29cf9d5ff9f9bddaeee086c032a6999e4be4
-          unrolled_symbol_table: 4ed4429d06d3a42140de1d47b09d29cf9d5ff9f9bddaeee086c032a6999e4be4
-          initial_ast: d17cdef4edef062ae4283e8bd89d6bb68b7c1e50422e736bf9b3f2ba5b2bfb21
-          unrolled_ast: d17cdef4edef062ae4283e8bd89d6bb68b7c1e50422e736bf9b3f2ba5b2bfb21
-          ssa_ast: cbbfbf6cffa7d79a0fdb380902341790f8da8fc8c2ca588469a5cc9aed307cbf
-          flattened_ast: 0594d178c988d8a0d38c64cb8d3fb701076d2d285fcc4df5dff93bbc4fbd24c0
-          destructured_ast: 5feb1ceed8f1942b3536663c5022c8955720852b41d958de82f301f9f1b828a7
-          inlined_ast: 5feb1ceed8f1942b3536663c5022c8955720852b41d958de82f301f9f1b828a7
-          dce_ast: 5feb1ceed8f1942b3536663c5022c8955720852b41d958de82f301f9f1b828a7
->>>>>>> 1d9197f4
+        - initial_symbol_table: e62c1b7c10399ecc5c160520319218d96b599b5cfd37add3032a8455552c7892
+          type_checked_symbol_table: 6b8247d514ab06d72b92f94ada2a29c109fdb033decdc417a95ba371a2323fcb
+          unrolled_symbol_table: 6b8247d514ab06d72b92f94ada2a29c109fdb033decdc417a95ba371a2323fcb
+          initial_ast: 2939c07bf811d0a110e3f4d41ce08332be4a6938213330fcda20502369155023
+          unrolled_ast: 2939c07bf811d0a110e3f4d41ce08332be4a6938213330fcda20502369155023
+          ssa_ast: 5b011875455c2efbb3c222c91b40f049ca074e3b21685e27bfff6ecf50359ecf
+          flattened_ast: fb3c25714b87e8bcd5226eac3475c33910673b00612ebe1a92f392badd89b351
+          destructured_ast: 0a9ddab7802cb678e0cda1fb4ba49b84e5d63488390ee48b212efbdc248681a8
+          inlined_ast: 0a9ddab7802cb678e0cda1fb4ba49b84e5d63488390ee48b212efbdc248681a8
+          dce_ast: 0a9ddab7802cb678e0cda1fb4ba49b84e5d63488390ee48b212efbdc248681a8
           bytecode: ae52309998de7e291d82e92418fdbf583b182ce12e710e844550132d8743380e
           errors: ""
           warnings: ""