--- conflicted
+++ resolved
@@ -3,29 +3,16 @@
 expectation: Pass
 outputs:
   - - compile:
-<<<<<<< HEAD
-        - initial_symbol_table: c6ace36f846cca393665c4d05737bf9e988ee9f0ce4bb10e448e40111cc8fbf8
-          type_checked_symbol_table: f83f1eead29ef23e1dfad2d768fc6e4049a11d67ed8ec27f10e7528588b677fa
-          unrolled_symbol_table: f83f1eead29ef23e1dfad2d768fc6e4049a11d67ed8ec27f10e7528588b677fa
-          initial_ast: 4aedfe1324601cf3a5b99e4fbfdf7b89875a0d3e961b217b7a7e1244d218a5e7
-          unrolled_ast: 4aedfe1324601cf3a5b99e4fbfdf7b89875a0d3e961b217b7a7e1244d218a5e7
-          ssa_ast: 3b7fd623a757b76d1f1cb02de2f498d0a62bda8160533b987315acda1695a71c
-          flattened_ast: 1189032ffb0f60bba2052ba99ad5182f7a8e99cb69e32d432f91003fb6ec87cc
-          destructured_ast: ea78635ce0beafb54495d28599b4e4ea5d5cd29ffdd895fb08ccdae344c15413
-          inlined_ast: ea78635ce0beafb54495d28599b4e4ea5d5cd29ffdd895fb08ccdae344c15413
-          dce_ast: 0aae065ac3e1e5b17c0aff4ad17131925f8643fd58810eb5767ba709482d9714
-=======
-        - initial_symbol_table: 058d737452b0cf3030867a0e4958c59e7da71e4aa2bc852786421c65a485bde5
-          type_checked_symbol_table: 65880a953649e8133c113b1e92fb7ae7acceed26f53e0a4cb29b0c45136410aa
-          unrolled_symbol_table: 65880a953649e8133c113b1e92fb7ae7acceed26f53e0a4cb29b0c45136410aa
-          initial_ast: ce180f140de1d309449a8668305edc1635bbcef083ef761e28183b9db348e661
-          unrolled_ast: ce180f140de1d309449a8668305edc1635bbcef083ef761e28183b9db348e661
-          ssa_ast: 4c2a6d702fec167d4135d5310b551dc7e95210a737adb677128abf41805b18eb
-          flattened_ast: 2d0b52abbb7442720bb4c1511d03c4c347b310f21f7d79617d8fa57a6e0df221
-          destructured_ast: 1955a12601cf8c7e5f76088f3ddb0d50a4c0cd60a348c441b1a2a90120a49de5
-          inlined_ast: 1955a12601cf8c7e5f76088f3ddb0d50a4c0cd60a348c441b1a2a90120a49de5
-          dce_ast: 6a91d8ad589b0431722391487e642c4e6a03918d5ded9006059de23fd27a5fd0
->>>>>>> 1d9197f4
+        - initial_symbol_table: 86d6113b6277211f15f11f56a2d2cd18df578e8710f5135b0723d36c9f599abd
+          type_checked_symbol_table: 7d77568c28538c2456f0dd6bf27186a4be40b96b29cd27a994b023c13bee311e
+          unrolled_symbol_table: 7d77568c28538c2456f0dd6bf27186a4be40b96b29cd27a994b023c13bee311e
+          initial_ast: 26f734e743c834cdddbf7870b7f008b9f431a385bf399389f30d2e41687c42b1
+          unrolled_ast: 26f734e743c834cdddbf7870b7f008b9f431a385bf399389f30d2e41687c42b1
+          ssa_ast: 2a2483edd24e9001227c4c99a036161f2e904cbe1e9339154f5b38194a9bc108
+          flattened_ast: fafce6cb12679320397f2410b2433c52d3426f7c0f5e841339b036cf8f20211a
+          destructured_ast: e37b3cd5653dde891a55134c9073ca66627e194ed6b3fd6842544510136035e7
+          inlined_ast: e37b3cd5653dde891a55134c9073ca66627e194ed6b3fd6842544510136035e7
+          dce_ast: 232230e71ca8f2f98423f7e382d3ec7897f6a72d8450158f2bbd4983cfdf6bba
           bytecode: f8f1b8520fc2b0b64155f840db31d03aeee1afecd309f7a4be10038ee72fc5ea
           errors: ""
           warnings: ""