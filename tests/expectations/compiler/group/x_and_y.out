---
namespace: Compile
expectation: Pass
outputs:
  - - compile:
<<<<<<< HEAD
        - initial_symbol_table: 2c48847b3e895ff7040f6e961c5d31ce6a22e4a68050777121d948f50584857c
          type_checked_symbol_table: c4207767bd02c9ce25162e56c386ad78fb115382374ae50549b676c25244ef89
          unrolled_symbol_table: c4207767bd02c9ce25162e56c386ad78fb115382374ae50549b676c25244ef89
          initial_ast: e91054f12e568097f1941f48ef1e72bb14bea1621e3cc343bccae4ebdd58e7eb
          unrolled_ast: e91054f12e568097f1941f48ef1e72bb14bea1621e3cc343bccae4ebdd58e7eb
          ssa_ast: 889a76e7f19d92f19c85c41b3b5fd155d03ea5fd0a0f6e490b5039df0a95d368
          flattened_ast: 28d516077689acbe8a644df6310828ca4ae03bc80f04c0150f3009672a69cbbf
          destructured_ast: 39e412d01798e2b380effd39165fed243a4368a77fce836b049b627835e26d3b
          inlined_ast: 39e412d01798e2b380effd39165fed243a4368a77fce836b049b627835e26d3b
          dce_ast: 39e412d01798e2b380effd39165fed243a4368a77fce836b049b627835e26d3b
=======
        - initial_symbol_table: 1af1ca2191c968cb526a2cb5f32a56857766246802802d90f96a70f40d5acada
          type_checked_symbol_table: 3dbfd318ce8547e7072db62a16f2d6869ea64b841a105859a1ffbbf981c85c0f
          unrolled_symbol_table: 3dbfd318ce8547e7072db62a16f2d6869ea64b841a105859a1ffbbf981c85c0f
          initial_ast: c879ee6d54e5c1b4fab06d41bca25adf39f31fb54113e5cce8c52ac3ba725a39
          unrolled_ast: c879ee6d54e5c1b4fab06d41bca25adf39f31fb54113e5cce8c52ac3ba725a39
          ssa_ast: 290cd61d891aa3af21d3843ec4eeec0bbd6470fa894b416783f95ef3fbc729c1
          flattened_ast: e9c85b1f791c49f66715ebf5e33fa09952fb126124f7655ef2a0a05d4068e9c1
          destructured_ast: 7d3842ddfdbf75a0434f413dc31be2eda1df369dca7425f419186f1cda8e90f3
          inlined_ast: 7d3842ddfdbf75a0434f413dc31be2eda1df369dca7425f419186f1cda8e90f3
          dce_ast: 7d3842ddfdbf75a0434f413dc31be2eda1df369dca7425f419186f1cda8e90f3
>>>>>>> 1d9197f4
          bytecode: c8688cd1fc15c816d4af483fa444f44414acb4b679b0165f9fb7093f77738f5a
          errors: ""
          warnings: ""<|MERGE_RESOLUTION|>--- conflicted
+++ resolved
@@ -3,29 +3,16 @@
 expectation: Pass
 outputs:
   - - compile:
-<<<<<<< HEAD
-        - initial_symbol_table: 2c48847b3e895ff7040f6e961c5d31ce6a22e4a68050777121d948f50584857c
-          type_checked_symbol_table: c4207767bd02c9ce25162e56c386ad78fb115382374ae50549b676c25244ef89
-          unrolled_symbol_table: c4207767bd02c9ce25162e56c386ad78fb115382374ae50549b676c25244ef89
-          initial_ast: e91054f12e568097f1941f48ef1e72bb14bea1621e3cc343bccae4ebdd58e7eb
-          unrolled_ast: e91054f12e568097f1941f48ef1e72bb14bea1621e3cc343bccae4ebdd58e7eb
-          ssa_ast: 889a76e7f19d92f19c85c41b3b5fd155d03ea5fd0a0f6e490b5039df0a95d368
-          flattened_ast: 28d516077689acbe8a644df6310828ca4ae03bc80f04c0150f3009672a69cbbf
-          destructured_ast: 39e412d01798e2b380effd39165fed243a4368a77fce836b049b627835e26d3b
-          inlined_ast: 39e412d01798e2b380effd39165fed243a4368a77fce836b049b627835e26d3b
-          dce_ast: 39e412d01798e2b380effd39165fed243a4368a77fce836b049b627835e26d3b
-=======
-        - initial_symbol_table: 1af1ca2191c968cb526a2cb5f32a56857766246802802d90f96a70f40d5acada
-          type_checked_symbol_table: 3dbfd318ce8547e7072db62a16f2d6869ea64b841a105859a1ffbbf981c85c0f
-          unrolled_symbol_table: 3dbfd318ce8547e7072db62a16f2d6869ea64b841a105859a1ffbbf981c85c0f
-          initial_ast: c879ee6d54e5c1b4fab06d41bca25adf39f31fb54113e5cce8c52ac3ba725a39
-          unrolled_ast: c879ee6d54e5c1b4fab06d41bca25adf39f31fb54113e5cce8c52ac3ba725a39
-          ssa_ast: 290cd61d891aa3af21d3843ec4eeec0bbd6470fa894b416783f95ef3fbc729c1
-          flattened_ast: e9c85b1f791c49f66715ebf5e33fa09952fb126124f7655ef2a0a05d4068e9c1
-          destructured_ast: 7d3842ddfdbf75a0434f413dc31be2eda1df369dca7425f419186f1cda8e90f3
-          inlined_ast: 7d3842ddfdbf75a0434f413dc31be2eda1df369dca7425f419186f1cda8e90f3
-          dce_ast: 7d3842ddfdbf75a0434f413dc31be2eda1df369dca7425f419186f1cda8e90f3
->>>>>>> 1d9197f4
+        - initial_symbol_table: 13f721ce9f26cc63129064ed106144e5ad4798d2483335974dcef63c2b047875
+          type_checked_symbol_table: c40f806dfd918dc4bd47359f2d5d83e7fa46d45fc22cca84828f936b676822f8
+          unrolled_symbol_table: c40f806dfd918dc4bd47359f2d5d83e7fa46d45fc22cca84828f936b676822f8
+          initial_ast: 68afe9dc106303803b7ee3084a8a406d755d9d18d473b3830c5d39d7c520ea4e
+          unrolled_ast: 68afe9dc106303803b7ee3084a8a406d755d9d18d473b3830c5d39d7c520ea4e
+          ssa_ast: 257ba6437ede6d72fa4a30ec158432088d3dc94b957bf1a2ac9fd4346d49bbda
+          flattened_ast: ea3470c8284c0e5e5f92b0ef5504e90d97b596c4722b89fcb7267d6305026f66
+          destructured_ast: 24ed7701ff5bc8daea7ced809e21c6bb7b90ec497e4fac6fcfecb61acd868836
+          inlined_ast: 24ed7701ff5bc8daea7ced809e21c6bb7b90ec497e4fac6fcfecb61acd868836
+          dce_ast: 24ed7701ff5bc8daea7ced809e21c6bb7b90ec497e4fac6fcfecb61acd868836
           bytecode: c8688cd1fc15c816d4af483fa444f44414acb4b679b0165f9fb7093f77738f5a
           errors: ""
           warnings: ""