---
namespace: Compile
expectation: Pass
outputs:
  - - compile:
<<<<<<< HEAD
        - initial_symbol_table: a4dd4125ff7cc2aa202034438ab36f8f4c92b75aa151f750a3e004d1baef580d
          type_checked_symbol_table: ea46ec1a8798effa6c7a224f06d44cc3e31a05d468e378fce699659600de6487
          unrolled_symbol_table: ea46ec1a8798effa6c7a224f06d44cc3e31a05d468e378fce699659600de6487
          initial_ast: 1b3373eff88cf07fe7b0f06efdde795b46fe5ef3af48bde19e5c9b98a038c987
          unrolled_ast: 1b3373eff88cf07fe7b0f06efdde795b46fe5ef3af48bde19e5c9b98a038c987
          ssa_ast: 7d1ca8c4c848066614667cd56ade577d0541816ab91e2a794ab384b6c4bd4863
          flattened_ast: 93d4ffb603708053c4edf6b65318592998e04c2e3f21ae6ad4af328774fee8dc
          destructured_ast: 456b2b9fd9e7d3551c995dc16c590a5868a9e297b111a75d7313be3f1fc84806
          inlined_ast: 456b2b9fd9e7d3551c995dc16c590a5868a9e297b111a75d7313be3f1fc84806
          dce_ast: 796e28e723a483b9c566639d0d34944bb9b07e9340e70e071b62555049032554
=======
        - initial_symbol_table: 2e7574014889415bc585a412dded1e666a341742c0c36aefbca3691ebb6cd4cf
          type_checked_symbol_table: 89fb8581aef6a695c13bdf46e690b23db6ffd21c466138ae455b0e392c97ca56
          unrolled_symbol_table: 89fb8581aef6a695c13bdf46e690b23db6ffd21c466138ae455b0e392c97ca56
          initial_ast: aaef4669cca59b76448b756db77239a9150463221f83a067d96d38323d1ad344
          unrolled_ast: aaef4669cca59b76448b756db77239a9150463221f83a067d96d38323d1ad344
          ssa_ast: f8066d97343336c90b51f0b423f233e364798b260e1c6b240222697f9a3f2f4d
          flattened_ast: b5acaadf1d41668586bb3df76d9a03329c5891de4def151cdb0b5984e5d5dc70
          destructured_ast: 8e21e30966c246f52309c80543a9171c9a7a8f0e28233e6ad188959d7f9b967a
          inlined_ast: 8e21e30966c246f52309c80543a9171c9a7a8f0e28233e6ad188959d7f9b967a
          dce_ast: bf3224684e75a6746ba2760865b050126c4ba207cc01f456a175e68aa40353d0
>>>>>>> 1d9197f4
          bytecode: bc2da8a1b63f9c24fb14b7468faa8cc14da40ce5c61c9a1c86804b808533b92a
          errors: ""
          warnings: ""<|MERGE_RESOLUTION|>--- conflicted
+++ resolved
@@ -3,29 +3,16 @@
 expectation: Pass
 outputs:
   - - compile:
-<<<<<<< HEAD
-        - initial_symbol_table: a4dd4125ff7cc2aa202034438ab36f8f4c92b75aa151f750a3e004d1baef580d
-          type_checked_symbol_table: ea46ec1a8798effa6c7a224f06d44cc3e31a05d468e378fce699659600de6487
-          unrolled_symbol_table: ea46ec1a8798effa6c7a224f06d44cc3e31a05d468e378fce699659600de6487
-          initial_ast: 1b3373eff88cf07fe7b0f06efdde795b46fe5ef3af48bde19e5c9b98a038c987
-          unrolled_ast: 1b3373eff88cf07fe7b0f06efdde795b46fe5ef3af48bde19e5c9b98a038c987
-          ssa_ast: 7d1ca8c4c848066614667cd56ade577d0541816ab91e2a794ab384b6c4bd4863
-          flattened_ast: 93d4ffb603708053c4edf6b65318592998e04c2e3f21ae6ad4af328774fee8dc
-          destructured_ast: 456b2b9fd9e7d3551c995dc16c590a5868a9e297b111a75d7313be3f1fc84806
-          inlined_ast: 456b2b9fd9e7d3551c995dc16c590a5868a9e297b111a75d7313be3f1fc84806
-          dce_ast: 796e28e723a483b9c566639d0d34944bb9b07e9340e70e071b62555049032554
-=======
-        - initial_symbol_table: 2e7574014889415bc585a412dded1e666a341742c0c36aefbca3691ebb6cd4cf
-          type_checked_symbol_table: 89fb8581aef6a695c13bdf46e690b23db6ffd21c466138ae455b0e392c97ca56
-          unrolled_symbol_table: 89fb8581aef6a695c13bdf46e690b23db6ffd21c466138ae455b0e392c97ca56
-          initial_ast: aaef4669cca59b76448b756db77239a9150463221f83a067d96d38323d1ad344
-          unrolled_ast: aaef4669cca59b76448b756db77239a9150463221f83a067d96d38323d1ad344
-          ssa_ast: f8066d97343336c90b51f0b423f233e364798b260e1c6b240222697f9a3f2f4d
-          flattened_ast: b5acaadf1d41668586bb3df76d9a03329c5891de4def151cdb0b5984e5d5dc70
-          destructured_ast: 8e21e30966c246f52309c80543a9171c9a7a8f0e28233e6ad188959d7f9b967a
-          inlined_ast: 8e21e30966c246f52309c80543a9171c9a7a8f0e28233e6ad188959d7f9b967a
-          dce_ast: bf3224684e75a6746ba2760865b050126c4ba207cc01f456a175e68aa40353d0
->>>>>>> 1d9197f4
+        - initial_symbol_table: eaedb08cd9ff18badbefd1f8b5046cad7c81ebd4b22eba15bbb24f4c5d1a0796
+          type_checked_symbol_table: 120bf70661b1aeef0c5eb9c5c344878b5e61fd2ac7e2de625db6c2df3661078c
+          unrolled_symbol_table: 120bf70661b1aeef0c5eb9c5c344878b5e61fd2ac7e2de625db6c2df3661078c
+          initial_ast: 2382aba2e9a32e33bd45ef5be340b433d34b8d6ed5d1d1bd05d7d41ee5ca6495
+          unrolled_ast: 2382aba2e9a32e33bd45ef5be340b433d34b8d6ed5d1d1bd05d7d41ee5ca6495
+          ssa_ast: 83155b8ecce689a70c808907b7c0e2dc95a590b9fd884d87294e4a84f547dfbe
+          flattened_ast: cf5be6ff670c3eeb06a8fb34b303ba61c8fc5bda09b359346baaa2825debfd53
+          destructured_ast: 0af17fd408d0cd7f31a1ac5b916dcfff8779026b61e02d016f32d1157daa90e0
+          inlined_ast: 0af17fd408d0cd7f31a1ac5b916dcfff8779026b61e02d016f32d1157daa90e0
+          dce_ast: dd8863fd3a3ea2d575a99522af0107bcf0e3350cd250f91b29bbb637d4ebafce
           bytecode: bc2da8a1b63f9c24fb14b7468faa8cc14da40ce5c61c9a1c86804b808533b92a
           errors: ""
           warnings: ""