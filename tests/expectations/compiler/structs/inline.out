---
namespace: Compile
expectation: Pass
outputs:
  - - compile:
<<<<<<< HEAD
        - initial_symbol_table: 0a5e8e4a283da165f2c016526d7407c738ca8dc55ce4e27139ecf1e0819a867e
          type_checked_symbol_table: f4e53910e5c45a6a1a2acb84c99f679c0531526d82f7e1b13cfea4beef566e27
          unrolled_symbol_table: f4e53910e5c45a6a1a2acb84c99f679c0531526d82f7e1b13cfea4beef566e27
          initial_ast: a566d241f0b468a79c37de8744c7e428e53e051c9e45e9f1d1bffd28a50c9158
          unrolled_ast: a566d241f0b468a79c37de8744c7e428e53e051c9e45e9f1d1bffd28a50c9158
          ssa_ast: c15e183796e78a86d4a661fa8de5800c6a668c99e6c025bee192d287b652c20b
          flattened_ast: d29e0221e80306726d64190184e7e159e1f95eb84f45ceec1ee1c1f3963a08ca
          destructured_ast: c7f3a6b39fe937b8eebf34e87ab5a471a5362748440ed5b1c77847944679600c
          inlined_ast: c7f3a6b39fe937b8eebf34e87ab5a471a5362748440ed5b1c77847944679600c
          dce_ast: c7f3a6b39fe937b8eebf34e87ab5a471a5362748440ed5b1c77847944679600c
=======
        - initial_symbol_table: 18432386126d29f3b73d0d25926c66fec8bbdb450749c3ff084737b1c7299a9b
          type_checked_symbol_table: ad6b9ee165b1dad0177b5a18e48954a37accd3f8e9a03f529e47ffa8c841e3db
          unrolled_symbol_table: ad6b9ee165b1dad0177b5a18e48954a37accd3f8e9a03f529e47ffa8c841e3db
          initial_ast: fda84ad7eeeb41c38ab4b6d35c7eb9f167656f05fe229c8ec5fe5caead0d25e3
          unrolled_ast: fda84ad7eeeb41c38ab4b6d35c7eb9f167656f05fe229c8ec5fe5caead0d25e3
          ssa_ast: f67bb634dd665d1b887b976a89e060063f7c9d44206d02d126429ba60e89f942
          flattened_ast: 4669784496156494ff4de0e04ecb8d069a898b82e36a8828ffb4d7910e152caa
          destructured_ast: 1e0e7ee362da56cd033cf7d5c5df060b71b26afeadeca2c42a84a224c8a9be3e
          inlined_ast: 1e0e7ee362da56cd033cf7d5c5df060b71b26afeadeca2c42a84a224c8a9be3e
          dce_ast: 1e0e7ee362da56cd033cf7d5c5df060b71b26afeadeca2c42a84a224c8a9be3e
>>>>>>> 1d9197f4
          bytecode: ec61be65e2947187dd58fdd1cf6f98301443d81e225b3ba2a3971b38ed950b05
          errors: ""
          warnings: ""<|MERGE_RESOLUTION|>--- conflicted
+++ resolved
@@ -3,29 +3,16 @@
 expectation: Pass
 outputs:
   - - compile:
-<<<<<<< HEAD
-        - initial_symbol_table: 0a5e8e4a283da165f2c016526d7407c738ca8dc55ce4e27139ecf1e0819a867e
-          type_checked_symbol_table: f4e53910e5c45a6a1a2acb84c99f679c0531526d82f7e1b13cfea4beef566e27
-          unrolled_symbol_table: f4e53910e5c45a6a1a2acb84c99f679c0531526d82f7e1b13cfea4beef566e27
-          initial_ast: a566d241f0b468a79c37de8744c7e428e53e051c9e45e9f1d1bffd28a50c9158
-          unrolled_ast: a566d241f0b468a79c37de8744c7e428e53e051c9e45e9f1d1bffd28a50c9158
-          ssa_ast: c15e183796e78a86d4a661fa8de5800c6a668c99e6c025bee192d287b652c20b
-          flattened_ast: d29e0221e80306726d64190184e7e159e1f95eb84f45ceec1ee1c1f3963a08ca
-          destructured_ast: c7f3a6b39fe937b8eebf34e87ab5a471a5362748440ed5b1c77847944679600c
-          inlined_ast: c7f3a6b39fe937b8eebf34e87ab5a471a5362748440ed5b1c77847944679600c
-          dce_ast: c7f3a6b39fe937b8eebf34e87ab5a471a5362748440ed5b1c77847944679600c
-=======
-        - initial_symbol_table: 18432386126d29f3b73d0d25926c66fec8bbdb450749c3ff084737b1c7299a9b
-          type_checked_symbol_table: ad6b9ee165b1dad0177b5a18e48954a37accd3f8e9a03f529e47ffa8c841e3db
-          unrolled_symbol_table: ad6b9ee165b1dad0177b5a18e48954a37accd3f8e9a03f529e47ffa8c841e3db
-          initial_ast: fda84ad7eeeb41c38ab4b6d35c7eb9f167656f05fe229c8ec5fe5caead0d25e3
-          unrolled_ast: fda84ad7eeeb41c38ab4b6d35c7eb9f167656f05fe229c8ec5fe5caead0d25e3
-          ssa_ast: f67bb634dd665d1b887b976a89e060063f7c9d44206d02d126429ba60e89f942
-          flattened_ast: 4669784496156494ff4de0e04ecb8d069a898b82e36a8828ffb4d7910e152caa
-          destructured_ast: 1e0e7ee362da56cd033cf7d5c5df060b71b26afeadeca2c42a84a224c8a9be3e
-          inlined_ast: 1e0e7ee362da56cd033cf7d5c5df060b71b26afeadeca2c42a84a224c8a9be3e
-          dce_ast: 1e0e7ee362da56cd033cf7d5c5df060b71b26afeadeca2c42a84a224c8a9be3e
->>>>>>> 1d9197f4
+        - initial_symbol_table: c26f65afb3f8c6a068dd98b49503e30e69d0ce68c50727723a78e0bd77ce7095
+          type_checked_symbol_table: 3ea359eb04e150a68c8d9f940330ce63d689114d2bb47211dffcfd7370a6b1ba
+          unrolled_symbol_table: 3ea359eb04e150a68c8d9f940330ce63d689114d2bb47211dffcfd7370a6b1ba
+          initial_ast: 8240026b64541e67f9c2d69f59793310262c3b570caed19025a988551526e389
+          unrolled_ast: 8240026b64541e67f9c2d69f59793310262c3b570caed19025a988551526e389
+          ssa_ast: af27b467011e346f5e23d55919c971abbdee3d977fa6f66f1f2874edd69838c5
+          flattened_ast: 97edd75c3be5d9423ec75cc43195724f29a4f391e275b21aa6005102364eca46
+          destructured_ast: 6da69e57d85dca6aeb6d2667e1528e86483ac9868f1ccb4a5b4a886893be5abf
+          inlined_ast: 6da69e57d85dca6aeb6d2667e1528e86483ac9868f1ccb4a5b4a886893be5abf
+          dce_ast: 6da69e57d85dca6aeb6d2667e1528e86483ac9868f1ccb4a5b4a886893be5abf
           bytecode: ec61be65e2947187dd58fdd1cf6f98301443d81e225b3ba2a3971b38ed950b05
           errors: ""
           warnings: ""