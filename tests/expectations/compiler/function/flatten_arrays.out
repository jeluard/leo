---
namespace: Compile
expectation: Pass
outputs:
  - - compile:
<<<<<<< HEAD
        - initial_symbol_table: 484be5d0d31a286ced9af7ef7f766b2c9d9e3eb2b3ed6dcc2eb8963e8f168ded
          type_checked_symbol_table: b8c264bd3b8b7a8f457a321a75b14e3aa806cda8516eb3130d24781905f5f0dc
          unrolled_symbol_table: b8c264bd3b8b7a8f457a321a75b14e3aa806cda8516eb3130d24781905f5f0dc
          initial_ast: 22f62e9a79126c4d217e5397c94f2909318f412a3daccf1886bfb60683637ee5
          unrolled_ast: 22f62e9a79126c4d217e5397c94f2909318f412a3daccf1886bfb60683637ee5
          ssa_ast: e9528e4e390cc55850489e3d72c416c60094447036ac95782499017154504b35
          flattened_ast: 073be098838291fd9f41b4fdec56949eb02680d963d96dccebe4659ef4b3a13d
          destructured_ast: 170b0a7263e26aa3eb56266e4037049b2a8a92c8454f0297f6fc73377882f7a2
          inlined_ast: 97a4661fd99845b454c473afac65630ba9cb6c5e7061db5e6077569343964b4f
          dce_ast: 97a4661fd99845b454c473afac65630ba9cb6c5e7061db5e6077569343964b4f
=======
        - initial_symbol_table: d0e92d60aef84df5e02c80a2be1b7ec733012f697014cb1e8b2bd3fe61a4c4af
          type_checked_symbol_table: d0c8ade268d150214992a1b1b8a6e27dc34c4c9ef1fdb6203c5a4be01e615fcf
          unrolled_symbol_table: d0c8ade268d150214992a1b1b8a6e27dc34c4c9ef1fdb6203c5a4be01e615fcf
          initial_ast: 78ce7ae4fdee14d78bed8614b9cb6d7d2dd3d712c3d4b5544831676eef66b0bc
          unrolled_ast: 78ce7ae4fdee14d78bed8614b9cb6d7d2dd3d712c3d4b5544831676eef66b0bc
          ssa_ast: 5dbc4b753f9808b7c3ce4de28da38eb97d48b03bed7be5f7ef5bfc31513eaac6
          flattened_ast: 3132f382a8076a7e24ff1bb13078987b9038e479e0903cb213bf3458ce1fea51
          destructured_ast: 54be3613cb72b2bb3cbe78120906156f5148c5ea3ff2164e17895d9974217c49
          inlined_ast: 54be3613cb72b2bb3cbe78120906156f5148c5ea3ff2164e17895d9974217c49
          dce_ast: 54be3613cb72b2bb3cbe78120906156f5148c5ea3ff2164e17895d9974217c49
>>>>>>> 1d9197f4
          bytecode: be43f1b20093160fdfc6c5f85fbbe6c3693a41505738d4d0db70b1fcf2243a4f
          errors: ""
          warnings: ""<|MERGE_RESOLUTION|>--- conflicted
+++ resolved
@@ -3,29 +3,16 @@
 expectation: Pass
 outputs:
   - - compile:
-<<<<<<< HEAD
-        - initial_symbol_table: 484be5d0d31a286ced9af7ef7f766b2c9d9e3eb2b3ed6dcc2eb8963e8f168ded
-          type_checked_symbol_table: b8c264bd3b8b7a8f457a321a75b14e3aa806cda8516eb3130d24781905f5f0dc
-          unrolled_symbol_table: b8c264bd3b8b7a8f457a321a75b14e3aa806cda8516eb3130d24781905f5f0dc
-          initial_ast: 22f62e9a79126c4d217e5397c94f2909318f412a3daccf1886bfb60683637ee5
-          unrolled_ast: 22f62e9a79126c4d217e5397c94f2909318f412a3daccf1886bfb60683637ee5
-          ssa_ast: e9528e4e390cc55850489e3d72c416c60094447036ac95782499017154504b35
-          flattened_ast: 073be098838291fd9f41b4fdec56949eb02680d963d96dccebe4659ef4b3a13d
-          destructured_ast: 170b0a7263e26aa3eb56266e4037049b2a8a92c8454f0297f6fc73377882f7a2
-          inlined_ast: 97a4661fd99845b454c473afac65630ba9cb6c5e7061db5e6077569343964b4f
-          dce_ast: 97a4661fd99845b454c473afac65630ba9cb6c5e7061db5e6077569343964b4f
-=======
-        - initial_symbol_table: d0e92d60aef84df5e02c80a2be1b7ec733012f697014cb1e8b2bd3fe61a4c4af
-          type_checked_symbol_table: d0c8ade268d150214992a1b1b8a6e27dc34c4c9ef1fdb6203c5a4be01e615fcf
-          unrolled_symbol_table: d0c8ade268d150214992a1b1b8a6e27dc34c4c9ef1fdb6203c5a4be01e615fcf
-          initial_ast: 78ce7ae4fdee14d78bed8614b9cb6d7d2dd3d712c3d4b5544831676eef66b0bc
-          unrolled_ast: 78ce7ae4fdee14d78bed8614b9cb6d7d2dd3d712c3d4b5544831676eef66b0bc
-          ssa_ast: 5dbc4b753f9808b7c3ce4de28da38eb97d48b03bed7be5f7ef5bfc31513eaac6
-          flattened_ast: 3132f382a8076a7e24ff1bb13078987b9038e479e0903cb213bf3458ce1fea51
-          destructured_ast: 54be3613cb72b2bb3cbe78120906156f5148c5ea3ff2164e17895d9974217c49
-          inlined_ast: 54be3613cb72b2bb3cbe78120906156f5148c5ea3ff2164e17895d9974217c49
-          dce_ast: 54be3613cb72b2bb3cbe78120906156f5148c5ea3ff2164e17895d9974217c49
->>>>>>> 1d9197f4
+        - initial_symbol_table: 37bc119985fc346d7ac604986beb19629f6016e99ae5be8f8282f5755bdd6e43
+          type_checked_symbol_table: d46a714294f78dce6339bd6480e1ee888ec57ab92a28a4b2e949647161e49a73
+          unrolled_symbol_table: d46a714294f78dce6339bd6480e1ee888ec57ab92a28a4b2e949647161e49a73
+          initial_ast: bceb61ae75b47e92e83ce5e6836b22b68854858bb24207c476e77f6580b20c4b
+          unrolled_ast: bceb61ae75b47e92e83ce5e6836b22b68854858bb24207c476e77f6580b20c4b
+          ssa_ast: 695acd5239878bc6336d3628999bde308ea9e07b6cb45e61fd5586e72cd6faaa
+          flattened_ast: 37846d6d3543daffe32472864fc5cf2e60a1a42c9d9fe2702fb592398690115e
+          destructured_ast: 2f8491c2aa6fe9b5d4611c0bfe79989b29d915ad51abc7d1132956fbb7a0a925
+          inlined_ast: 0852f9fe9edbab93d8abb5cdbc2a08284de67824c78513107c4edb3acbc163fc
+          dce_ast: 0852f9fe9edbab93d8abb5cdbc2a08284de67824c78513107c4edb3acbc163fc
           bytecode: be43f1b20093160fdfc6c5f85fbbe6c3693a41505738d4d0db70b1fcf2243a4f
           errors: ""
           warnings: ""