--- conflicted
+++ resolved
@@ -3,30 +3,16 @@
 expectation: Pass
 outputs:
   - - compile:
-<<<<<<< HEAD
-        - initial_symbol_table: 6c9c3ff25f58feeb1273af3c3bf92b2edc13f9508defd63d040b339f417414ae
-          type_checked_symbol_table: 0e1e772c0a5657778f22c52ee56fd231213c3f721b8dcde1e9713f8859002952
-          unrolled_symbol_table: 0e1e772c0a5657778f22c52ee56fd231213c3f721b8dcde1e9713f8859002952
-          initial_ast: 653b99dcefa9b5114e5237d84d9a4cb4a0f5d1e19c7297ba5e5c1742bdc4ff84
-          unrolled_ast: 653b99dcefa9b5114e5237d84d9a4cb4a0f5d1e19c7297ba5e5c1742bdc4ff84
-          ssa_ast: 41f41f0b5a37a3d39a3f8bea2e280bf676a3abfdf1b7b6008192be51d766763f
-          flattened_ast: 63f6fee71fa45c437d3dcee9a035a2320eeab300eded4dcbc1eed5b530df58fa
-          destructured_ast: 43890c35ec6be850f7a93238ae4aba099ee908a5b18f5c322c574fd770381fb4
-          inlined_ast: 9f10c4b3d9551d9ff6d382526cec3fac62d4d3d2d19776752d1df5a8ebed50a5
-          dce_ast: 9f10c4b3d9551d9ff6d382526cec3fac62d4d3d2d19776752d1df5a8ebed50a5
+        - initial_symbol_table: f3422ce14871b1c0cabd75467f8fda5c209d90a4bae85f8f9dff9fee98872b27
+          type_checked_symbol_table: ac47beaa7a6934d53f9d7d08c661a4a9862798a8177b9a9718d56e782dd93f62
+          unrolled_symbol_table: ac47beaa7a6934d53f9d7d08c661a4a9862798a8177b9a9718d56e782dd93f62
+          initial_ast: 18697a2da0251fbac1310b6de5647e40096a07aac784a04c2ff0758795bc32ee
+          unrolled_ast: 18697a2da0251fbac1310b6de5647e40096a07aac784a04c2ff0758795bc32ee
+          ssa_ast: 68bb94a829d0d81d5498c72eadf07fd13bf4c16d91f869a6c86e9c125b1fae8f
+          flattened_ast: ef95952b1df07c24c080751864ebe1917a9bfb448b88a72f942bb54e83870867
+          destructured_ast: 4e3eecbcc66d2b238bfcb35461908025b0be5f7314f7283c3be25800e2693d18
+          inlined_ast: 745fe6f6eac6755b3b3e3bc0ab926819d43d9819b6df5a1bad921fd6e70c6fd6
+          dce_ast: 745fe6f6eac6755b3b3e3bc0ab926819d43d9819b6df5a1bad921fd6e70c6fd6
           bytecode: c9efd41503bd559059cb4b5101eebd99917818e3a0def6062fc1f82d0cf66845
-=======
-        - initial_symbol_table: 881e929086192b9af91c1ed0fe2fd65e9a5d6bd58ac0bab98c5c973a6bc47070
-          type_checked_symbol_table: 601323222ea6612741fae021d0581430b3d502e14042c86f5f1ea85820512450
-          unrolled_symbol_table: 601323222ea6612741fae021d0581430b3d502e14042c86f5f1ea85820512450
-          initial_ast: 50d96bc477a8528b09993639f92c505b7b91eed0f634f8a982741113bd0912d1
-          unrolled_ast: 50d96bc477a8528b09993639f92c505b7b91eed0f634f8a982741113bd0912d1
-          ssa_ast: ab8bfadeab820ffabb413af8450b081200ecc0074e335dc9d2ce0194153ed826
-          flattened_ast: 3151a26a35fc39acb1bd78005a6c00299c72c1bb168a73196cf10b7a3f31512f
-          destructured_ast: f648e6e0170a73ac78c50a2ca22d08e035e21f70895dbd350471c3e498423143
-          inlined_ast: f648e6e0170a73ac78c50a2ca22d08e035e21f70895dbd350471c3e498423143
-          dce_ast: f648e6e0170a73ac78c50a2ca22d08e035e21f70895dbd350471c3e498423143
-          bytecode: e9bcea998f0ff492fb57deabfcf08c4ed3f854880b595f17c9aa89181feb3764
->>>>>>> 1d9197f4
           errors: ""
           warnings: ""