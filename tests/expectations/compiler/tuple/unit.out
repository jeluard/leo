--- conflicted
+++ resolved
@@ -3,29 +3,16 @@
 expectation: Pass
 outputs:
   - - compile:
-<<<<<<< HEAD
-        - initial_symbol_table: b185604059c54f5a653ca1a0218060ebd2d912e622c7b1b4a89ca06d0618aff1
-          type_checked_symbol_table: 92f9a4d72236d6d1374ae48803b00918c7d43eb4977976cc4251344fdf2302fe
-          unrolled_symbol_table: 92f9a4d72236d6d1374ae48803b00918c7d43eb4977976cc4251344fdf2302fe
-          initial_ast: c30576df4fc0be550f9981ee00b2c4dce273647b271ca30e08cb31defdd49ade
-          unrolled_ast: c30576df4fc0be550f9981ee00b2c4dce273647b271ca30e08cb31defdd49ade
-          ssa_ast: c30576df4fc0be550f9981ee00b2c4dce273647b271ca30e08cb31defdd49ade
-          flattened_ast: 485ebd2a9befa906ba98b0b0f69b9a729b70256880da854da2d2541179e7d77c
-          destructured_ast: b3c560b087a0700a4ff999d4f705374373baad47e7db310a0ac59a1ed09e0c09
-          inlined_ast: b3c560b087a0700a4ff999d4f705374373baad47e7db310a0ac59a1ed09e0c09
-          dce_ast: b3c560b087a0700a4ff999d4f705374373baad47e7db310a0ac59a1ed09e0c09
-=======
-        - initial_symbol_table: 5b2f30f101a288657d2f9c2e98f1a97690567a86d0744b31e7e40ab49b6dc32c
-          type_checked_symbol_table: ecf5106509e1d24abce524a9287277791340fb526be758f4da62c4094a598095
-          unrolled_symbol_table: ecf5106509e1d24abce524a9287277791340fb526be758f4da62c4094a598095
-          initial_ast: db88d8af1d3c9071b922c56dadc4825533b06298f086bf73edc33361683dc276
-          unrolled_ast: db88d8af1d3c9071b922c56dadc4825533b06298f086bf73edc33361683dc276
-          ssa_ast: db88d8af1d3c9071b922c56dadc4825533b06298f086bf73edc33361683dc276
-          flattened_ast: e82cc3aa4b7edb35a5ad783a7a0addd5b1b05f34aab6f44d3b3479b33b124271
-          destructured_ast: 93d8888ea7860b8c6b91dbe6aced1e2128fd43162666d843d05d82f7aa1ba271
-          inlined_ast: 93d8888ea7860b8c6b91dbe6aced1e2128fd43162666d843d05d82f7aa1ba271
-          dce_ast: 93d8888ea7860b8c6b91dbe6aced1e2128fd43162666d843d05d82f7aa1ba271
->>>>>>> 1d9197f4
+        - initial_symbol_table: 5931e9e8bf3df8ca226d00a479f35404edcc010093d1eb360dc67d82391b1538
+          type_checked_symbol_table: bac9de371b7871ec03c288aa6f1f932d59509e79fbecdda79dca5f1944e347d6
+          unrolled_symbol_table: bac9de371b7871ec03c288aa6f1f932d59509e79fbecdda79dca5f1944e347d6
+          initial_ast: 5656071e540418bee7f1d24156ca443a68904977039c84ca8b060ead7d0195f3
+          unrolled_ast: 5656071e540418bee7f1d24156ca443a68904977039c84ca8b060ead7d0195f3
+          ssa_ast: 5656071e540418bee7f1d24156ca443a68904977039c84ca8b060ead7d0195f3
+          flattened_ast: 63bfc28e505ec93892a04a9c61e20040aba6af50526c30b19847ea0a02a26d23
+          destructured_ast: c963649c5ab9a1fd4f8883e674465a2c4b331b9e0fa9cc8ea5b938dc65ca8e30
+          inlined_ast: c963649c5ab9a1fd4f8883e674465a2c4b331b9e0fa9cc8ea5b938dc65ca8e30
+          dce_ast: c963649c5ab9a1fd4f8883e674465a2c4b331b9e0fa9cc8ea5b938dc65ca8e30
           bytecode: 0b868939da4554de26106307f8749db7e5c629b71ec06c0870b138bc7ffabad4
           errors: ""
           warnings: ""