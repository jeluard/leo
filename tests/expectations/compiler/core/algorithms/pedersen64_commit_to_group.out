---
namespace: Compile
expectation: Pass
outputs:
  - - compile:
<<<<<<< HEAD
        - initial_symbol_table: c29d7b0da7cdf54c2eb38a55320edc6af34d3044bb967cb498c2a9fe58383801
          type_checked_symbol_table: de1ffdc8df6c796a75f033fded8735cc630cabd7888723fa1a97e8d3ef48338b
          unrolled_symbol_table: de1ffdc8df6c796a75f033fded8735cc630cabd7888723fa1a97e8d3ef48338b
          initial_ast: 1fca3659f435280c70ba004de595ed4154998376900a80adf2ae18bee0e346fa
          unrolled_ast: 1fca3659f435280c70ba004de595ed4154998376900a80adf2ae18bee0e346fa
          ssa_ast: 97b8ba81c9d823109fac917b7ff797e7ec00a351d787e6f92b5d41158ca26a5f
          flattened_ast: b3f12aaac6adf7ee424dcd8368f6f929d6710b3a745ad34bbdcccf116a9e6c6d
          destructured_ast: 029f482656869be0b3a1e2241bd5184219a518f94efcb95ad4bfd49ff4d2b9ed
          inlined_ast: 029f482656869be0b3a1e2241bd5184219a518f94efcb95ad4bfd49ff4d2b9ed
          dce_ast: 9d7b54b612517248d4287698372e5ae6d9f725f9174178d92b56dee76db381b3
=======
        - initial_symbol_table: 2f20be26865f171265944755deb67e685349c7b86313f39b759cbbaf143bf4f4
          type_checked_symbol_table: 3cabbc6e7735db4da40b4c854ba294b8460e2d6dd071868d0741801a08cd7999
          unrolled_symbol_table: 3cabbc6e7735db4da40b4c854ba294b8460e2d6dd071868d0741801a08cd7999
          initial_ast: daf36b8b88e8e31589e90030d7e880c3ab5bca4d3548691a71e4634480822976
          unrolled_ast: daf36b8b88e8e31589e90030d7e880c3ab5bca4d3548691a71e4634480822976
          ssa_ast: c0fda44430588a68ce3c7e722e9e3584c273baba5e4e6802363af4091e5b751f
          flattened_ast: bba622fa55df7cd6c8b48719bc2caade8c8850d4ca57f3e8204b992cdea7c5f5
          destructured_ast: 3905ed5b0e60638c310ad148461b4be4949f84619b06a0f3134fe13c215cb527
          inlined_ast: 3905ed5b0e60638c310ad148461b4be4949f84619b06a0f3134fe13c215cb527
          dce_ast: e1feffc67720896000541372606ec24b1f758ed5316502316d22b69b04802f57
>>>>>>> 1d9197f4
          bytecode: cd0163ef5f278913b3e650356b1ec3eeb18731f152c64d78f29e21f88974c059
          errors: ""
          warnings: ""<|MERGE_RESOLUTION|>--- conflicted
+++ resolved
@@ -3,29 +3,16 @@
 expectation: Pass
 outputs:
   - - compile:
-<<<<<<< HEAD
-        - initial_symbol_table: c29d7b0da7cdf54c2eb38a55320edc6af34d3044bb967cb498c2a9fe58383801
-          type_checked_symbol_table: de1ffdc8df6c796a75f033fded8735cc630cabd7888723fa1a97e8d3ef48338b
-          unrolled_symbol_table: de1ffdc8df6c796a75f033fded8735cc630cabd7888723fa1a97e8d3ef48338b
-          initial_ast: 1fca3659f435280c70ba004de595ed4154998376900a80adf2ae18bee0e346fa
-          unrolled_ast: 1fca3659f435280c70ba004de595ed4154998376900a80adf2ae18bee0e346fa
-          ssa_ast: 97b8ba81c9d823109fac917b7ff797e7ec00a351d787e6f92b5d41158ca26a5f
-          flattened_ast: b3f12aaac6adf7ee424dcd8368f6f929d6710b3a745ad34bbdcccf116a9e6c6d
-          destructured_ast: 029f482656869be0b3a1e2241bd5184219a518f94efcb95ad4bfd49ff4d2b9ed
-          inlined_ast: 029f482656869be0b3a1e2241bd5184219a518f94efcb95ad4bfd49ff4d2b9ed
-          dce_ast: 9d7b54b612517248d4287698372e5ae6d9f725f9174178d92b56dee76db381b3
-=======
-        - initial_symbol_table: 2f20be26865f171265944755deb67e685349c7b86313f39b759cbbaf143bf4f4
-          type_checked_symbol_table: 3cabbc6e7735db4da40b4c854ba294b8460e2d6dd071868d0741801a08cd7999
-          unrolled_symbol_table: 3cabbc6e7735db4da40b4c854ba294b8460e2d6dd071868d0741801a08cd7999
-          initial_ast: daf36b8b88e8e31589e90030d7e880c3ab5bca4d3548691a71e4634480822976
-          unrolled_ast: daf36b8b88e8e31589e90030d7e880c3ab5bca4d3548691a71e4634480822976
-          ssa_ast: c0fda44430588a68ce3c7e722e9e3584c273baba5e4e6802363af4091e5b751f
-          flattened_ast: bba622fa55df7cd6c8b48719bc2caade8c8850d4ca57f3e8204b992cdea7c5f5
-          destructured_ast: 3905ed5b0e60638c310ad148461b4be4949f84619b06a0f3134fe13c215cb527
-          inlined_ast: 3905ed5b0e60638c310ad148461b4be4949f84619b06a0f3134fe13c215cb527
-          dce_ast: e1feffc67720896000541372606ec24b1f758ed5316502316d22b69b04802f57
->>>>>>> 1d9197f4
+        - initial_symbol_table: 98f0b93406bc0ab5d755fb4d4da966be418df82f4a376f328dad3769a95db3eb
+          type_checked_symbol_table: 36395772cc753c8445b1891d3eca79be770019b5f9be35dec15c4daa437dd0fb
+          unrolled_symbol_table: 36395772cc753c8445b1891d3eca79be770019b5f9be35dec15c4daa437dd0fb
+          initial_ast: 594a14284059b421b9b836a46a0063c3ad6a992364dc05add652eb226fbe2a07
+          unrolled_ast: 594a14284059b421b9b836a46a0063c3ad6a992364dc05add652eb226fbe2a07
+          ssa_ast: ede6f692866dadf3e2b5de89cce9479e661e4f2a35cb510e5d57e17537577ac6
+          flattened_ast: 37187dc61d74852dad5ed54df704e576960cf81c259cd94ce14c1bcd5d4081a2
+          destructured_ast: 43a99b40ee568b1cfac907cc4205d60ec74ef59ddd68553402d4a652de22f5f2
+          inlined_ast: 43a99b40ee568b1cfac907cc4205d60ec74ef59ddd68553402d4a652de22f5f2
+          dce_ast: 226dff47c2f977b5a88781f5f41ad9e0fb73b805c7de2477c1773d85ea895ccb
           bytecode: cd0163ef5f278913b3e650356b1ec3eeb18731f152c64d78f29e21f88974c059
           errors: ""
           warnings: ""