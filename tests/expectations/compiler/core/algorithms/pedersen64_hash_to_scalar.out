--- conflicted
+++ resolved
@@ -3,29 +3,16 @@
 expectation: Pass
 outputs:
   - - compile:
-<<<<<<< HEAD
-        - initial_symbol_table: 9b1f0b132d9c96f7b7f0141043777789495e1814768922e4e02a81abf3ab594c
-          type_checked_symbol_table: eb2570efcaaf2df2cc60833d9b036ce065ba8ff4922521ae6037977567eec22e
-          unrolled_symbol_table: eb2570efcaaf2df2cc60833d9b036ce065ba8ff4922521ae6037977567eec22e
-          initial_ast: 974603fa6cb0a8670712e535d2e385a4ccdf6954301d002d178a3e6ccfeb9bc9
-          unrolled_ast: 974603fa6cb0a8670712e535d2e385a4ccdf6954301d002d178a3e6ccfeb9bc9
-          ssa_ast: 9ae137f1f3c88c742fbd44dd2c16a5bbd26cdaa68e6c8da1e6933632eb88a91c
-          flattened_ast: a468a4ab80f14e5afeb8da8ae85a66bd3f016abe1417a6997abe623ab6581368
-          destructured_ast: abd368ba4731f67c022d132847e57a333a3877b863b756d5ca2d1bc012777d67
-          inlined_ast: abd368ba4731f67c022d132847e57a333a3877b863b756d5ca2d1bc012777d67
-          dce_ast: 1457ede50d7b2a8e04b1b05a9539b3b7ca79e4db7b72eae0fbba903181b81974
-=======
-        - initial_symbol_table: 4697d8847c85eba95e2018909a0ea2285d77f61fbd80c8a2a7111c3f2f1f49ec
-          type_checked_symbol_table: 8ed4ab6a0817957d6d6b6d2c539722ae799ea4f6989901f3aa51fbdf8f8ede2d
-          unrolled_symbol_table: 8ed4ab6a0817957d6d6b6d2c539722ae799ea4f6989901f3aa51fbdf8f8ede2d
-          initial_ast: 81e894f3280e485243b60d5e25bad73f0ab1fd94c750c055db24b5739e7ab7fb
-          unrolled_ast: 81e894f3280e485243b60d5e25bad73f0ab1fd94c750c055db24b5739e7ab7fb
-          ssa_ast: 45f5159deb6776f6755cea32944de5eb3791741515462c691943dbd3dd52b506
-          flattened_ast: ce80e7f9b93bb0b8d376d848343433cb26abcdc3abf2137bde075dc028ade421
-          destructured_ast: 6f411b5651054fc3683ba112d9897979b5c288e39d6a0f4c0c82e412227083a1
-          inlined_ast: 6f411b5651054fc3683ba112d9897979b5c288e39d6a0f4c0c82e412227083a1
-          dce_ast: 4dec6fe959776165d75967da2e224d4e5f01e1b51de0cea37de1b287da277d01
->>>>>>> 1d9197f4
+        - initial_symbol_table: 06e11747d399574731bca182b2e1d20f739bb7ab8a39371982a4d13c1e55f7c7
+          type_checked_symbol_table: b2c3d8c76e3e998845f610cd7baf8140a325e038f54736a6c3b04792d84880b8
+          unrolled_symbol_table: b2c3d8c76e3e998845f610cd7baf8140a325e038f54736a6c3b04792d84880b8
+          initial_ast: cb8e967fdf1777efe567de13891b0da23998aaf187904fa5f8d35cf7a49348a1
+          unrolled_ast: cb8e967fdf1777efe567de13891b0da23998aaf187904fa5f8d35cf7a49348a1
+          ssa_ast: b66a9a70ae78f3d3e3ca299f3d7880b33c228d18a5dcd28168f676acb87f331d
+          flattened_ast: b6a2ead1af7c66a6989981646bd473264216d8f1427bb906ff12062048356b40
+          destructured_ast: a669f9d1930eb958881871e006285cf23c4779903fb11ed88d871f1dd7b5d904
+          inlined_ast: a669f9d1930eb958881871e006285cf23c4779903fb11ed88d871f1dd7b5d904
+          dce_ast: f9eafbb3278de0ec7e2315592b5546e593341f5b086f5c2a558b086490525e83
           bytecode: 60461b2862272cfb6cbf27964e16921d3a0eaad4571b7313968485984101921e
           errors: ""
           warnings: ""