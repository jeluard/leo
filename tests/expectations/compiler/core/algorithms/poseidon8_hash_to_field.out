--- conflicted
+++ resolved
@@ -3,29 +3,16 @@
 expectation: Pass
 outputs:
   - - compile:
-<<<<<<< HEAD
-        - initial_symbol_table: 0f5d36005197cb2fccb650b60da08e392ad4e36923fd4feb47db3a6fbb7a11de
-          type_checked_symbol_table: b67f708cc4a8ce4a48b40eefd2c35bfdfc54b558566f9ffee5c211dfd489ef66
-          unrolled_symbol_table: b67f708cc4a8ce4a48b40eefd2c35bfdfc54b558566f9ffee5c211dfd489ef66
-          initial_ast: f7c43a7a1128a5f994626739b2a94ce5e89b42c091fb7f6ccff949e2e5c08f54
-          unrolled_ast: f7c43a7a1128a5f994626739b2a94ce5e89b42c091fb7f6ccff949e2e5c08f54
-          ssa_ast: 8f12d37d909b484d4b4381e5a11ef2b1d0ad81dfb37b9fa905aaace0ae3b603a
-          flattened_ast: cbda935e408b359a3f7297dfe4af7d47728ea76341fa2a148a3cb807087ec159
-          destructured_ast: 4ba808d3bd63c834a6f453cb91ce9803af954ebc167494595401e399716f3b49
-          inlined_ast: 4ba808d3bd63c834a6f453cb91ce9803af954ebc167494595401e399716f3b49
-          dce_ast: c0661b584b7e8e0971d0be71b18d150714c1bced70f01a3689e948f2b8efa18b
-=======
-        - initial_symbol_table: c76280ef8b8dab4d05bd78867d20311f59ccc08ede7a9f225502bca134dab5b8
-          type_checked_symbol_table: e1129b73e55f87f4532f6ee5f5d3807b61e698ad3d01d33b52d074f350808878
-          unrolled_symbol_table: e1129b73e55f87f4532f6ee5f5d3807b61e698ad3d01d33b52d074f350808878
-          initial_ast: 7db202ede91e27f820a8b58d9363ab27cefecba3065c89315c8e493248ca719f
-          unrolled_ast: 7db202ede91e27f820a8b58d9363ab27cefecba3065c89315c8e493248ca719f
-          ssa_ast: 5af56d6bd00fc502dd3afab2041fc217bc49ce6f4fe32ad0d78502bad5bed404
-          flattened_ast: a8dafbf10c1a95bdaeb223a3488f1b08d833a6486f6c006f7965c0d4dde56984
-          destructured_ast: 802a54c925db0a9fdfc6978a7d57807dc8ee6da422cfbaf3d7d4fea572cdb36c
-          inlined_ast: 802a54c925db0a9fdfc6978a7d57807dc8ee6da422cfbaf3d7d4fea572cdb36c
-          dce_ast: 4a8b31c2a265aeb49360dbc5d11192e5eb4f2174ab9c9e9fab51359eb591e16d
->>>>>>> 1d9197f4
+        - initial_symbol_table: a32d8e2614c0c938f3045c99a5ae1a9435cd34da9c543bb2fd3b10e6128d9837
+          type_checked_symbol_table: 8afab6b4e6604768c1db1398838c274386d1b3d4b526967bd16c3d2222866519
+          unrolled_symbol_table: 8afab6b4e6604768c1db1398838c274386d1b3d4b526967bd16c3d2222866519
+          initial_ast: 4c6ddaed5a81b5ff34d2f58af2f7536ea312fb89df6b428ad3f1f1276fea65ae
+          unrolled_ast: 4c6ddaed5a81b5ff34d2f58af2f7536ea312fb89df6b428ad3f1f1276fea65ae
+          ssa_ast: 342ff3ead7521ef7761ef9e6f857ee8868fca98987e60c7bdf3b98a864f04cc8
+          flattened_ast: dba65b923e7a65e01946abc6845914a6685cb024e70e0657035efbb1f763cc27
+          destructured_ast: dc7433d4bdf86657d55eeb4406bf543e2c65028bb65c0b58cd0ef6838948a07c
+          inlined_ast: dc7433d4bdf86657d55eeb4406bf543e2c65028bb65c0b58cd0ef6838948a07c
+          dce_ast: 8c6c44da92145bbc12a44703275d271fb83a62ae26c91c3af5b270cea13a839a
           bytecode: 49aae76eea34a87eee6105d1ef33a771079970ce5efcddce06b56bdd162b0649
           errors: ""
           warnings: ""