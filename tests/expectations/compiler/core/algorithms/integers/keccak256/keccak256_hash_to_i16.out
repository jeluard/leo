--- conflicted
+++ resolved
@@ -3,29 +3,16 @@
 expectation: Pass
 outputs:
   - - compile:
-<<<<<<< HEAD
-        - initial_symbol_table: 290d40a093afd471bc1d3a52c29e2e26e92306eb875e45a0f4331fb42b9ce0f0
-          type_checked_symbol_table: 53cd6927f60374950c3d2059d575bd1ca571cba352ad61b93ee8ef0f3dd17d88
-          unrolled_symbol_table: 53cd6927f60374950c3d2059d575bd1ca571cba352ad61b93ee8ef0f3dd17d88
-          initial_ast: f133f0c56f21135941fdf80b40ad360bbd1e0d86dbdb62d7a6b8871c9d3b6b4c
-          unrolled_ast: f133f0c56f21135941fdf80b40ad360bbd1e0d86dbdb62d7a6b8871c9d3b6b4c
-          ssa_ast: be1042ec74105379e24c5be2a6f0ef1e3a919166d87a2c00d3753a378b1d03f2
-          flattened_ast: 5ed0c8743601d1c265187d8bd5ba3c536e5395dc591202454b884305f5a3b49b
-          destructured_ast: 7f1941df0f096693b26eb94e9a21e0ace96216d43b85835f636f6cb8635e17a1
-          inlined_ast: 7f1941df0f096693b26eb94e9a21e0ace96216d43b85835f636f6cb8635e17a1
-          dce_ast: 4ef7c607f231afcb822fcd751d45b7846514523abe188dad5c3adad2d3c1f50d
-=======
-        - initial_symbol_table: e9376599041e21fade8cd887dcdb2fac09dc6cc6bacccf9a1db45952620e4b1f
-          type_checked_symbol_table: 75b388c8c7585deaa1fcbb8a7d645ece4b9adda46cda288a55c564d30b567092
-          unrolled_symbol_table: 75b388c8c7585deaa1fcbb8a7d645ece4b9adda46cda288a55c564d30b567092
-          initial_ast: 9dd58bce09083fbf82fda65e3883974fba94b50384e92ca466169e7fe0f59462
-          unrolled_ast: 9dd58bce09083fbf82fda65e3883974fba94b50384e92ca466169e7fe0f59462
-          ssa_ast: ae4434cf0d10a2476be77d110a018221fe5c30511c2a09880d8a49e1c01ff198
-          flattened_ast: f2263cc0abd171c7f949c1d49f80777192fc4118e6ddd8a76b12e2ad959e1b18
-          destructured_ast: 1f13c85cb1c3b2fe04bbdf56d018428fba8acdf4864b1ee9f41a06cf91fbcd13
-          inlined_ast: 1f13c85cb1c3b2fe04bbdf56d018428fba8acdf4864b1ee9f41a06cf91fbcd13
-          dce_ast: a16d27289bc7abacbf4970cc59e98b727fede887c056224e45b72e654accee22
->>>>>>> 1d9197f4
+        - initial_symbol_table: 6fbe09668eae866b7d088936aef31c44d3dcaefb4267380e57b04d6e9da910ca
+          type_checked_symbol_table: 41d7881113f04ef3706fed6729f54dc0cf45cd8eba6509d94fefcd3c70d48cad
+          unrolled_symbol_table: 41d7881113f04ef3706fed6729f54dc0cf45cd8eba6509d94fefcd3c70d48cad
+          initial_ast: 8a2829ac025a0fe899c1cba30f6860be3cde6e9eaf0cba5fcb09595d0dd4e241
+          unrolled_ast: 8a2829ac025a0fe899c1cba30f6860be3cde6e9eaf0cba5fcb09595d0dd4e241
+          ssa_ast: 4b1899b900bec14033efa872cf3413e2f275771596eca682e31a880a8e1b14c4
+          flattened_ast: 708ac258505acf4018a89cef8145aeeed13ea8d5a4ba43c80fcf59d940df91bf
+          destructured_ast: 1450d18b1770459b545c8d0fb7f36f59c000122c55a879c6cefab3048a283e6f
+          inlined_ast: 1450d18b1770459b545c8d0fb7f36f59c000122c55a879c6cefab3048a283e6f
+          dce_ast: 6c154619844b2ad895e7a659ab4da865ce8a585a18e0fd2720edf6f7e565a760
           bytecode: 6ae1c5f0b41e9982c661326ee81b26e8c0b6d400f5a8454117984c37ab4e492a
           errors: ""
           warnings: ""