---
namespace: Compile
expectation: Pass
outputs:
  - - compile:
<<<<<<< HEAD
        - initial_symbol_table: bf263d04fc2a6ac36471c659256e5478fdf34037fdce7f864e8b162ff591efc1
          type_checked_symbol_table: 53bf621a0d188b44634e3178e7de4ba51612d1f857927d994e2d44ffe1e9b8b3
          unrolled_symbol_table: 53bf621a0d188b44634e3178e7de4ba51612d1f857927d994e2d44ffe1e9b8b3
          initial_ast: b623c6fdd17e8d64e9312f95fdabd658c284d8eb6429b2d8e995fe4798a1ffd2
          unrolled_ast: b623c6fdd17e8d64e9312f95fdabd658c284d8eb6429b2d8e995fe4798a1ffd2
          ssa_ast: 6993007bc8024f3bbdfe0ae234ae7eba6d4071cfa4ff130166e4bad3da6b1e65
          flattened_ast: 57db1e6e1c9aef816c592ac8117955173fe2aa973d2624b495b948bf0e3e8a34
          destructured_ast: 1b42eac8afcbc21c4d7e7bd92e7523c9da5242c543b696c2a3a2959ad1840288
          inlined_ast: 1b42eac8afcbc21c4d7e7bd92e7523c9da5242c543b696c2a3a2959ad1840288
          dce_ast: 501b85d5e1b34073cec385632e96e67651b66a170178c6d9c594916d8b926712
=======
        - initial_symbol_table: e9e48a0700cfed44835ab006091ceacca0833e1f82a9ef286a763fed6e79dc5b
          type_checked_symbol_table: bd4278ba6d86946ca6487d2eeea6b13e03b6dadf393aef426e6dd025f67be10f
          unrolled_symbol_table: bd4278ba6d86946ca6487d2eeea6b13e03b6dadf393aef426e6dd025f67be10f
          initial_ast: abc172599771dd615760a5c3b89f4861d3637258809a3ed5d8485a635327a55d
          unrolled_ast: abc172599771dd615760a5c3b89f4861d3637258809a3ed5d8485a635327a55d
          ssa_ast: 4d97a4f97c83f7b2555503750f93c18ee3dc9bce342a3a2e0ac69fb1d2f09bdd
          flattened_ast: c97238e44a72cadea1f55d1027dbfef9d8466490f0f920f1e8db806333097b80
          destructured_ast: bdcb599090941f78730da4be0aeda35e30ae63cea7750693b8d9ec4f3a356173
          inlined_ast: bdcb599090941f78730da4be0aeda35e30ae63cea7750693b8d9ec4f3a356173
          dce_ast: 9cc4e92966dab3d101a6b7d0462f5567088de26028d91d4a91dd6bfb736e990f
>>>>>>> 1d9197f4
          bytecode: 8b8c77b3c97fbee9405b7ee10e65b3d317e42479aa8944b3bd3f4fb6f02edbb6
          errors: ""
          warnings: ""<|MERGE_RESOLUTION|>--- conflicted
+++ resolved
@@ -3,29 +3,16 @@
 expectation: Pass
 outputs:
   - - compile:
-<<<<<<< HEAD
-        - initial_symbol_table: bf263d04fc2a6ac36471c659256e5478fdf34037fdce7f864e8b162ff591efc1
-          type_checked_symbol_table: 53bf621a0d188b44634e3178e7de4ba51612d1f857927d994e2d44ffe1e9b8b3
-          unrolled_symbol_table: 53bf621a0d188b44634e3178e7de4ba51612d1f857927d994e2d44ffe1e9b8b3
-          initial_ast: b623c6fdd17e8d64e9312f95fdabd658c284d8eb6429b2d8e995fe4798a1ffd2
-          unrolled_ast: b623c6fdd17e8d64e9312f95fdabd658c284d8eb6429b2d8e995fe4798a1ffd2
-          ssa_ast: 6993007bc8024f3bbdfe0ae234ae7eba6d4071cfa4ff130166e4bad3da6b1e65
-          flattened_ast: 57db1e6e1c9aef816c592ac8117955173fe2aa973d2624b495b948bf0e3e8a34
-          destructured_ast: 1b42eac8afcbc21c4d7e7bd92e7523c9da5242c543b696c2a3a2959ad1840288
-          inlined_ast: 1b42eac8afcbc21c4d7e7bd92e7523c9da5242c543b696c2a3a2959ad1840288
-          dce_ast: 501b85d5e1b34073cec385632e96e67651b66a170178c6d9c594916d8b926712
-=======
-        - initial_symbol_table: e9e48a0700cfed44835ab006091ceacca0833e1f82a9ef286a763fed6e79dc5b
-          type_checked_symbol_table: bd4278ba6d86946ca6487d2eeea6b13e03b6dadf393aef426e6dd025f67be10f
-          unrolled_symbol_table: bd4278ba6d86946ca6487d2eeea6b13e03b6dadf393aef426e6dd025f67be10f
-          initial_ast: abc172599771dd615760a5c3b89f4861d3637258809a3ed5d8485a635327a55d
-          unrolled_ast: abc172599771dd615760a5c3b89f4861d3637258809a3ed5d8485a635327a55d
-          ssa_ast: 4d97a4f97c83f7b2555503750f93c18ee3dc9bce342a3a2e0ac69fb1d2f09bdd
-          flattened_ast: c97238e44a72cadea1f55d1027dbfef9d8466490f0f920f1e8db806333097b80
-          destructured_ast: bdcb599090941f78730da4be0aeda35e30ae63cea7750693b8d9ec4f3a356173
-          inlined_ast: bdcb599090941f78730da4be0aeda35e30ae63cea7750693b8d9ec4f3a356173
-          dce_ast: 9cc4e92966dab3d101a6b7d0462f5567088de26028d91d4a91dd6bfb736e990f
->>>>>>> 1d9197f4
+        - initial_symbol_table: 14d8cd29379818c60cbbcb22e1e328085dbda631550b835594a3d642e1c7429d
+          type_checked_symbol_table: 17206c185dad1a3efcd80ea8b4e893b514257beb3d9fcadbdd75aef58977d795
+          unrolled_symbol_table: 17206c185dad1a3efcd80ea8b4e893b514257beb3d9fcadbdd75aef58977d795
+          initial_ast: c7e57a0cdf92c76b8b50e8ec3d235cf608ff50280225ce74e96ca0c738d7f15f
+          unrolled_ast: c7e57a0cdf92c76b8b50e8ec3d235cf608ff50280225ce74e96ca0c738d7f15f
+          ssa_ast: eed19d00d4307a17fd4e5373dd0fd567435b8b506bdce53148a13e0ab23af6ef
+          flattened_ast: 80bf5ee91f6f0402a25f27f3ceaa2d28499b7ef107727f3342e07698a2e2925d
+          destructured_ast: 97c90a25805e211c96678f608f76ab3034696ee90b7aed13f30c2e88cdde85d9
+          inlined_ast: 97c90a25805e211c96678f608f76ab3034696ee90b7aed13f30c2e88cdde85d9
+          dce_ast: d6f8c53832d1d4248daa89cdbf70f7a3df8bce758283a5af2323e829d6109047
           bytecode: 8b8c77b3c97fbee9405b7ee10e65b3d317e42479aa8944b3bd3f4fb6f02edbb6
           errors: ""
           warnings: ""