--- conflicted
+++ resolved
@@ -3,29 +3,16 @@
 expectation: Pass
 outputs:
   - - compile:
-<<<<<<< HEAD
-        - initial_symbol_table: 290d40a093afd471bc1d3a52c29e2e26e92306eb875e45a0f4331fb42b9ce0f0
-          type_checked_symbol_table: 53cd6927f60374950c3d2059d575bd1ca571cba352ad61b93ee8ef0f3dd17d88
-          unrolled_symbol_table: 53cd6927f60374950c3d2059d575bd1ca571cba352ad61b93ee8ef0f3dd17d88
-          initial_ast: 49f694343768ad89be8fdc6276ada574488cef7740ec206ff94a4e3f00117f3f
-          unrolled_ast: 49f694343768ad89be8fdc6276ada574488cef7740ec206ff94a4e3f00117f3f
-          ssa_ast: df674b42d1dabe1ab393572e13943e198afbbfb9f6941b70a14fd5deca400144
-          flattened_ast: c8c7a5ba6d09d2c313aa1cd01b95e852df0bf5326ece1d7d9863102711871130
-          destructured_ast: f56bc8fd34dbf813296e05896a3828632ce902d18085a725237c1484828752fc
-          inlined_ast: f56bc8fd34dbf813296e05896a3828632ce902d18085a725237c1484828752fc
-          dce_ast: 693f2c40fc936b283b1953953f54b559eabf0027efbd7f1eedf2d361e87747b9
-=======
-        - initial_symbol_table: e9376599041e21fade8cd887dcdb2fac09dc6cc6bacccf9a1db45952620e4b1f
-          type_checked_symbol_table: 75b388c8c7585deaa1fcbb8a7d645ece4b9adda46cda288a55c564d30b567092
-          unrolled_symbol_table: 75b388c8c7585deaa1fcbb8a7d645ece4b9adda46cda288a55c564d30b567092
-          initial_ast: ddeee575101db97d9c70432bd872a15ac938efde0f378b21202f10a7f9554148
-          unrolled_ast: ddeee575101db97d9c70432bd872a15ac938efde0f378b21202f10a7f9554148
-          ssa_ast: 660d2e34b6eaa818af9bdb9f699742336d16bd0c149312e9d37e80ae75e05c3f
-          flattened_ast: fbf703213c434ca14f61355aa34449de79e727cc0c1a1e50394d49315a620e1c
-          destructured_ast: ff614a390113b9cd6a633e7a82b37f078a68ee66519539e8b52c88a690d477e1
-          inlined_ast: ff614a390113b9cd6a633e7a82b37f078a68ee66519539e8b52c88a690d477e1
-          dce_ast: c29bcbd3058f8f5790450dc5f2b4d0db056e29c1fa4f68c72cae7648e6301024
->>>>>>> 1d9197f4
+        - initial_symbol_table: 6fbe09668eae866b7d088936aef31c44d3dcaefb4267380e57b04d6e9da910ca
+          type_checked_symbol_table: 41d7881113f04ef3706fed6729f54dc0cf45cd8eba6509d94fefcd3c70d48cad
+          unrolled_symbol_table: 41d7881113f04ef3706fed6729f54dc0cf45cd8eba6509d94fefcd3c70d48cad
+          initial_ast: 6a02390331cb369f1184a36b17628b11e2413503aa9166206f5c4bd7609dcfba
+          unrolled_ast: 6a02390331cb369f1184a36b17628b11e2413503aa9166206f5c4bd7609dcfba
+          ssa_ast: 52f57f31810d96f91b3f44bc66f2ae756bc8e88780e464db771a4c10a830965a
+          flattened_ast: 4ee771ac020863c19017c883bf747082748a52e4e980ffd428c2145e2bcf4dd6
+          destructured_ast: 593e95523a037f9d62bcbdbc237d34fbc26e78d2420b1c6f9c7db9ea1f933120
+          inlined_ast: 593e95523a037f9d62bcbdbc237d34fbc26e78d2420b1c6f9c7db9ea1f933120
+          dce_ast: 64edd43fb803485c46ca09a99ce4a110b6dd3672e14ffbdd7c2f981008400a88
           bytecode: 363561300454f0f6b2213cdd668ddb222e6ae238cded832a3b2703d4d05394ce
           errors: ""
           warnings: ""