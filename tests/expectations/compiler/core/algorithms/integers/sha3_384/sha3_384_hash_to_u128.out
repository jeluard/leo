--- conflicted
+++ resolved
@@ -3,29 +3,16 @@
 expectation: Pass
 outputs:
   - - compile:
-<<<<<<< HEAD
-        - initial_symbol_table: c61001eb615254ac870ec9d0371f14625c9f8a37460dcd21200d89dc858a38b0
-          type_checked_symbol_table: 3b673765d4870f7a85c78676fd417b30a14bc2c4f7197a499b6f2f278440d39a
-          unrolled_symbol_table: 3b673765d4870f7a85c78676fd417b30a14bc2c4f7197a499b6f2f278440d39a
-          initial_ast: a20c92762ba15fc84f489f893bb901967687c60f05683016df5262eb6eac80c1
-          unrolled_ast: a20c92762ba15fc84f489f893bb901967687c60f05683016df5262eb6eac80c1
-          ssa_ast: cbdb1124744647c581281f607937232110b3fa4b7f1fab92a2153b59d4d73ef4
-          flattened_ast: f4277a44527b8540f70f3ead353fd6591fe79ce81caf9df01bfe39020f13db8f
-          destructured_ast: 8e2d1d1dc4627612a92c998443f9463df09e68fa8d1fc4316760ccc1c4514560
-          inlined_ast: 8e2d1d1dc4627612a92c998443f9463df09e68fa8d1fc4316760ccc1c4514560
-          dce_ast: b5eb7d6494823f2c9aeb40d6b22f90db6d72b6177d0334515e7aa9986a4c5ea1
-=======
-        - initial_symbol_table: 2098f8ebd0588d99620122d826cadd823f83b41bae8216e6caaab628e727c272
-          type_checked_symbol_table: d5b873cabddbb1757332e28a7e3ad3fdccda4efc0dc5573eb45d57350a977a2d
-          unrolled_symbol_table: d5b873cabddbb1757332e28a7e3ad3fdccda4efc0dc5573eb45d57350a977a2d
-          initial_ast: 33060742b0d3f9b7be7efa3e1e322242fb110769bf66c02cc2f455d3a0ab31b1
-          unrolled_ast: 33060742b0d3f9b7be7efa3e1e322242fb110769bf66c02cc2f455d3a0ab31b1
-          ssa_ast: e6b6b35dbe520788ad61414f5909618a62451231341a62422d0b5e7a68bd5eef
-          flattened_ast: 210b20f5811a4db723aef9fba8b18167918da21009d0f40be96ff08653a0f14a
-          destructured_ast: 92f13c29299ee130039e7bababf34007fece4c6256182fb9a12795a5ae5b55d5
-          inlined_ast: 92f13c29299ee130039e7bababf34007fece4c6256182fb9a12795a5ae5b55d5
-          dce_ast: 9b46e60de20c76d31d3f633800571d44cf0d5fb37f95f884d14904ba25fae983
->>>>>>> 1d9197f4
+        - initial_symbol_table: 674860f890826b537e64938487bd497d978746e7e75ab99f8d3fa2a7976ef9d9
+          type_checked_symbol_table: 631676e7c0c6d9c0b3d1bc1aaf4d64c480acc6da3b554cfdb08e9c1abfb6c21f
+          unrolled_symbol_table: 631676e7c0c6d9c0b3d1bc1aaf4d64c480acc6da3b554cfdb08e9c1abfb6c21f
+          initial_ast: 39fe927b534e754f7f8710fe5f999efdae55c675b1f680398e37f62bd170b9e9
+          unrolled_ast: 39fe927b534e754f7f8710fe5f999efdae55c675b1f680398e37f62bd170b9e9
+          ssa_ast: d6a3ff617321ffb5f9ada496f13885deb788a9fe3db1308f77f230f1bc588c2a
+          flattened_ast: e507e3c618f133e2d0044c6705a167c7e8ff068bbb6384127aceec461f11dd4a
+          destructured_ast: 075f1d45ca77fd31deb3d093f4700482ee536def38345ab76ab9ea5ce17a8739
+          inlined_ast: 075f1d45ca77fd31deb3d093f4700482ee536def38345ab76ab9ea5ce17a8739
+          dce_ast: dc6cb9402a404b819a2c8155d87a3311a29e9f7ecee56cb419e33df366c70fcb
           bytecode: 638b45c57e81c04b6f17fe13aa0764399352a80bd71618b03ff4831da6855f6e
           errors: ""
           warnings: ""