--- conflicted
+++ resolved
@@ -3,29 +3,16 @@
 expectation: Pass
 outputs:
   - - compile:
-<<<<<<< HEAD
-        - initial_symbol_table: 5cf84c397a65f24670925f2d76e0e8860e47b3887e7b532e15eec6db72e9e90f
-          type_checked_symbol_table: be0543d4e0a173a1df88f99f0bf5f6e02907dd5c61099b626edef4d086ceae9b
-          unrolled_symbol_table: be0543d4e0a173a1df88f99f0bf5f6e02907dd5c61099b626edef4d086ceae9b
-          initial_ast: 9a40db0637981ece9f1f52f8085c682216d5ea697f0e4c5cd6840eca2263e711
-          unrolled_ast: 9a40db0637981ece9f1f52f8085c682216d5ea697f0e4c5cd6840eca2263e711
-          ssa_ast: 5ee52eb8e0754b2276a50f8f82c3f5537302887977cb86ee53214981fa162b6d
-          flattened_ast: 1c44720213db46cf632f6d5da90c77ff693fd7958c7af630e3813cd3c41eed1a
-          destructured_ast: 48636eb03fdca4ca574df906f8bf8a958938477c40c9f61a055854388a559042
-          inlined_ast: 48636eb03fdca4ca574df906f8bf8a958938477c40c9f61a055854388a559042
-          dce_ast: 07b77040beb04aeccbd2f5b222e374cdfbe2198fb811999bb76c3924caef8d1a
-=======
-        - initial_symbol_table: 2fd47a2eb440db650b3ff39fa2a4769e518b9aa34565b1c60340688e28d8e944
-          type_checked_symbol_table: 42a82f7078e0e96ee9502918a531543abd93ef29bf54181fbda575339809b625
-          unrolled_symbol_table: 42a82f7078e0e96ee9502918a531543abd93ef29bf54181fbda575339809b625
-          initial_ast: 36973a8d189e09130c0641392d7b85de78996ae8fac8c2a27f99d7f225bf9fcf
-          unrolled_ast: 36973a8d189e09130c0641392d7b85de78996ae8fac8c2a27f99d7f225bf9fcf
-          ssa_ast: 6acaf2a3d264f6e8c3f1a2f3b85cbbda76ecc05c2988e28f55ba5faca60b65c7
-          flattened_ast: eef07154c5074b67d05213f9ee72323854ef1a65fc2673074460517d057de3ae
-          destructured_ast: bc903a369f45e5ded3ee9a763d6293487f685be3beb2d43ed86b2dce44237496
-          inlined_ast: bc903a369f45e5ded3ee9a763d6293487f685be3beb2d43ed86b2dce44237496
-          dce_ast: b6b0d052a77855623c674d79d126ec2d960fba8541f9a14c150301edbcd539ae
->>>>>>> 1d9197f4
+        - initial_symbol_table: 2ef869c3e63096f9847e1eb6f4914d54e9cf70ea62b02c077b94cdbd859bb16d
+          type_checked_symbol_table: 6c9e2246215d533a3b51a7fbb9c81c4572ddc2a6541386fc7507a832aaaa7150
+          unrolled_symbol_table: 6c9e2246215d533a3b51a7fbb9c81c4572ddc2a6541386fc7507a832aaaa7150
+          initial_ast: 1676293a5dce7cf02649a2ecedf739a5600e095c4f5797ee3a559451e153bc72
+          unrolled_ast: 1676293a5dce7cf02649a2ecedf739a5600e095c4f5797ee3a559451e153bc72
+          ssa_ast: 80f867e3c82165605b9b12c842564a0c8cf3de4e8782f22f4c8296b7ef9ea390
+          flattened_ast: d15bfbfe5556102d82fc1a34957c23f8a5cf646594c2f2c31aba5c8211b13997
+          destructured_ast: 06614749740fb6275ee9779f480d8e1f9e03950894011d7d15c522ac029610ab
+          inlined_ast: 06614749740fb6275ee9779f480d8e1f9e03950894011d7d15c522ac029610ab
+          dce_ast: 9ce604662c2090fe91e2188565507603189b55c80c02c839abb4231c51cc44a0
           bytecode: 044a44a2a8fb9301c313f1e1c2abe04383f7d338cda6ff66fcdf2434bd750cc1
           errors: ""
           warnings: ""