---
namespace: Compile
expectation: Pass
outputs:
  - - compile:
<<<<<<< HEAD
        - initial_symbol_table: 6d746d46d5a3943aedef82f9361cc0efa8b6f554f25060dcd2d855df33beac3d
          type_checked_symbol_table: 8f6c8ac74aedba1dd90a5bb2e20c09ee19f5080b16ba8a7ad21dd85230691b18
          unrolled_symbol_table: 8f6c8ac74aedba1dd90a5bb2e20c09ee19f5080b16ba8a7ad21dd85230691b18
          initial_ast: fbee1113e343e517164ea7fe3b570c877e2ac1f1eba971ad4f6b20149891cbb0
          unrolled_ast: fbee1113e343e517164ea7fe3b570c877e2ac1f1eba971ad4f6b20149891cbb0
          ssa_ast: d47b1ed595f425a6f3505201dbffa1f131e1730ab47eab025d9cfaa7dd059165
          flattened_ast: 2c6994f5bb7b969d9eb202b4ed05d77dff53b4f294fde59670f401501aeb91a6
          destructured_ast: 1e282b63e2173bd5d4af1623a8c5091f9dd8dc07061f1bcecb4a0fedaaf9a0ee
          inlined_ast: 1e282b63e2173bd5d4af1623a8c5091f9dd8dc07061f1bcecb4a0fedaaf9a0ee
          dce_ast: 7b1a186035a026f2fdeebd571327fca8843ff44a151228563093622060a01257
=======
        - initial_symbol_table: 17e9c8d77e40ad0b2c14f22fd5d3dbd910c343c4a8094743127d43b630dc06d7
          type_checked_symbol_table: a43bdb1544d9bbdabf6ca55006408d9ad86eebde1cb275bb14e50f7fa02b41c9
          unrolled_symbol_table: a43bdb1544d9bbdabf6ca55006408d9ad86eebde1cb275bb14e50f7fa02b41c9
          initial_ast: 6ffa1e38979f89da6f9dbf3434de475e7e7fcdfb60c972acf145ef447cc85cbc
          unrolled_ast: 6ffa1e38979f89da6f9dbf3434de475e7e7fcdfb60c972acf145ef447cc85cbc
          ssa_ast: 7380639036362844cb80bd119e623f56fb0e7dd23ca6d7779ff2e8d32dc47ceb
          flattened_ast: 6a7a10fd31102a75afb0269c75d8cbe5e091393f95ab3988368dad4ef9f8f8f8
          destructured_ast: 7eb870d67962eb902c5967b3c80a10fad4eec515b524176aada9cbd4ac244240
          inlined_ast: 7eb870d67962eb902c5967b3c80a10fad4eec515b524176aada9cbd4ac244240
          dce_ast: 0f1d011ebcce887a0905f01d4b6021c5c6bd4b86d9735b157cba5a2d89bb2418
>>>>>>> 1d9197f4
          bytecode: 33e4439af37c6a05aa55348ce0ec88471c0248498131db5b98b668e8cb828b5f
          errors: ""
          warnings: ""<|MERGE_RESOLUTION|>--- conflicted
+++ resolved
@@ -3,29 +3,16 @@
 expectation: Pass
 outputs:
   - - compile:
-<<<<<<< HEAD
-        - initial_symbol_table: 6d746d46d5a3943aedef82f9361cc0efa8b6f554f25060dcd2d855df33beac3d
-          type_checked_symbol_table: 8f6c8ac74aedba1dd90a5bb2e20c09ee19f5080b16ba8a7ad21dd85230691b18
-          unrolled_symbol_table: 8f6c8ac74aedba1dd90a5bb2e20c09ee19f5080b16ba8a7ad21dd85230691b18
-          initial_ast: fbee1113e343e517164ea7fe3b570c877e2ac1f1eba971ad4f6b20149891cbb0
-          unrolled_ast: fbee1113e343e517164ea7fe3b570c877e2ac1f1eba971ad4f6b20149891cbb0
-          ssa_ast: d47b1ed595f425a6f3505201dbffa1f131e1730ab47eab025d9cfaa7dd059165
-          flattened_ast: 2c6994f5bb7b969d9eb202b4ed05d77dff53b4f294fde59670f401501aeb91a6
-          destructured_ast: 1e282b63e2173bd5d4af1623a8c5091f9dd8dc07061f1bcecb4a0fedaaf9a0ee
-          inlined_ast: 1e282b63e2173bd5d4af1623a8c5091f9dd8dc07061f1bcecb4a0fedaaf9a0ee
-          dce_ast: 7b1a186035a026f2fdeebd571327fca8843ff44a151228563093622060a01257
-=======
-        - initial_symbol_table: 17e9c8d77e40ad0b2c14f22fd5d3dbd910c343c4a8094743127d43b630dc06d7
-          type_checked_symbol_table: a43bdb1544d9bbdabf6ca55006408d9ad86eebde1cb275bb14e50f7fa02b41c9
-          unrolled_symbol_table: a43bdb1544d9bbdabf6ca55006408d9ad86eebde1cb275bb14e50f7fa02b41c9
-          initial_ast: 6ffa1e38979f89da6f9dbf3434de475e7e7fcdfb60c972acf145ef447cc85cbc
-          unrolled_ast: 6ffa1e38979f89da6f9dbf3434de475e7e7fcdfb60c972acf145ef447cc85cbc
-          ssa_ast: 7380639036362844cb80bd119e623f56fb0e7dd23ca6d7779ff2e8d32dc47ceb
-          flattened_ast: 6a7a10fd31102a75afb0269c75d8cbe5e091393f95ab3988368dad4ef9f8f8f8
-          destructured_ast: 7eb870d67962eb902c5967b3c80a10fad4eec515b524176aada9cbd4ac244240
-          inlined_ast: 7eb870d67962eb902c5967b3c80a10fad4eec515b524176aada9cbd4ac244240
-          dce_ast: 0f1d011ebcce887a0905f01d4b6021c5c6bd4b86d9735b157cba5a2d89bb2418
->>>>>>> 1d9197f4
+        - initial_symbol_table: 9333d02fedbf611192b8ac7603d6cd75a5547610205440f01df034c7f1429266
+          type_checked_symbol_table: bb92631c8360eff0d8a11ceeebe545d184e0f24e57f4e03ef4a33efa6183e3f8
+          unrolled_symbol_table: bb92631c8360eff0d8a11ceeebe545d184e0f24e57f4e03ef4a33efa6183e3f8
+          initial_ast: 23f1cfeb5ded0a386597ac1ed019ff7906d3bf31c2124f5aa0c6b6289a1fedd7
+          unrolled_ast: 23f1cfeb5ded0a386597ac1ed019ff7906d3bf31c2124f5aa0c6b6289a1fedd7
+          ssa_ast: 67e881b8a0c853ab46b3bdbda543e99a9047b59ac03cc59656109e7e08bf3fc4
+          flattened_ast: 27cea8d4bbd11b33c828a7241c31dd8990424b825e3fb73bb99f297f1cc04f66
+          destructured_ast: 8030b6ae11db9610277d3630c3d5a54889028a6b99385ff9e3c39f665d894731
+          inlined_ast: 8030b6ae11db9610277d3630c3d5a54889028a6b99385ff9e3c39f665d894731
+          dce_ast: 967aac06caf5b7e8aa98f98ad764c6a029105235205558c26db189d81dace023
           bytecode: 33e4439af37c6a05aa55348ce0ec88471c0248498131db5b98b668e8cb828b5f
           errors: ""
           warnings: ""