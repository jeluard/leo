---
namespace: Compile
expectation: Pass
outputs:
  - - compile:
<<<<<<< HEAD
        - initial_symbol_table: 8a8e3573eac7f8f017654f77635ed47fa35bdc38f8f236577f70eaf8d902f0bb
          type_checked_symbol_table: 28867dd4811976283a9b5e0d146926f02dbf0b1d1e23d3173901ffff0c26cce9
          unrolled_symbol_table: 28867dd4811976283a9b5e0d146926f02dbf0b1d1e23d3173901ffff0c26cce9
          initial_ast: 8490764c85b3d378c801a0d3391d672b65f8b2db8735cff86689fd12f086b8ae
          unrolled_ast: 8490764c85b3d378c801a0d3391d672b65f8b2db8735cff86689fd12f086b8ae
          ssa_ast: 0bfb8be8c6a7c8a4ffd1fa23afa757108f08a6f218c6f973d8b9c1bd04ad9336
          flattened_ast: 200b739da7da137c1d73d9b740937f2b87d5ae23c3c0515978fe6419332d914d
          destructured_ast: 28478fa1aab27cfd6025b499f2447412d83f38a2e8c147164a79186a51f047a1
          inlined_ast: 28478fa1aab27cfd6025b499f2447412d83f38a2e8c147164a79186a51f047a1
          dce_ast: 97fca0869033e15184106f634041f0d26ee4217ee0cdf3691da8cb65bd4a4296
=======
        - initial_symbol_table: d061675c1ae757b577112bb732e05a3d580cce4c0b1f3851d70fc70abc487015
          type_checked_symbol_table: dd6a6f655b9f7836e8ebba12dca1e10573b253720019c7bf67cdcbde86ee4234
          unrolled_symbol_table: dd6a6f655b9f7836e8ebba12dca1e10573b253720019c7bf67cdcbde86ee4234
          initial_ast: 512d517f41bfd53cf53ff2416d4a642612cf02810a0db5731f9f3d30834b52c5
          unrolled_ast: 512d517f41bfd53cf53ff2416d4a642612cf02810a0db5731f9f3d30834b52c5
          ssa_ast: fbd74ed7d244f37dcb9a32b47a1d6c39cdfa4b03f97056cb0e342d402753536a
          flattened_ast: 4e3f1bc34e4eff7cc8a5119916d69d92a69e6835921725db86974bddfa72c832
          destructured_ast: 2b4ccad9ac6ffcb613d28501017732272d887a4b3c4ff0f54b332fabfc58435a
          inlined_ast: 2b4ccad9ac6ffcb613d28501017732272d887a4b3c4ff0f54b332fabfc58435a
          dce_ast: 8f8d2c1c87d2c2fa184c074ff152dde0dcc271a188572f86c1639dde6d1a01f1
>>>>>>> 1d9197f4
          bytecode: 0719502c2e69186b2f64fe31ce1cc6f35abad01c9a86f5f6d7dafb7c465504b7
          errors: ""
          warnings: ""<|MERGE_RESOLUTION|>--- conflicted
+++ resolved
@@ -3,29 +3,16 @@
 expectation: Pass
 outputs:
   - - compile:
-<<<<<<< HEAD
-        - initial_symbol_table: 8a8e3573eac7f8f017654f77635ed47fa35bdc38f8f236577f70eaf8d902f0bb
-          type_checked_symbol_table: 28867dd4811976283a9b5e0d146926f02dbf0b1d1e23d3173901ffff0c26cce9
-          unrolled_symbol_table: 28867dd4811976283a9b5e0d146926f02dbf0b1d1e23d3173901ffff0c26cce9
-          initial_ast: 8490764c85b3d378c801a0d3391d672b65f8b2db8735cff86689fd12f086b8ae
-          unrolled_ast: 8490764c85b3d378c801a0d3391d672b65f8b2db8735cff86689fd12f086b8ae
-          ssa_ast: 0bfb8be8c6a7c8a4ffd1fa23afa757108f08a6f218c6f973d8b9c1bd04ad9336
-          flattened_ast: 200b739da7da137c1d73d9b740937f2b87d5ae23c3c0515978fe6419332d914d
-          destructured_ast: 28478fa1aab27cfd6025b499f2447412d83f38a2e8c147164a79186a51f047a1
-          inlined_ast: 28478fa1aab27cfd6025b499f2447412d83f38a2e8c147164a79186a51f047a1
-          dce_ast: 97fca0869033e15184106f634041f0d26ee4217ee0cdf3691da8cb65bd4a4296
-=======
-        - initial_symbol_table: d061675c1ae757b577112bb732e05a3d580cce4c0b1f3851d70fc70abc487015
-          type_checked_symbol_table: dd6a6f655b9f7836e8ebba12dca1e10573b253720019c7bf67cdcbde86ee4234
-          unrolled_symbol_table: dd6a6f655b9f7836e8ebba12dca1e10573b253720019c7bf67cdcbde86ee4234
-          initial_ast: 512d517f41bfd53cf53ff2416d4a642612cf02810a0db5731f9f3d30834b52c5
-          unrolled_ast: 512d517f41bfd53cf53ff2416d4a642612cf02810a0db5731f9f3d30834b52c5
-          ssa_ast: fbd74ed7d244f37dcb9a32b47a1d6c39cdfa4b03f97056cb0e342d402753536a
-          flattened_ast: 4e3f1bc34e4eff7cc8a5119916d69d92a69e6835921725db86974bddfa72c832
-          destructured_ast: 2b4ccad9ac6ffcb613d28501017732272d887a4b3c4ff0f54b332fabfc58435a
-          inlined_ast: 2b4ccad9ac6ffcb613d28501017732272d887a4b3c4ff0f54b332fabfc58435a
-          dce_ast: 8f8d2c1c87d2c2fa184c074ff152dde0dcc271a188572f86c1639dde6d1a01f1
->>>>>>> 1d9197f4
+        - initial_symbol_table: 368da9bd20b2f0534d8bf457e7829d72f7a4fb99162ce204c60e1341454445bc
+          type_checked_symbol_table: 8f995e87e0ebb5498ffa85fdee0a9fb86af46c6af7696163f8c68bf1e30d8b19
+          unrolled_symbol_table: 8f995e87e0ebb5498ffa85fdee0a9fb86af46c6af7696163f8c68bf1e30d8b19
+          initial_ast: 05baa32e2fa561f6d38e1f907c7d28780950b702258c5938f6d51bbce81ba282
+          unrolled_ast: 05baa32e2fa561f6d38e1f907c7d28780950b702258c5938f6d51bbce81ba282
+          ssa_ast: 67d2e24b4828209b71596714a55ab233b005da2e56f22cd65195639d65673162
+          flattened_ast: 1f920c5ed23e287494a641f2143cc1feb2c2c8fce0cc31f249e8b373b1677e4b
+          destructured_ast: 9407a2f209cfb00a79e6005419f5f41d62cb579959a5e26193e35fcc1d939ea6
+          inlined_ast: 9407a2f209cfb00a79e6005419f5f41d62cb579959a5e26193e35fcc1d939ea6
+          dce_ast: d1ef2f9621747be017d84449c8f37581a458637b5688c9efda52c1c54cb148b8
           bytecode: 0719502c2e69186b2f64fe31ce1cc6f35abad01c9a86f5f6d7dafb7c465504b7
           errors: ""
           warnings: ""