--- conflicted
+++ resolved
@@ -3,29 +3,16 @@
 expectation: Pass
 outputs:
   - - compile:
-<<<<<<< HEAD
-        - initial_symbol_table: 4f1b711ac4ce320723caab53c19d79ca9d58c7f2713aa7a0ba7a88fcb3722380
-          type_checked_symbol_table: 94798bfa98c80ee322eb7ee8ef795ee8326b556310da986d1af3aca6b421793d
-          unrolled_symbol_table: 94798bfa98c80ee322eb7ee8ef795ee8326b556310da986d1af3aca6b421793d
-          initial_ast: 436009ae538d6d52f1cf083cd73393c2e780687a0e13eba7cdc1a2527259b0fc
-          unrolled_ast: 436009ae538d6d52f1cf083cd73393c2e780687a0e13eba7cdc1a2527259b0fc
-          ssa_ast: c8b644a45163e732879690bcc80845e70efdd8616da3ce9395d36e744ca9262c
-          flattened_ast: 93623a797ba80937fab6833e8c514c3181889d56bf919a65ea570bf204d5528d
-          destructured_ast: 630782f9274f41aaf06094b075910ba6c2391dd1e08748fb7621729256a97dec
-          inlined_ast: 630782f9274f41aaf06094b075910ba6c2391dd1e08748fb7621729256a97dec
-          dce_ast: ac2ac0ae4264a160554de9f1f34af9943ddda5e3e0da5d387a8c0404713bedbb
-=======
-        - initial_symbol_table: b86fccd35d902190a42e471beb166b0927127188c4f26f0b6c5cdd1e456089ab
-          type_checked_symbol_table: 4a0bfd3028e401d959c0d38b9c83f6051e2772c5bfc058cc0f2627fcb447085b
-          unrolled_symbol_table: 4a0bfd3028e401d959c0d38b9c83f6051e2772c5bfc058cc0f2627fcb447085b
-          initial_ast: 4823784358d179413b5be439e56bc973edd616846e521c17e2fc9afb954a9aff
-          unrolled_ast: 4823784358d179413b5be439e56bc973edd616846e521c17e2fc9afb954a9aff
-          ssa_ast: c039575b312f46efdcd7464b737a3107a3bf7411e1478ca2c21a29625e6222e6
-          flattened_ast: 43ffeb21b0c0e5fa4ea28b9e548f061db3592cc887ca18710d8676490a196abb
-          destructured_ast: 1f848fd06782485b9894625f8c2d6e4fe005dcdefa60c12984233b918cadc646
-          inlined_ast: 1f848fd06782485b9894625f8c2d6e4fe005dcdefa60c12984233b918cadc646
-          dce_ast: 208f999282debfcaebaa0c423c175c17116f5d50fe434108b19044b2eef06395
->>>>>>> 1d9197f4
+        - initial_symbol_table: 4375f89c84f3c5af7638400e3af00b6fa7e2f6037bb0187e656a11a4194f88f7
+          type_checked_symbol_table: cc4199061e6b4fee63d122d69a41fd05dfe62c130708ced62e36373ec5a98f0e
+          unrolled_symbol_table: cc4199061e6b4fee63d122d69a41fd05dfe62c130708ced62e36373ec5a98f0e
+          initial_ast: c22554507a52c39fa2dc0b2bd5e706eb40e537c141c5c79c1563e53f2c9d6a9a
+          unrolled_ast: c22554507a52c39fa2dc0b2bd5e706eb40e537c141c5c79c1563e53f2c9d6a9a
+          ssa_ast: b4767f26617ac261ca3d0ffd6456ae8c05cb3a798010ad5c6b12487ef3c5db90
+          flattened_ast: d2faf7cf2cea9d5912b1bcd0954d6d14db20c840c200411218a855c314f8507d
+          destructured_ast: 5418ebd393bf8a00318a2f2427fee33e02202f824028906ada449b15d1a74a8d
+          inlined_ast: 5418ebd393bf8a00318a2f2427fee33e02202f824028906ada449b15d1a74a8d
+          dce_ast: 906fc44e416c70828e5221d29cdcfaf17b74f80a4136b1fe4feefdcb59d978f0
           bytecode: ad4af37b670727cb59618e798445bceef3725386a61cdcb7e0f829c3cb895a8e
           errors: ""
           warnings: ""