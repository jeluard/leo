---
namespace: Compile
expectation: Pass
outputs:
  - - compile:
<<<<<<< HEAD
        - initial_symbol_table: 0ca2caa5119ad8321c02902964c50669237711713d6ff2978bee751b9188925b
          type_checked_symbol_table: 4dca1d62163f5d313d3dc3eba26a64f890dd816c23c96432624135c5c1426af6
          unrolled_symbol_table: 4dca1d62163f5d313d3dc3eba26a64f890dd816c23c96432624135c5c1426af6
          initial_ast: dab2ee99cd57d6d40cb63052727645a9d7714d33260dea3b43bc75e4f21da0a7
          unrolled_ast: dab2ee99cd57d6d40cb63052727645a9d7714d33260dea3b43bc75e4f21da0a7
          ssa_ast: 8b15ad7f724ad93b238173d24584bf267e27484a3bf78d7e149fd4bf9802c641
          flattened_ast: b37dde76713d4fd149aab980a57eec050e935b319f3f4d674c0e7ed52b2d4ec9
          destructured_ast: 96559e2cf5fd57ebdb82f6a959d2801096ff261ea2cb5a04b20fce731d5e0167
          inlined_ast: 96559e2cf5fd57ebdb82f6a959d2801096ff261ea2cb5a04b20fce731d5e0167
          dce_ast: fac75c11aad232865c28f3210fa41ac72b60ad6428695eb5e524ecd17edc0073
=======
        - initial_symbol_table: 0a8cdfe6525fbd0f4affcc4e41070522a4e8d46ee262c74ee047dba0de3334cb
          type_checked_symbol_table: 09cc08f638ea700b7a8923b2ec2d48e9ec07d93b43d2fdd510b1cad4f40bb51e
          unrolled_symbol_table: 09cc08f638ea700b7a8923b2ec2d48e9ec07d93b43d2fdd510b1cad4f40bb51e
          initial_ast: d137be4ff94bf288faad9d50a910e6c8debdd1cce61215b0b2b3eb553f930961
          unrolled_ast: d137be4ff94bf288faad9d50a910e6c8debdd1cce61215b0b2b3eb553f930961
          ssa_ast: 3f66ec926c8a0b41f23c20cc0fa3c7ce1b3ccc6bde46160862257dcce4e9c265
          flattened_ast: 9f6acaba0399b104001bf68aad792b08816797ea3bf8c65907acec81c248df22
          destructured_ast: a8d8677904ed7f7ad00186137e0e991148939fdcf3c66d85e5661c49d6de5029
          inlined_ast: a8d8677904ed7f7ad00186137e0e991148939fdcf3c66d85e5661c49d6de5029
          dce_ast: 1d2d9f0f2174b752d987798721e471cb73fd4c64dda3141e47190b4a0f7f591d
>>>>>>> 1d9197f4
          bytecode: e6a59e3156a3ff5801a42607df078d08aa239f34556930470761e1c5848ae171
          errors: ""
          warnings: ""<|MERGE_RESOLUTION|>--- conflicted
+++ resolved
@@ -3,29 +3,16 @@
 expectation: Pass
 outputs:
   - - compile:
-<<<<<<< HEAD
-        - initial_symbol_table: 0ca2caa5119ad8321c02902964c50669237711713d6ff2978bee751b9188925b
-          type_checked_symbol_table: 4dca1d62163f5d313d3dc3eba26a64f890dd816c23c96432624135c5c1426af6
-          unrolled_symbol_table: 4dca1d62163f5d313d3dc3eba26a64f890dd816c23c96432624135c5c1426af6
-          initial_ast: dab2ee99cd57d6d40cb63052727645a9d7714d33260dea3b43bc75e4f21da0a7
-          unrolled_ast: dab2ee99cd57d6d40cb63052727645a9d7714d33260dea3b43bc75e4f21da0a7
-          ssa_ast: 8b15ad7f724ad93b238173d24584bf267e27484a3bf78d7e149fd4bf9802c641
-          flattened_ast: b37dde76713d4fd149aab980a57eec050e935b319f3f4d674c0e7ed52b2d4ec9
-          destructured_ast: 96559e2cf5fd57ebdb82f6a959d2801096ff261ea2cb5a04b20fce731d5e0167
-          inlined_ast: 96559e2cf5fd57ebdb82f6a959d2801096ff261ea2cb5a04b20fce731d5e0167
-          dce_ast: fac75c11aad232865c28f3210fa41ac72b60ad6428695eb5e524ecd17edc0073
-=======
-        - initial_symbol_table: 0a8cdfe6525fbd0f4affcc4e41070522a4e8d46ee262c74ee047dba0de3334cb
-          type_checked_symbol_table: 09cc08f638ea700b7a8923b2ec2d48e9ec07d93b43d2fdd510b1cad4f40bb51e
-          unrolled_symbol_table: 09cc08f638ea700b7a8923b2ec2d48e9ec07d93b43d2fdd510b1cad4f40bb51e
-          initial_ast: d137be4ff94bf288faad9d50a910e6c8debdd1cce61215b0b2b3eb553f930961
-          unrolled_ast: d137be4ff94bf288faad9d50a910e6c8debdd1cce61215b0b2b3eb553f930961
-          ssa_ast: 3f66ec926c8a0b41f23c20cc0fa3c7ce1b3ccc6bde46160862257dcce4e9c265
-          flattened_ast: 9f6acaba0399b104001bf68aad792b08816797ea3bf8c65907acec81c248df22
-          destructured_ast: a8d8677904ed7f7ad00186137e0e991148939fdcf3c66d85e5661c49d6de5029
-          inlined_ast: a8d8677904ed7f7ad00186137e0e991148939fdcf3c66d85e5661c49d6de5029
-          dce_ast: 1d2d9f0f2174b752d987798721e471cb73fd4c64dda3141e47190b4a0f7f591d
->>>>>>> 1d9197f4
+        - initial_symbol_table: 41af720cc1d434c939e53f987f86625f33b305dda37e8d4ddbd4671fd14ca620
+          type_checked_symbol_table: 63f9e8d294e5cdbd39df3e97d0499c9156c4dff78fa47f25193700722caea0f3
+          unrolled_symbol_table: 63f9e8d294e5cdbd39df3e97d0499c9156c4dff78fa47f25193700722caea0f3
+          initial_ast: fbf888dad304e879619b4887c101a1ffd7bab2caa03cd3b3d69fcdfde32f3f26
+          unrolled_ast: fbf888dad304e879619b4887c101a1ffd7bab2caa03cd3b3d69fcdfde32f3f26
+          ssa_ast: 4cf5ab0fa1c75be02ae7109e562221cec799ddceb96c1526cae5f1da2c1e5c2e
+          flattened_ast: 0ed51c4d8aa69373e7311019f888818144f3bc86213505bb8f5960d7c620c662
+          destructured_ast: 762bdd3fa614126e9fca6b214a4656e25c9e9093cc8ba1d925c177f30334df87
+          inlined_ast: 762bdd3fa614126e9fca6b214a4656e25c9e9093cc8ba1d925c177f30334df87
+          dce_ast: f184b2be6f92c21698052fe43bf359ced32ffc3f3bc833e8d41d31e837abbc7f
           bytecode: e6a59e3156a3ff5801a42607df078d08aa239f34556930470761e1c5848ae171
           errors: ""
           warnings: ""