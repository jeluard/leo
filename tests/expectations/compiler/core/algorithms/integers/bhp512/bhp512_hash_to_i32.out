---
namespace: Compile
expectation: Pass
outputs:
  - - compile:
<<<<<<< HEAD
        - initial_symbol_table: 4f1b711ac4ce320723caab53c19d79ca9d58c7f2713aa7a0ba7a88fcb3722380
          type_checked_symbol_table: 94798bfa98c80ee322eb7ee8ef795ee8326b556310da986d1af3aca6b421793d
          unrolled_symbol_table: 94798bfa98c80ee322eb7ee8ef795ee8326b556310da986d1af3aca6b421793d
          initial_ast: f89456ddd9daa8632f5ae765dcce3d1ef0518b8bb7af0940d9d268bd75b2823c
          unrolled_ast: f89456ddd9daa8632f5ae765dcce3d1ef0518b8bb7af0940d9d268bd75b2823c
          ssa_ast: abbeafeca383cde8c1c4506af7a2382b4090bc285b204331374a92f028786911
          flattened_ast: 07f6344e31741a425b8473563d615da179dc5733402657ce92a44eeaff0383b2
          destructured_ast: 990e9bca2e0673fded5831d89641194b3e8199f3b2330fa46f3899b29750a23e
          inlined_ast: 990e9bca2e0673fded5831d89641194b3e8199f3b2330fa46f3899b29750a23e
          dce_ast: 0b4ca69a9d17900cd4f29e22e293f68676984dc3758c7593f5d3ba0ccfbd61bb
=======
        - initial_symbol_table: b86fccd35d902190a42e471beb166b0927127188c4f26f0b6c5cdd1e456089ab
          type_checked_symbol_table: 4a0bfd3028e401d959c0d38b9c83f6051e2772c5bfc058cc0f2627fcb447085b
          unrolled_symbol_table: 4a0bfd3028e401d959c0d38b9c83f6051e2772c5bfc058cc0f2627fcb447085b
          initial_ast: 7cfe513a5c61625e5d75fb9369b28156d9daa491b870079d11e1ca51d4c318da
          unrolled_ast: 7cfe513a5c61625e5d75fb9369b28156d9daa491b870079d11e1ca51d4c318da
          ssa_ast: 43de245f00ad616cec58f69fb57cbbab6eae51dd4a876bc39a39e82a2926f416
          flattened_ast: 305f9255d25df171b45ef976261a5414f9bb5832e5131b2f0e591db0541f082a
          destructured_ast: c5d7270617769fb9356a7517a1c0f192306a88845652b7c40e1fc802ecf53a48
          inlined_ast: c5d7270617769fb9356a7517a1c0f192306a88845652b7c40e1fc802ecf53a48
          dce_ast: 8df2a7e6307ca47a3299a23c738142e3faec732fb1c861713a6cdb0fc3cdb71e
>>>>>>> 1d9197f4
          bytecode: 63efcc50150da6e754319ed894fd92dcc5adc715f39da5b2425711c347836b60
          errors: ""
          warnings: ""<|MERGE_RESOLUTION|>--- conflicted
+++ resolved
@@ -3,29 +3,16 @@
 expectation: Pass
 outputs:
   - - compile:
-<<<<<<< HEAD
-        - initial_symbol_table: 4f1b711ac4ce320723caab53c19d79ca9d58c7f2713aa7a0ba7a88fcb3722380
-          type_checked_symbol_table: 94798bfa98c80ee322eb7ee8ef795ee8326b556310da986d1af3aca6b421793d
-          unrolled_symbol_table: 94798bfa98c80ee322eb7ee8ef795ee8326b556310da986d1af3aca6b421793d
-          initial_ast: f89456ddd9daa8632f5ae765dcce3d1ef0518b8bb7af0940d9d268bd75b2823c
-          unrolled_ast: f89456ddd9daa8632f5ae765dcce3d1ef0518b8bb7af0940d9d268bd75b2823c
-          ssa_ast: abbeafeca383cde8c1c4506af7a2382b4090bc285b204331374a92f028786911
-          flattened_ast: 07f6344e31741a425b8473563d615da179dc5733402657ce92a44eeaff0383b2
-          destructured_ast: 990e9bca2e0673fded5831d89641194b3e8199f3b2330fa46f3899b29750a23e
-          inlined_ast: 990e9bca2e0673fded5831d89641194b3e8199f3b2330fa46f3899b29750a23e
-          dce_ast: 0b4ca69a9d17900cd4f29e22e293f68676984dc3758c7593f5d3ba0ccfbd61bb
-=======
-        - initial_symbol_table: b86fccd35d902190a42e471beb166b0927127188c4f26f0b6c5cdd1e456089ab
-          type_checked_symbol_table: 4a0bfd3028e401d959c0d38b9c83f6051e2772c5bfc058cc0f2627fcb447085b
-          unrolled_symbol_table: 4a0bfd3028e401d959c0d38b9c83f6051e2772c5bfc058cc0f2627fcb447085b
-          initial_ast: 7cfe513a5c61625e5d75fb9369b28156d9daa491b870079d11e1ca51d4c318da
-          unrolled_ast: 7cfe513a5c61625e5d75fb9369b28156d9daa491b870079d11e1ca51d4c318da
-          ssa_ast: 43de245f00ad616cec58f69fb57cbbab6eae51dd4a876bc39a39e82a2926f416
-          flattened_ast: 305f9255d25df171b45ef976261a5414f9bb5832e5131b2f0e591db0541f082a
-          destructured_ast: c5d7270617769fb9356a7517a1c0f192306a88845652b7c40e1fc802ecf53a48
-          inlined_ast: c5d7270617769fb9356a7517a1c0f192306a88845652b7c40e1fc802ecf53a48
-          dce_ast: 8df2a7e6307ca47a3299a23c738142e3faec732fb1c861713a6cdb0fc3cdb71e
->>>>>>> 1d9197f4
+        - initial_symbol_table: 4375f89c84f3c5af7638400e3af00b6fa7e2f6037bb0187e656a11a4194f88f7
+          type_checked_symbol_table: cc4199061e6b4fee63d122d69a41fd05dfe62c130708ced62e36373ec5a98f0e
+          unrolled_symbol_table: cc4199061e6b4fee63d122d69a41fd05dfe62c130708ced62e36373ec5a98f0e
+          initial_ast: ea822de086b74c197715a51d4a757600ea8ffdd388ae030bab9f4b6614742c37
+          unrolled_ast: ea822de086b74c197715a51d4a757600ea8ffdd388ae030bab9f4b6614742c37
+          ssa_ast: 7df3a178cba9d0b69b911dc44167a60972aa3c34e588bec3d57022559e9066f7
+          flattened_ast: 6cc4cd251dab34f09631ef598a6a561b08398edf50dce39c252f5734c7684755
+          destructured_ast: 1ad6889aec9136d62dfda9109e2acc717afaf070623bf4d8380abba3d0f4637f
+          inlined_ast: 1ad6889aec9136d62dfda9109e2acc717afaf070623bf4d8380abba3d0f4637f
+          dce_ast: 18c9c5e92f57823ecaf704b5f5635fc93c589129d0c23c11f30f652af57a9b05
           bytecode: 63efcc50150da6e754319ed894fd92dcc5adc715f39da5b2425711c347836b60
           errors: ""
           warnings: ""