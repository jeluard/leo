--- conflicted
+++ resolved
@@ -3,29 +3,16 @@
 expectation: Pass
 outputs:
   - - compile:
-<<<<<<< HEAD
-        - initial_symbol_table: 07765fd5744b4db718505bb192e1b8d4f320959bd7637d3b17c239ae7251f2e3
-          type_checked_symbol_table: 7d73ccf676f12a6181beba19e2a833221e501cafb11a15de29b2a93efc5f3e55
-          unrolled_symbol_table: 7d73ccf676f12a6181beba19e2a833221e501cafb11a15de29b2a93efc5f3e55
-          initial_ast: 95a2bfede1135fbc180828f82425e23755d8a394d0af2d4cbd33524aa1fcb007
-          unrolled_ast: 95a2bfede1135fbc180828f82425e23755d8a394d0af2d4cbd33524aa1fcb007
-          ssa_ast: 78f2dfd7147d2579de1c18da4bd0bc14925d42c9c05eb9b59463290af276333d
-          flattened_ast: aed57d16f2c9922a60d021b2c13a6a111a491d1302a39d857c6e983ce619fd4c
-          destructured_ast: cacf5644a109d9e6792aa13c3bdd3d2667b2089fc889d7b201dc952472d7b7f7
-          inlined_ast: cacf5644a109d9e6792aa13c3bdd3d2667b2089fc889d7b201dc952472d7b7f7
-          dce_ast: 3fd130206a304e12f8afca3fb5fb60352f2c0bd667d766b6dad239c861ed6960
-=======
-        - initial_symbol_table: 3977b105dee73a084001614c024b4602a07478cee7a3ae4524f93b4867183b87
-          type_checked_symbol_table: dcb5bb730d53086a4c8c4215f0ec179c5e04a728ef5489bdddda46e82e7bed5a
-          unrolled_symbol_table: dcb5bb730d53086a4c8c4215f0ec179c5e04a728ef5489bdddda46e82e7bed5a
-          initial_ast: e9e1ca98545429c2d92ed504a4a5f3787ab8fe44b2b716646b3a70314aed51f3
-          unrolled_ast: e9e1ca98545429c2d92ed504a4a5f3787ab8fe44b2b716646b3a70314aed51f3
-          ssa_ast: 7141d6a30d9187faff67bee8d4c4edf106e05c072be9270dd023fa8d3222e94d
-          flattened_ast: d1c08bd949a87be4aff64af080989f67dcab8032fe5ee9e8efd958ea44472783
-          destructured_ast: ff0b79bef66fdf2a7febe88553f00685c7e9d501cf015146cc04434597d30d8c
-          inlined_ast: ff0b79bef66fdf2a7febe88553f00685c7e9d501cf015146cc04434597d30d8c
-          dce_ast: d65a703773a5436478ef3b75637a11a2ceddda3ce9c888df73c9cb1064b9a28e
->>>>>>> 1d9197f4
+        - initial_symbol_table: 09015171da9cd92d49fd25eee135cae84b128f540bd8573d1f40ce47bbcb7db5
+          type_checked_symbol_table: c5096dd6d8aabe6fe5380fa2cf7fb74232ba23e16bccce3b00fca030cb822923
+          unrolled_symbol_table: c5096dd6d8aabe6fe5380fa2cf7fb74232ba23e16bccce3b00fca030cb822923
+          initial_ast: 564575f4e6373b12b437541baf545a744ce94d322c8cc9d806584d3c6f0103ce
+          unrolled_ast: 564575f4e6373b12b437541baf545a744ce94d322c8cc9d806584d3c6f0103ce
+          ssa_ast: 8a7508cf9f6617d8210ffffed2c37dc77a6ba66be481cfc63b59574f01b48113
+          flattened_ast: 72154b9fb27d28872245a159162cbcdac0ce64391e0f083365407cdb0eb720a1
+          destructured_ast: 25f8298e6e2c9f33fcf5861d84885361474a77f81c5d245180d158d09097398d
+          inlined_ast: 25f8298e6e2c9f33fcf5861d84885361474a77f81c5d245180d158d09097398d
+          dce_ast: a9f29be99d9d4cddb1efd8d3b2556a199ff3b26b82f4b75d751a69dba85cf3bf
           bytecode: b565adbdb2ae4047f19a09589010a3dce773e907a3dd3e4b873a4a3336c68af8
           errors: ""
           warnings: ""