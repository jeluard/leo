--- conflicted
+++ resolved
@@ -3,29 +3,16 @@
 expectation: Pass
 outputs:
   - - compile:
-<<<<<<< HEAD
-        - initial_symbol_table: bf263d04fc2a6ac36471c659256e5478fdf34037fdce7f864e8b162ff591efc1
-          type_checked_symbol_table: 53bf621a0d188b44634e3178e7de4ba51612d1f857927d994e2d44ffe1e9b8b3
-          unrolled_symbol_table: 53bf621a0d188b44634e3178e7de4ba51612d1f857927d994e2d44ffe1e9b8b3
-          initial_ast: 575a38d4650b807917df4f8260ad5040216b65fa7b75b4a20e482ca2e0222185
-          unrolled_ast: 575a38d4650b807917df4f8260ad5040216b65fa7b75b4a20e482ca2e0222185
-          ssa_ast: d704f18f97d965d7356406c5a4e5291c7656c896d29c74a902f60dc9d825068d
-          flattened_ast: c1e8f7b677028c755a2334019a6c19b150377587615ff749d9814d342fd29755
-          destructured_ast: ddd16c1e991f9a334c68397078ca5cd6a4b319bddee02edfeb3d2f5467541705
-          inlined_ast: ddd16c1e991f9a334c68397078ca5cd6a4b319bddee02edfeb3d2f5467541705
-          dce_ast: c685468808bdb378ecf4ba8ee354b79f0e76296f15c58b0bc2a4d34a1e0af2f6
-=======
-        - initial_symbol_table: e9e48a0700cfed44835ab006091ceacca0833e1f82a9ef286a763fed6e79dc5b
-          type_checked_symbol_table: bd4278ba6d86946ca6487d2eeea6b13e03b6dadf393aef426e6dd025f67be10f
-          unrolled_symbol_table: bd4278ba6d86946ca6487d2eeea6b13e03b6dadf393aef426e6dd025f67be10f
-          initial_ast: 2028b1023a2f087fd4a96b58dcc07727730d4ae18551a1a7d9c51b9c1429ab5e
-          unrolled_ast: 2028b1023a2f087fd4a96b58dcc07727730d4ae18551a1a7d9c51b9c1429ab5e
-          ssa_ast: f5ced8a0bb5792eac6221e4e90df7bcb0ec12118b28b9fd9077778360d8b83aa
-          flattened_ast: 27eca3ff7f557aa884f5a6dc3f3872869259ca1bcd924fe1812b9e261a736c91
-          destructured_ast: 7e7d4c229962b83c69eb04b53c89817c5a8285ac50bece7adcb32c26e847f049
-          inlined_ast: 7e7d4c229962b83c69eb04b53c89817c5a8285ac50bece7adcb32c26e847f049
-          dce_ast: 492ee1feb43268d8ea162a64ec8967a962144f819e744da81b8cd64a4f273a31
->>>>>>> 1d9197f4
+        - initial_symbol_table: 14d8cd29379818c60cbbcb22e1e328085dbda631550b835594a3d642e1c7429d
+          type_checked_symbol_table: 17206c185dad1a3efcd80ea8b4e893b514257beb3d9fcadbdd75aef58977d795
+          unrolled_symbol_table: 17206c185dad1a3efcd80ea8b4e893b514257beb3d9fcadbdd75aef58977d795
+          initial_ast: 8c3c3ee913d30cec14aac66a3ebec4e26f52b701c055da68b865a78f1bb02b09
+          unrolled_ast: 8c3c3ee913d30cec14aac66a3ebec4e26f52b701c055da68b865a78f1bb02b09
+          ssa_ast: 9f318d9e4bb2499591fbd2e00d6351c22a2358de2d161909dd1eaec7678883bc
+          flattened_ast: 91afb7de33059bde04c931844797467a691972eb27d1d1a5f189938270b0309b
+          destructured_ast: 0f87faedf33eadd3bd6e4e0132c6f57625fbf89a5b96a38cea828a39ba3ef4e4
+          inlined_ast: 0f87faedf33eadd3bd6e4e0132c6f57625fbf89a5b96a38cea828a39ba3ef4e4
+          dce_ast: 36c799bc081842581f4523788b6130ce459e264fd4db9e2004b5ea23c278808f
           bytecode: 3ab4dfa32ff8135e1878b8fda9bc1d0688c959e520d9bcac13f7128048ddca70
           errors: ""
           warnings: ""