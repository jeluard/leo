--- conflicted
+++ resolved
@@ -3,29 +3,16 @@
 expectation: Pass
 outputs:
   - - compile:
-<<<<<<< HEAD
-        - initial_symbol_table: c61001eb615254ac870ec9d0371f14625c9f8a37460dcd21200d89dc858a38b0
-          type_checked_symbol_table: 3b673765d4870f7a85c78676fd417b30a14bc2c4f7197a499b6f2f278440d39a
-          unrolled_symbol_table: 3b673765d4870f7a85c78676fd417b30a14bc2c4f7197a499b6f2f278440d39a
-          initial_ast: ba3d5920eddba175690d74b373b819e8b37d8c265848a37978a2e225180327a2
-          unrolled_ast: ba3d5920eddba175690d74b373b819e8b37d8c265848a37978a2e225180327a2
-          ssa_ast: 96e47dd5b17ea9c843051027b371675dbb694294acedf74094aacc705820fdd1
-          flattened_ast: 8062ad5abdcf2dd5dff0cb16388249bcaf8a1016e92234bea147c06934034f3f
-          destructured_ast: 1d37ab8679df32c5e76a7386f7d84c5ca4a9f5cfafea382ba048c9297b846b53
-          inlined_ast: 1d37ab8679df32c5e76a7386f7d84c5ca4a9f5cfafea382ba048c9297b846b53
-          dce_ast: c568c6400fb6895c62a37831510854048c820b11582336beb4e219dde92f46f6
-=======
-        - initial_symbol_table: 2098f8ebd0588d99620122d826cadd823f83b41bae8216e6caaab628e727c272
-          type_checked_symbol_table: d5b873cabddbb1757332e28a7e3ad3fdccda4efc0dc5573eb45d57350a977a2d
-          unrolled_symbol_table: d5b873cabddbb1757332e28a7e3ad3fdccda4efc0dc5573eb45d57350a977a2d
-          initial_ast: cde95bc173a71a41b3fae754e80971d3b1226c4715f947b7957e27fa1c9f161c
-          unrolled_ast: cde95bc173a71a41b3fae754e80971d3b1226c4715f947b7957e27fa1c9f161c
-          ssa_ast: 7420dc95fb5dbdce22829ee90dfad920badf231e508f8dd5908c0b0848b58659
-          flattened_ast: 29997cfd7dbd3c0a7db79d50ce9d4d448403296552e97076122b38ef01a9b400
-          destructured_ast: 505b674d2dc1cfc8aa520560a04171a2c340e2952002db6f9e90a34577a7e684
-          inlined_ast: 505b674d2dc1cfc8aa520560a04171a2c340e2952002db6f9e90a34577a7e684
-          dce_ast: 08ac59c40bfe1dc8111876160d3bf6367868f86afef8524ce5764b8fb0aab5a9
->>>>>>> 1d9197f4
+        - initial_symbol_table: 674860f890826b537e64938487bd497d978746e7e75ab99f8d3fa2a7976ef9d9
+          type_checked_symbol_table: 631676e7c0c6d9c0b3d1bc1aaf4d64c480acc6da3b554cfdb08e9c1abfb6c21f
+          unrolled_symbol_table: 631676e7c0c6d9c0b3d1bc1aaf4d64c480acc6da3b554cfdb08e9c1abfb6c21f
+          initial_ast: f186cd70d912c729173ba3daa52d09f432de6752ebcf8eb98c9ec9a173a6345f
+          unrolled_ast: f186cd70d912c729173ba3daa52d09f432de6752ebcf8eb98c9ec9a173a6345f
+          ssa_ast: cd21ab42ba7b71d49d574234afd69882e11252730169908971aec498a1da87c3
+          flattened_ast: d3cb0c896a08af1429e3f2cb5d92a4d1fcda1c7eaf992ae2ab73b45ea724ab43
+          destructured_ast: c509420b78791136df0db3e5e22b164c01b8b55fd7cb1bc0951659bf127496ec
+          inlined_ast: c509420b78791136df0db3e5e22b164c01b8b55fd7cb1bc0951659bf127496ec
+          dce_ast: 6c887cfc2804ab34098bd3cf43cfe6bfffde928c0daf118656a00d27542b970e
           bytecode: 82114d77c21652d52ef1000d4f83e8539bcefb03acf8ceec8e75f36e4acb3062
           errors: ""
           warnings: ""