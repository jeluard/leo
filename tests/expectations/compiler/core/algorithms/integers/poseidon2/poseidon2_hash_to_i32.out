--- conflicted
+++ resolved
@@ -3,29 +3,16 @@
 expectation: Pass
 outputs:
   - - compile:
-<<<<<<< HEAD
-        - initial_symbol_table: 4f1b711ac4ce320723caab53c19d79ca9d58c7f2713aa7a0ba7a88fcb3722380
-          type_checked_symbol_table: 94798bfa98c80ee322eb7ee8ef795ee8326b556310da986d1af3aca6b421793d
-          unrolled_symbol_table: 94798bfa98c80ee322eb7ee8ef795ee8326b556310da986d1af3aca6b421793d
-          initial_ast: ea4e84027d4bc8e177a9d9127f3247a1fc76d9c02db0c79b68a6cd7f0dc13d2e
-          unrolled_ast: ea4e84027d4bc8e177a9d9127f3247a1fc76d9c02db0c79b68a6cd7f0dc13d2e
-          ssa_ast: 29b99b21152dacf798b7e4f08881af565527eb68629047826ec8e1b3e34cad82
-          flattened_ast: b44f02ad16ada39ba4d2aa0b4da4d6d23d989b2bd75e990d0ab17db33b34bcd9
-          destructured_ast: bc34b866971b2cef2386d7c122e69168a2eb454dd1a6d1c09b56d053134348f0
-          inlined_ast: bc34b866971b2cef2386d7c122e69168a2eb454dd1a6d1c09b56d053134348f0
-          dce_ast: 42466078e0794ef99fda14d174ed83cb697bbf6193aa73e4648a0a64d425fc25
-=======
-        - initial_symbol_table: b86fccd35d902190a42e471beb166b0927127188c4f26f0b6c5cdd1e456089ab
-          type_checked_symbol_table: 4a0bfd3028e401d959c0d38b9c83f6051e2772c5bfc058cc0f2627fcb447085b
-          unrolled_symbol_table: 4a0bfd3028e401d959c0d38b9c83f6051e2772c5bfc058cc0f2627fcb447085b
-          initial_ast: 034ea5ab59bcb4389d589c0675718856389554119298150a8892330f8951ae07
-          unrolled_ast: 034ea5ab59bcb4389d589c0675718856389554119298150a8892330f8951ae07
-          ssa_ast: db13f94884139b32b22d1577021f3614b7d99b3cde7e274dab7b97b3b0c0297c
-          flattened_ast: b6fef1913a4abd93eabb80f56704b62cc07667039fce230e1a77b0207ca46066
-          destructured_ast: 4b9192271873c6674d5633a2ebbf14ccb4e63200dae3ebbc62e54ef9046be3e4
-          inlined_ast: 4b9192271873c6674d5633a2ebbf14ccb4e63200dae3ebbc62e54ef9046be3e4
-          dce_ast: d60b7a7243fd2c832056cd3e6668b70b02a08845b4d2708af8f564557a15dfda
->>>>>>> 1d9197f4
+        - initial_symbol_table: 4375f89c84f3c5af7638400e3af00b6fa7e2f6037bb0187e656a11a4194f88f7
+          type_checked_symbol_table: cc4199061e6b4fee63d122d69a41fd05dfe62c130708ced62e36373ec5a98f0e
+          unrolled_symbol_table: cc4199061e6b4fee63d122d69a41fd05dfe62c130708ced62e36373ec5a98f0e
+          initial_ast: c604091ed1b0ef2f8f74f60da81466777a76f822a33f66560990646e77a28755
+          unrolled_ast: c604091ed1b0ef2f8f74f60da81466777a76f822a33f66560990646e77a28755
+          ssa_ast: d98ca67df0c22b56df4672fdee20176535a6c1126e48cc129b2d1f91a54d11d1
+          flattened_ast: c47942c335c3a148bf6822c03035998c49cd849d16074201e9c7b88dd2b94fb0
+          destructured_ast: 57c3f3dd46c7df20bdbeafc59266edd266fb5af09a80a1de057e9e2b38adddbd
+          inlined_ast: 57c3f3dd46c7df20bdbeafc59266edd266fb5af09a80a1de057e9e2b38adddbd
+          dce_ast: 6fb87e4d1db2153348b6cf5cf88b2a37592dea16d7cd12a9d234c1a967ba52fd
           bytecode: 8c33439a30c50519ebd6ea519da98bac7452bc3d91e2062e069b36b716d8d711
           errors: ""
           warnings: ""