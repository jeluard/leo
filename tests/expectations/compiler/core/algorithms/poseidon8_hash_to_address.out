---
namespace: Compile
expectation: Pass
outputs:
  - - compile:
<<<<<<< HEAD
        - initial_symbol_table: 0f5d36005197cb2fccb650b60da08e392ad4e36923fd4feb47db3a6fbb7a11de
          type_checked_symbol_table: 9276817b440938ef8b32982f5bbfa1161c9d01d5f02c8440c3dc0ddbc30ba758
          unrolled_symbol_table: 9276817b440938ef8b32982f5bbfa1161c9d01d5f02c8440c3dc0ddbc30ba758
          initial_ast: bfe34dfa63f7f7837422f54b2517bc9236ec5189c4fb474f9ddc26a1a72c95f3
          unrolled_ast: bfe34dfa63f7f7837422f54b2517bc9236ec5189c4fb474f9ddc26a1a72c95f3
          ssa_ast: 61e6ec153789b3831d4334fa5226280f88807e0d468765ea7fd53f9d1d7ce14f
          flattened_ast: fa5f68b6d491b38775bd5a215faadb61182e8c38cbcaaf7b99de09c6196de3b9
          destructured_ast: 921ab4e6762ab5e516864f8f79983ba648a9811e93dc4bbf6089fc6149f3c999
          inlined_ast: 921ab4e6762ab5e516864f8f79983ba648a9811e93dc4bbf6089fc6149f3c999
          dce_ast: 9f713e2625f323f9ee6c55241b9d7dbe78b696034e1c0f74d7f117cfa6196298
=======
        - initial_symbol_table: c76280ef8b8dab4d05bd78867d20311f59ccc08ede7a9f225502bca134dab5b8
          type_checked_symbol_table: b348281fa241dbbe4e97d86ae6054a99ed874e2b42138171a8d34cacda486c74
          unrolled_symbol_table: b348281fa241dbbe4e97d86ae6054a99ed874e2b42138171a8d34cacda486c74
          initial_ast: e4ffbe7672a4651bb5c68877822235076bcd63431c26601f2f56586cefd95f28
          unrolled_ast: e4ffbe7672a4651bb5c68877822235076bcd63431c26601f2f56586cefd95f28
          ssa_ast: e87767f9a8276fd388eced1001fcc8be0fa4f0eab2be6868e176937f0232491e
          flattened_ast: cba906f2606b37a5864c93c088064cb4b5788be3e2cdf96ba4f463d8093fc176
          destructured_ast: 6dfaa68e7b0d8c9e2ec4ea802f2fffcda47d2f9dad569eec9a74ae9061347fce
          inlined_ast: 6dfaa68e7b0d8c9e2ec4ea802f2fffcda47d2f9dad569eec9a74ae9061347fce
          dce_ast: f863669b268947943f32859aa871a5ead20779d32be5b4ed4dc2fa95d60f18c9
>>>>>>> 1d9197f4
          bytecode: 03845ec2f54d49f71640659603ead8f68ad067a15fda438e5e13524777d1559b
          errors: ""
          warnings: ""<|MERGE_RESOLUTION|>--- conflicted
+++ resolved
@@ -3,29 +3,16 @@
 expectation: Pass
 outputs:
   - - compile:
-<<<<<<< HEAD
-        - initial_symbol_table: 0f5d36005197cb2fccb650b60da08e392ad4e36923fd4feb47db3a6fbb7a11de
-          type_checked_symbol_table: 9276817b440938ef8b32982f5bbfa1161c9d01d5f02c8440c3dc0ddbc30ba758
-          unrolled_symbol_table: 9276817b440938ef8b32982f5bbfa1161c9d01d5f02c8440c3dc0ddbc30ba758
-          initial_ast: bfe34dfa63f7f7837422f54b2517bc9236ec5189c4fb474f9ddc26a1a72c95f3
-          unrolled_ast: bfe34dfa63f7f7837422f54b2517bc9236ec5189c4fb474f9ddc26a1a72c95f3
-          ssa_ast: 61e6ec153789b3831d4334fa5226280f88807e0d468765ea7fd53f9d1d7ce14f
-          flattened_ast: fa5f68b6d491b38775bd5a215faadb61182e8c38cbcaaf7b99de09c6196de3b9
-          destructured_ast: 921ab4e6762ab5e516864f8f79983ba648a9811e93dc4bbf6089fc6149f3c999
-          inlined_ast: 921ab4e6762ab5e516864f8f79983ba648a9811e93dc4bbf6089fc6149f3c999
-          dce_ast: 9f713e2625f323f9ee6c55241b9d7dbe78b696034e1c0f74d7f117cfa6196298
-=======
-        - initial_symbol_table: c76280ef8b8dab4d05bd78867d20311f59ccc08ede7a9f225502bca134dab5b8
-          type_checked_symbol_table: b348281fa241dbbe4e97d86ae6054a99ed874e2b42138171a8d34cacda486c74
-          unrolled_symbol_table: b348281fa241dbbe4e97d86ae6054a99ed874e2b42138171a8d34cacda486c74
-          initial_ast: e4ffbe7672a4651bb5c68877822235076bcd63431c26601f2f56586cefd95f28
-          unrolled_ast: e4ffbe7672a4651bb5c68877822235076bcd63431c26601f2f56586cefd95f28
-          ssa_ast: e87767f9a8276fd388eced1001fcc8be0fa4f0eab2be6868e176937f0232491e
-          flattened_ast: cba906f2606b37a5864c93c088064cb4b5788be3e2cdf96ba4f463d8093fc176
-          destructured_ast: 6dfaa68e7b0d8c9e2ec4ea802f2fffcda47d2f9dad569eec9a74ae9061347fce
-          inlined_ast: 6dfaa68e7b0d8c9e2ec4ea802f2fffcda47d2f9dad569eec9a74ae9061347fce
-          dce_ast: f863669b268947943f32859aa871a5ead20779d32be5b4ed4dc2fa95d60f18c9
->>>>>>> 1d9197f4
+        - initial_symbol_table: a32d8e2614c0c938f3045c99a5ae1a9435cd34da9c543bb2fd3b10e6128d9837
+          type_checked_symbol_table: 98151b61965a5ad83116770d19d69a429dbe167b4d4554ba1da8adddb45c6d11
+          unrolled_symbol_table: 98151b61965a5ad83116770d19d69a429dbe167b4d4554ba1da8adddb45c6d11
+          initial_ast: 296a2a744051d37632fe71b327a73e99b945f2c4d845f5904ce1e53572bc2088
+          unrolled_ast: 296a2a744051d37632fe71b327a73e99b945f2c4d845f5904ce1e53572bc2088
+          ssa_ast: ef15113bc5088ee7ca144c57d23ed30a9b9f8a4ac0b1aa28b5cce959ca646c2c
+          flattened_ast: 3523e589592af0e598b64efaff56abc84a33af504a04c1f9eb361ba1792d36a4
+          destructured_ast: 8963eb06c3a0eac3851d36b1cd0cc9b53ed215663e51dd2553b5bf0fbb0cb91a
+          inlined_ast: 8963eb06c3a0eac3851d36b1cd0cc9b53ed215663e51dd2553b5bf0fbb0cb91a
+          dce_ast: 55c12a97d35053d29f6d4210233920eb364c474383173cfecb07a89baad7d9eb
           bytecode: 03845ec2f54d49f71640659603ead8f68ad067a15fda438e5e13524777d1559b
           errors: ""
           warnings: ""