---
namespace: Compile
expectation: Pass
outputs:
  - - compile:
<<<<<<< HEAD
        - initial_symbol_table: a04b5122c0728192d39dad203d457a857bc12fdb9b1373014c52b0d739a109b7
          type_checked_symbol_table: f532638b0406560f394e734f06f4e22e5f8929f3dacc8ab7c3cb63de96eae593
          unrolled_symbol_table: f532638b0406560f394e734f06f4e22e5f8929f3dacc8ab7c3cb63de96eae593
          initial_ast: 2c7348f0af5c0b40c2729c37c8dfbcc5865584e39f38a86af8c5b6504db3d235
          unrolled_ast: 2c7348f0af5c0b40c2729c37c8dfbcc5865584e39f38a86af8c5b6504db3d235
          ssa_ast: 31898627f66f3bba5d41609fc56fa4c1b6f16ed21f867062231e61195b2e5c16
          flattened_ast: 8b76a8b9fceda9e749d9b5655ef9c2cb29272f34db829a7e3a43e4c3ea0cbd0e
          destructured_ast: 8f299eb320989e50413a315516ebe250f9090d47c8ff45f3c76079fe681fb588
          inlined_ast: 8f299eb320989e50413a315516ebe250f9090d47c8ff45f3c76079fe681fb588
          dce_ast: f38ebee938ddfc66ff3cd3c9700c18b8d13a6c4a8bcd1a77a36061046ea9db9d
=======
        - initial_symbol_table: 7581340befff6e008b06d81c692e5da815f4052b46045538cb1ab960477f12df
          type_checked_symbol_table: 36fed0badaab8cd3c4b43fbebc43d9124194d75ca5b737b9f6170d149a301e21
          unrolled_symbol_table: 36fed0badaab8cd3c4b43fbebc43d9124194d75ca5b737b9f6170d149a301e21
          initial_ast: c7b76670e6abd642f54325d658cb392192feb45fe2096d084afa29fbd1c6e37e
          unrolled_ast: c7b76670e6abd642f54325d658cb392192feb45fe2096d084afa29fbd1c6e37e
          ssa_ast: 4b056d5fb4cc3c81e69959d02d4a80a22bc66ffefc2b12a92d639c7965c143be
          flattened_ast: 39432a6d0d71f6932f64b70c9474ac9fb745667f8542fcda4fe4cdac86b5d3d4
          destructured_ast: 0cf948c78a66ea3087d5d1822dc7660a85283a2760465a2f9815ccc3c92e321c
          inlined_ast: 0cf948c78a66ea3087d5d1822dc7660a85283a2760465a2f9815ccc3c92e321c
          dce_ast: 1f9875392097f7239f56cb0f304ac71a44f6c6770da8e29cd5f3ef06ec67593a
>>>>>>> 1d9197f4
          bytecode: 44c588be4c27d8d89cd0fb7701e64126d75526e14fcc9c590da2d768f3e12b84
          errors: ""
          warnings: ""<|MERGE_RESOLUTION|>--- conflicted
+++ resolved
@@ -3,29 +3,16 @@
 expectation: Pass
 outputs:
   - - compile:
-<<<<<<< HEAD
-        - initial_symbol_table: a04b5122c0728192d39dad203d457a857bc12fdb9b1373014c52b0d739a109b7
-          type_checked_symbol_table: f532638b0406560f394e734f06f4e22e5f8929f3dacc8ab7c3cb63de96eae593
-          unrolled_symbol_table: f532638b0406560f394e734f06f4e22e5f8929f3dacc8ab7c3cb63de96eae593
-          initial_ast: 2c7348f0af5c0b40c2729c37c8dfbcc5865584e39f38a86af8c5b6504db3d235
-          unrolled_ast: 2c7348f0af5c0b40c2729c37c8dfbcc5865584e39f38a86af8c5b6504db3d235
-          ssa_ast: 31898627f66f3bba5d41609fc56fa4c1b6f16ed21f867062231e61195b2e5c16
-          flattened_ast: 8b76a8b9fceda9e749d9b5655ef9c2cb29272f34db829a7e3a43e4c3ea0cbd0e
-          destructured_ast: 8f299eb320989e50413a315516ebe250f9090d47c8ff45f3c76079fe681fb588
-          inlined_ast: 8f299eb320989e50413a315516ebe250f9090d47c8ff45f3c76079fe681fb588
-          dce_ast: f38ebee938ddfc66ff3cd3c9700c18b8d13a6c4a8bcd1a77a36061046ea9db9d
-=======
-        - initial_symbol_table: 7581340befff6e008b06d81c692e5da815f4052b46045538cb1ab960477f12df
-          type_checked_symbol_table: 36fed0badaab8cd3c4b43fbebc43d9124194d75ca5b737b9f6170d149a301e21
-          unrolled_symbol_table: 36fed0badaab8cd3c4b43fbebc43d9124194d75ca5b737b9f6170d149a301e21
-          initial_ast: c7b76670e6abd642f54325d658cb392192feb45fe2096d084afa29fbd1c6e37e
-          unrolled_ast: c7b76670e6abd642f54325d658cb392192feb45fe2096d084afa29fbd1c6e37e
-          ssa_ast: 4b056d5fb4cc3c81e69959d02d4a80a22bc66ffefc2b12a92d639c7965c143be
-          flattened_ast: 39432a6d0d71f6932f64b70c9474ac9fb745667f8542fcda4fe4cdac86b5d3d4
-          destructured_ast: 0cf948c78a66ea3087d5d1822dc7660a85283a2760465a2f9815ccc3c92e321c
-          inlined_ast: 0cf948c78a66ea3087d5d1822dc7660a85283a2760465a2f9815ccc3c92e321c
-          dce_ast: 1f9875392097f7239f56cb0f304ac71a44f6c6770da8e29cd5f3ef06ec67593a
->>>>>>> 1d9197f4
+        - initial_symbol_table: 9a9ce539c5db1390d701f8f9cce7591f1aadb958544c76640332f89dc4871818
+          type_checked_symbol_table: 9e0c93b497a4e4ea4adb478df544aacf04b210ca3be8448127a19746517fd4f0
+          unrolled_symbol_table: 9e0c93b497a4e4ea4adb478df544aacf04b210ca3be8448127a19746517fd4f0
+          initial_ast: 2887a87b28ce882ef5eb92729940e91f3eab8a2f5efb96eefe325be750373b1d
+          unrolled_ast: 2887a87b28ce882ef5eb92729940e91f3eab8a2f5efb96eefe325be750373b1d
+          ssa_ast: fb7dca997fec396d9a20feda66d5a292d7ba39a11e9de8f5bf86843ad608720b
+          flattened_ast: 48c35557707bcfce348e1acef81c87bccd7f79bcd01d03c36438070bfb5bd755
+          destructured_ast: 86c4c74fa0be1fff02c706d16c646cb412733cc3617c3d353290d409479a20f1
+          inlined_ast: 86c4c74fa0be1fff02c706d16c646cb412733cc3617c3d353290d409479a20f1
+          dce_ast: 0afa089fff57677dc8ed2d4ae6f86797bc100b7a424fbc50964ce7c53b372e31
           bytecode: 44c588be4c27d8d89cd0fb7701e64126d75526e14fcc9c590da2d768f3e12b84
           errors: ""
           warnings: ""