---
namespace: Compile
expectation: Pass
outputs:
  - - compile:
<<<<<<< HEAD
        - initial_symbol_table: f0f996bd026e52be88eda1f06611a250f07beb461598af45364338b71c6be67e
          type_checked_symbol_table: ff73715654c51dd2d9fea914a60b8e6cae327c41c9b70edd77e8bc4e12e811e9
          unrolled_symbol_table: ff73715654c51dd2d9fea914a60b8e6cae327c41c9b70edd77e8bc4e12e811e9
          initial_ast: 98ddd2422e93175e48599d66d22e496696e247b6e93ca27643a68ef8e40658aa
          unrolled_ast: 98ddd2422e93175e48599d66d22e496696e247b6e93ca27643a68ef8e40658aa
          ssa_ast: 22775f0b31594e29213b12e2e0f3172e1b0bea5d661df31829432303dc298c56
          flattened_ast: cf14147ebb268afad497c1cb3ac4bd0f35b95016764d829d1706d480aa876e2e
          destructured_ast: 625983387f3e21f38f9fb53acd8fdf2d95aafa3687e69b74b69e0e530dbc701e
          inlined_ast: 625983387f3e21f38f9fb53acd8fdf2d95aafa3687e69b74b69e0e530dbc701e
          dce_ast: 784b4d080a8a985a89903901c96015e86ec543b7de015d028edb18c4098196e3
=======
        - initial_symbol_table: 64becc6a57749a4b966792745febbddb9007cb0c9f1bcdd2aa77c0b4ef531482
          type_checked_symbol_table: 68ebb4783f19bd9197355774f21441a1515e8b2a5e748c08df8724a97ea66df1
          unrolled_symbol_table: 68ebb4783f19bd9197355774f21441a1515e8b2a5e748c08df8724a97ea66df1
          initial_ast: 2883c425a9013990767c3c4b4ad692562406e5463f31912f82c2d8c7f298bddf
          unrolled_ast: 2883c425a9013990767c3c4b4ad692562406e5463f31912f82c2d8c7f298bddf
          ssa_ast: 5103a36c6d5c2b942ad8a31ffd851cc38f7a42afe680173c6fcc12aa63226bf9
          flattened_ast: 61a1dc2ba1d914e1dc4c4c4c970fa5c4a95b0342a0ff1b11a286fbeb0137943e
          destructured_ast: f6be79556f619ba754d79821b9070f0b02a124366767fac8a68e7cd91d4a8957
          inlined_ast: f6be79556f619ba754d79821b9070f0b02a124366767fac8a68e7cd91d4a8957
          dce_ast: 2244ebf8b525314a15d3677678702aaa5f508c7711c53a8f448621b4dd2775ef
>>>>>>> 1d9197f4
          bytecode: 6e17954a1a55bf11bcac1b381fc6a82ee849f92a9af06d755ee3d6e3cd3b748d
          errors: ""
          warnings: ""<|MERGE_RESOLUTION|>--- conflicted
+++ resolved
@@ -3,29 +3,16 @@
 expectation: Pass
 outputs:
   - - compile:
-<<<<<<< HEAD
-        - initial_symbol_table: f0f996bd026e52be88eda1f06611a250f07beb461598af45364338b71c6be67e
-          type_checked_symbol_table: ff73715654c51dd2d9fea914a60b8e6cae327c41c9b70edd77e8bc4e12e811e9
-          unrolled_symbol_table: ff73715654c51dd2d9fea914a60b8e6cae327c41c9b70edd77e8bc4e12e811e9
-          initial_ast: 98ddd2422e93175e48599d66d22e496696e247b6e93ca27643a68ef8e40658aa
-          unrolled_ast: 98ddd2422e93175e48599d66d22e496696e247b6e93ca27643a68ef8e40658aa
-          ssa_ast: 22775f0b31594e29213b12e2e0f3172e1b0bea5d661df31829432303dc298c56
-          flattened_ast: cf14147ebb268afad497c1cb3ac4bd0f35b95016764d829d1706d480aa876e2e
-          destructured_ast: 625983387f3e21f38f9fb53acd8fdf2d95aafa3687e69b74b69e0e530dbc701e
-          inlined_ast: 625983387f3e21f38f9fb53acd8fdf2d95aafa3687e69b74b69e0e530dbc701e
-          dce_ast: 784b4d080a8a985a89903901c96015e86ec543b7de015d028edb18c4098196e3
-=======
-        - initial_symbol_table: 64becc6a57749a4b966792745febbddb9007cb0c9f1bcdd2aa77c0b4ef531482
-          type_checked_symbol_table: 68ebb4783f19bd9197355774f21441a1515e8b2a5e748c08df8724a97ea66df1
-          unrolled_symbol_table: 68ebb4783f19bd9197355774f21441a1515e8b2a5e748c08df8724a97ea66df1
-          initial_ast: 2883c425a9013990767c3c4b4ad692562406e5463f31912f82c2d8c7f298bddf
-          unrolled_ast: 2883c425a9013990767c3c4b4ad692562406e5463f31912f82c2d8c7f298bddf
-          ssa_ast: 5103a36c6d5c2b942ad8a31ffd851cc38f7a42afe680173c6fcc12aa63226bf9
-          flattened_ast: 61a1dc2ba1d914e1dc4c4c4c970fa5c4a95b0342a0ff1b11a286fbeb0137943e
-          destructured_ast: f6be79556f619ba754d79821b9070f0b02a124366767fac8a68e7cd91d4a8957
-          inlined_ast: f6be79556f619ba754d79821b9070f0b02a124366767fac8a68e7cd91d4a8957
-          dce_ast: 2244ebf8b525314a15d3677678702aaa5f508c7711c53a8f448621b4dd2775ef
->>>>>>> 1d9197f4
+        - initial_symbol_table: 50685756468b80481a31a2082a3df618d0e2ac34d08f6954df2f2b82de7d11b1
+          type_checked_symbol_table: 00b97f407ed6f4025b85376bc8d0b25e1d3a8430a6ab420e1e183a5c1b6e430d
+          unrolled_symbol_table: 00b97f407ed6f4025b85376bc8d0b25e1d3a8430a6ab420e1e183a5c1b6e430d
+          initial_ast: 69ba7af7318b356010c470baa89403e4b3bf78c69678f4bdb8ff2a8795b622ed
+          unrolled_ast: 69ba7af7318b356010c470baa89403e4b3bf78c69678f4bdb8ff2a8795b622ed
+          ssa_ast: e7c54cfae2b8380df7a81f6cc3da47ea623b350766897ed1070e6ca9888bc4ad
+          flattened_ast: 11c06e77fb2d9c279653af9fe561ebdb18afc0d7d12209a6093716aae15e90f5
+          destructured_ast: 0e3d7a62e620506342a715698e35dcc1711298adb8c49c88386bf0e16992f5d4
+          inlined_ast: 0e3d7a62e620506342a715698e35dcc1711298adb8c49c88386bf0e16992f5d4
+          dce_ast: a99474055784ba90aa18abb8f629f9e782426703805aa8221dad832b2fa4aa4b
           bytecode: 6e17954a1a55bf11bcac1b381fc6a82ee849f92a9af06d755ee3d6e3cd3b748d
           errors: ""
           warnings: ""