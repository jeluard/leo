--- conflicted
+++ resolved
@@ -3,29 +3,16 @@
 expectation: Pass
 outputs:
   - - compile:
-<<<<<<< HEAD
-        - initial_symbol_table: 8b4212d0df188f1ad327eb349619de2d54293c235caea67c3b68ff35cfd6ef3f
-          type_checked_symbol_table: c05873786db5244f8f7dfd06df6b2f3cfa9654ce0b936da272e454ba88740107
-          unrolled_symbol_table: c05873786db5244f8f7dfd06df6b2f3cfa9654ce0b936da272e454ba88740107
-          initial_ast: 2bdc4494a7b7a72b4e6bc4434e88fa9a3a80004e3081e38f52d94c9f3246275d
-          unrolled_ast: 2bdc4494a7b7a72b4e6bc4434e88fa9a3a80004e3081e38f52d94c9f3246275d
-          ssa_ast: 9de1c8d5b817119d053178b961857feab70b845edac799b6794da31a62589f37
-          flattened_ast: 97556de913706d60369c2554c6e59b06ff5160068e0d193a2dd1450d07964722
-          destructured_ast: 7dd8ce2f299303bd786d8113217642f5ed81856c19f228200487a849136db920
-          inlined_ast: 7dd8ce2f299303bd786d8113217642f5ed81856c19f228200487a849136db920
-          dce_ast: bafe8ed06382464def070451d861eb3487a67d38e1baeb3b931ccf57373f2be0
-=======
-        - initial_symbol_table: b9e30fa593c7f1e833a1040578162a91a87e729ede89c8aad59fc4497fe4cecc
-          type_checked_symbol_table: 226c26440b807eb941f51a706a4cb51a1fb336a94202d447b3cf467bc15466c6
-          unrolled_symbol_table: 226c26440b807eb941f51a706a4cb51a1fb336a94202d447b3cf467bc15466c6
-          initial_ast: 830c95b16ffa23838d594e60297d5dfdeef62f66ee168c6a2d5f36c344e900cc
-          unrolled_ast: 830c95b16ffa23838d594e60297d5dfdeef62f66ee168c6a2d5f36c344e900cc
-          ssa_ast: 4fe9bc09401dcc900280185243d9213225f953e48b1a2f3912950346fb05e948
-          flattened_ast: 4d124269d579438e1e0e84e4facd7f2802713d4ae1fc3c64636f6eada9425527
-          destructured_ast: 880a826dadd99dc903d0cb77e5c8ee1d74310255c4f1b292edd9660dfd1d64f2
-          inlined_ast: 880a826dadd99dc903d0cb77e5c8ee1d74310255c4f1b292edd9660dfd1d64f2
-          dce_ast: 1da1817ecea5278eca668385c1c6dabc7ba2504223a0fc69baae73f69a0954c6
->>>>>>> 1d9197f4
+        - initial_symbol_table: 56b062bf23a1f61497942aee31138e1720a2317d48413c9eb73b9bfa13a05374
+          type_checked_symbol_table: 66f651c0e17c985596a76f27e064ad569a16522666a7089f257bad259ace7ffd
+          unrolled_symbol_table: 66f651c0e17c985596a76f27e064ad569a16522666a7089f257bad259ace7ffd
+          initial_ast: 125a949338482710e7ca3c35841f673e8464c45ad0c9b88a730fc65c33c63755
+          unrolled_ast: 125a949338482710e7ca3c35841f673e8464c45ad0c9b88a730fc65c33c63755
+          ssa_ast: 3fb59f5d060ca06bc791fcce8eb098244780b09de14bfe7dba933dfd27c2668a
+          flattened_ast: a8cc36c11a15899f6744515b69fdf643c16669c4a316f46bca325a11b3d33461
+          destructured_ast: ca33a64950598312b81a6d1334224a15da96a9fd344f5d922f3daef619cfae88
+          inlined_ast: ca33a64950598312b81a6d1334224a15da96a9fd344f5d922f3daef619cfae88
+          dce_ast: 2eb59567caeb4750790eca44fdf113b0d66a10f1a8868441d5d7d01aa16e15dd
           bytecode: 3d199e7bd35710525161f08b7c5cb1dc788ee7815cbd59a88967108b10c8f972
           errors: ""
           warnings: ""