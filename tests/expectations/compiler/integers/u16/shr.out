---
namespace: Compile
expectation: Pass
outputs:
  - - compile:
<<<<<<< HEAD
        - initial_symbol_table: f6b637ac4638db0248808d38d51e14d0467cd8cb6f300891a91d5feb8e95f9b9
          type_checked_symbol_table: beabeb621d2e528ab5a89ec75ebc7beab5eea795a6d1b597b35a15c599a61add
          unrolled_symbol_table: beabeb621d2e528ab5a89ec75ebc7beab5eea795a6d1b597b35a15c599a61add
          initial_ast: 897ace7b7228e38c0653036eed7fa6b2fc9601694c9e615282837133cdc45258
          unrolled_ast: 897ace7b7228e38c0653036eed7fa6b2fc9601694c9e615282837133cdc45258
          ssa_ast: 14fad103638989d9eddb69242e8354b4bdc9e84b5e9a2363328442b3b5f1309d
          flattened_ast: 7e42dc74c7258e8fc859be0793f8c7d169e435d46319bdb4c050166f7e9030c5
          destructured_ast: b740b83f7f3b9253c7ad08dc06258b753809e26a2ecbb60336580712051c33c9
          inlined_ast: b740b83f7f3b9253c7ad08dc06258b753809e26a2ecbb60336580712051c33c9
          dce_ast: b740b83f7f3b9253c7ad08dc06258b753809e26a2ecbb60336580712051c33c9
=======
        - initial_symbol_table: 957ed3f5dd4255bd2fb39d3ca43354a3e6447bd62f72b3e0a700a29747d35f07
          type_checked_symbol_table: 07851adf53f572f6e48fdee23ad007832eb1bbb2dc115bd085982076776fa00f
          unrolled_symbol_table: 07851adf53f572f6e48fdee23ad007832eb1bbb2dc115bd085982076776fa00f
          initial_ast: a35a99e903cdc3a902df9f977954573996f1e5cdc82edebdbd1012fe997dadf0
          unrolled_ast: a35a99e903cdc3a902df9f977954573996f1e5cdc82edebdbd1012fe997dadf0
          ssa_ast: e24c370c156467fcd131766e64cb183476a891b8f39cc4cb51033f1b4d1bc801
          flattened_ast: 42ec2e363be07c442e960ac02b0213aa9e1e9fc75c51c64905bbf90722df986f
          destructured_ast: 58496c05c59a529386b6830e47559a547e895cce9949b18c0238f15ce1689fb4
          inlined_ast: 58496c05c59a529386b6830e47559a547e895cce9949b18c0238f15ce1689fb4
          dce_ast: 58496c05c59a529386b6830e47559a547e895cce9949b18c0238f15ce1689fb4
>>>>>>> 1d9197f4
          bytecode: 27908eccc0ae25f792ff3b23f7b243cec3dc74e4167e62f5db0d2ac9c8d91d2c
          errors: ""
          warnings: ""<|MERGE_RESOLUTION|>--- conflicted
+++ resolved
@@ -3,29 +3,16 @@
 expectation: Pass
 outputs:
   - - compile:
-<<<<<<< HEAD
-        - initial_symbol_table: f6b637ac4638db0248808d38d51e14d0467cd8cb6f300891a91d5feb8e95f9b9
-          type_checked_symbol_table: beabeb621d2e528ab5a89ec75ebc7beab5eea795a6d1b597b35a15c599a61add
-          unrolled_symbol_table: beabeb621d2e528ab5a89ec75ebc7beab5eea795a6d1b597b35a15c599a61add
-          initial_ast: 897ace7b7228e38c0653036eed7fa6b2fc9601694c9e615282837133cdc45258
-          unrolled_ast: 897ace7b7228e38c0653036eed7fa6b2fc9601694c9e615282837133cdc45258
-          ssa_ast: 14fad103638989d9eddb69242e8354b4bdc9e84b5e9a2363328442b3b5f1309d
-          flattened_ast: 7e42dc74c7258e8fc859be0793f8c7d169e435d46319bdb4c050166f7e9030c5
-          destructured_ast: b740b83f7f3b9253c7ad08dc06258b753809e26a2ecbb60336580712051c33c9
-          inlined_ast: b740b83f7f3b9253c7ad08dc06258b753809e26a2ecbb60336580712051c33c9
-          dce_ast: b740b83f7f3b9253c7ad08dc06258b753809e26a2ecbb60336580712051c33c9
-=======
-        - initial_symbol_table: 957ed3f5dd4255bd2fb39d3ca43354a3e6447bd62f72b3e0a700a29747d35f07
-          type_checked_symbol_table: 07851adf53f572f6e48fdee23ad007832eb1bbb2dc115bd085982076776fa00f
-          unrolled_symbol_table: 07851adf53f572f6e48fdee23ad007832eb1bbb2dc115bd085982076776fa00f
-          initial_ast: a35a99e903cdc3a902df9f977954573996f1e5cdc82edebdbd1012fe997dadf0
-          unrolled_ast: a35a99e903cdc3a902df9f977954573996f1e5cdc82edebdbd1012fe997dadf0
-          ssa_ast: e24c370c156467fcd131766e64cb183476a891b8f39cc4cb51033f1b4d1bc801
-          flattened_ast: 42ec2e363be07c442e960ac02b0213aa9e1e9fc75c51c64905bbf90722df986f
-          destructured_ast: 58496c05c59a529386b6830e47559a547e895cce9949b18c0238f15ce1689fb4
-          inlined_ast: 58496c05c59a529386b6830e47559a547e895cce9949b18c0238f15ce1689fb4
-          dce_ast: 58496c05c59a529386b6830e47559a547e895cce9949b18c0238f15ce1689fb4
->>>>>>> 1d9197f4
+        - initial_symbol_table: d351774dc0346ec13bb75b6d2cc2d476e7e7155028a73b56e840ee61774ac048
+          type_checked_symbol_table: c77e7aa74118648a422bd50cba8b7946ef133e0bde83e01eb58e3cfa8a6b17b8
+          unrolled_symbol_table: c77e7aa74118648a422bd50cba8b7946ef133e0bde83e01eb58e3cfa8a6b17b8
+          initial_ast: 47cd80606c9feb9ccc962dc8f19b8ace90f2d7fcff453169ae16adc282fe0bff
+          unrolled_ast: 47cd80606c9feb9ccc962dc8f19b8ace90f2d7fcff453169ae16adc282fe0bff
+          ssa_ast: b2648969c4d3b8df396ad53f894423a9ac9be955e08cb1c2ffe7888ff43567da
+          flattened_ast: 94eb539e2624c8faa1ddf6e95d107de5099b332e1c92b4a9b90449fcc9c4e661
+          destructured_ast: dde16d01fe85d044353095d839e5ff58f8efa4a0bb6559625b1b0e7fda5fefb1
+          inlined_ast: dde16d01fe85d044353095d839e5ff58f8efa4a0bb6559625b1b0e7fda5fefb1
+          dce_ast: dde16d01fe85d044353095d839e5ff58f8efa4a0bb6559625b1b0e7fda5fefb1
           bytecode: 27908eccc0ae25f792ff3b23f7b243cec3dc74e4167e62f5db0d2ac9c8d91d2c
           errors: ""
           warnings: ""