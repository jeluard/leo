--- conflicted
+++ resolved
@@ -3,29 +3,16 @@
 expectation: Pass
 outputs:
   - - compile:
-<<<<<<< HEAD
-        - initial_symbol_table: 85354022e81d85a085f025040ddb6990261214a895de0e7b8e3b2ad9ce159e50
-          type_checked_symbol_table: 028ac0bf3223b5c128d7d8644683d7effbf5c0ad0a173433b8857ad235ae799d
-          unrolled_symbol_table: 028ac0bf3223b5c128d7d8644683d7effbf5c0ad0a173433b8857ad235ae799d
-          initial_ast: 97cb09a50ff4ed2d76417ff98629cb903c5e5538632f8eb302d2bb562486a847
-          unrolled_ast: 97cb09a50ff4ed2d76417ff98629cb903c5e5538632f8eb302d2bb562486a847
-          ssa_ast: 57fd0b90269bbc554bddc8110933a8885f160f6944d4ef90f51f9d958156c6fe
-          flattened_ast: d6723dee36ed0ac30bfb823b9d0be747c06bd073e8197f564123c50291025c4c
-          destructured_ast: 54dd501508bc22c225f5617e377124305f7958e32a91c7e8f4aa645ce737b511
-          inlined_ast: 54dd501508bc22c225f5617e377124305f7958e32a91c7e8f4aa645ce737b511
-          dce_ast: 54dd501508bc22c225f5617e377124305f7958e32a91c7e8f4aa645ce737b511
-=======
-        - initial_symbol_table: 76bd7c8f26661246bdcf0bb3bc7a400dbde4695868a6cdec34546b197c1e19c7
-          type_checked_symbol_table: 418172f7fe115ffcb71f6138155de76c1287c5bffa144632b055ba205875c362
-          unrolled_symbol_table: 418172f7fe115ffcb71f6138155de76c1287c5bffa144632b055ba205875c362
-          initial_ast: 3d46fd20d1fbe57566d553d874a83a568a99fc1436498cd0797d050ad94ecfe4
-          unrolled_ast: 3d46fd20d1fbe57566d553d874a83a568a99fc1436498cd0797d050ad94ecfe4
-          ssa_ast: ad37ee26d9fbde582a67da738fde89035a858278a038f3ee959c0ec052703046
-          flattened_ast: b0d890599ee8d4ad7051554efba08547c62cbe4a46394fdd3cbe85fcf48db61d
-          destructured_ast: 0339ee1ce6e4b13a318abf9b48ff3c1029ebaabfea9d0850db8dd09cb9993dcb
-          inlined_ast: 0339ee1ce6e4b13a318abf9b48ff3c1029ebaabfea9d0850db8dd09cb9993dcb
-          dce_ast: 0339ee1ce6e4b13a318abf9b48ff3c1029ebaabfea9d0850db8dd09cb9993dcb
->>>>>>> 1d9197f4
+        - initial_symbol_table: 97760c0ab9cc2a63264659dc870f9b0ba8782c438a6df83c03b43af3cec36698
+          type_checked_symbol_table: 0de464f6bc01710e288c177f1263615feee743b686b92ff9aea4d4439a0507f1
+          unrolled_symbol_table: 0de464f6bc01710e288c177f1263615feee743b686b92ff9aea4d4439a0507f1
+          initial_ast: 7e34deb1e28eaf03030212286dc82b54ae00fd569d72319d4d3a1a019dfa34d8
+          unrolled_ast: 7e34deb1e28eaf03030212286dc82b54ae00fd569d72319d4d3a1a019dfa34d8
+          ssa_ast: fdc2884ab511557a02270c7da6af68cb729fa072c1cd084f1c9a23b58f744501
+          flattened_ast: abaf090a870b221f6b3026a493e758d0c564ea233ae7fa5d963bdf037bf96928
+          destructured_ast: c9abfa575e20dae987b08e409a23d895a0f773a4d69bc851588b3d36d184ba42
+          inlined_ast: c9abfa575e20dae987b08e409a23d895a0f773a4d69bc851588b3d36d184ba42
+          dce_ast: c9abfa575e20dae987b08e409a23d895a0f773a4d69bc851588b3d36d184ba42
           bytecode: 986d6843806fcd3a479d777dcc4373b94817a5d3b9fb4cc1a6c3da752a69c925
           errors: ""
           warnings: ""