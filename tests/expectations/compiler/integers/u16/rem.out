---
namespace: Compile
expectation: Pass
outputs:
  - - compile:
<<<<<<< HEAD
        - initial_symbol_table: f6b637ac4638db0248808d38d51e14d0467cd8cb6f300891a91d5feb8e95f9b9
          type_checked_symbol_table: beabeb621d2e528ab5a89ec75ebc7beab5eea795a6d1b597b35a15c599a61add
          unrolled_symbol_table: beabeb621d2e528ab5a89ec75ebc7beab5eea795a6d1b597b35a15c599a61add
          initial_ast: 362b0cb93aa3d28d348d7b9209bed566a00c2829334d6a787b00652d5f0a68bd
          unrolled_ast: 362b0cb93aa3d28d348d7b9209bed566a00c2829334d6a787b00652d5f0a68bd
          ssa_ast: 3d3d5fac168ba583b50a00f4aa6e65da9c3eccf3bca0b23b589964eb82c85b93
          flattened_ast: 602eb4ff05b9c40967a69312c3183abe0f9a4d8735ea24b7675d84d3a98110ce
          destructured_ast: 1752686dff4ceb2390a6d7cb7417471105133e99dd696792929c76dc7fe97d6f
          inlined_ast: 1752686dff4ceb2390a6d7cb7417471105133e99dd696792929c76dc7fe97d6f
          dce_ast: 1752686dff4ceb2390a6d7cb7417471105133e99dd696792929c76dc7fe97d6f
=======
        - initial_symbol_table: 957ed3f5dd4255bd2fb39d3ca43354a3e6447bd62f72b3e0a700a29747d35f07
          type_checked_symbol_table: 07851adf53f572f6e48fdee23ad007832eb1bbb2dc115bd085982076776fa00f
          unrolled_symbol_table: 07851adf53f572f6e48fdee23ad007832eb1bbb2dc115bd085982076776fa00f
          initial_ast: 759395dc0ebb9a85a0c47064ef08cff572466123fe07372925a4bb9168ba2ef0
          unrolled_ast: 759395dc0ebb9a85a0c47064ef08cff572466123fe07372925a4bb9168ba2ef0
          ssa_ast: 067eca224819e63c77f497f391065ae1d94f3106a7c9ea0a14cddb0f451c8c90
          flattened_ast: d8340a2b6088242fb36018eeaeec7ce979f2040b37974ef70cf226b3d7b7e799
          destructured_ast: b0070d6b568a2ce80fc8c5fe0989a29eb1189ce356a2531973b751d50a4b4f6d
          inlined_ast: b0070d6b568a2ce80fc8c5fe0989a29eb1189ce356a2531973b751d50a4b4f6d
          dce_ast: b0070d6b568a2ce80fc8c5fe0989a29eb1189ce356a2531973b751d50a4b4f6d
>>>>>>> 1d9197f4
          bytecode: 312a00be59034a01944b77f36b32275e4d54b11d5b098a7e19c7bb4906e6ca6f
          errors: ""
          warnings: ""<|MERGE_RESOLUTION|>--- conflicted
+++ resolved
@@ -3,29 +3,16 @@
 expectation: Pass
 outputs:
   - - compile:
-<<<<<<< HEAD
-        - initial_symbol_table: f6b637ac4638db0248808d38d51e14d0467cd8cb6f300891a91d5feb8e95f9b9
-          type_checked_symbol_table: beabeb621d2e528ab5a89ec75ebc7beab5eea795a6d1b597b35a15c599a61add
-          unrolled_symbol_table: beabeb621d2e528ab5a89ec75ebc7beab5eea795a6d1b597b35a15c599a61add
-          initial_ast: 362b0cb93aa3d28d348d7b9209bed566a00c2829334d6a787b00652d5f0a68bd
-          unrolled_ast: 362b0cb93aa3d28d348d7b9209bed566a00c2829334d6a787b00652d5f0a68bd
-          ssa_ast: 3d3d5fac168ba583b50a00f4aa6e65da9c3eccf3bca0b23b589964eb82c85b93
-          flattened_ast: 602eb4ff05b9c40967a69312c3183abe0f9a4d8735ea24b7675d84d3a98110ce
-          destructured_ast: 1752686dff4ceb2390a6d7cb7417471105133e99dd696792929c76dc7fe97d6f
-          inlined_ast: 1752686dff4ceb2390a6d7cb7417471105133e99dd696792929c76dc7fe97d6f
-          dce_ast: 1752686dff4ceb2390a6d7cb7417471105133e99dd696792929c76dc7fe97d6f
-=======
-        - initial_symbol_table: 957ed3f5dd4255bd2fb39d3ca43354a3e6447bd62f72b3e0a700a29747d35f07
-          type_checked_symbol_table: 07851adf53f572f6e48fdee23ad007832eb1bbb2dc115bd085982076776fa00f
-          unrolled_symbol_table: 07851adf53f572f6e48fdee23ad007832eb1bbb2dc115bd085982076776fa00f
-          initial_ast: 759395dc0ebb9a85a0c47064ef08cff572466123fe07372925a4bb9168ba2ef0
-          unrolled_ast: 759395dc0ebb9a85a0c47064ef08cff572466123fe07372925a4bb9168ba2ef0
-          ssa_ast: 067eca224819e63c77f497f391065ae1d94f3106a7c9ea0a14cddb0f451c8c90
-          flattened_ast: d8340a2b6088242fb36018eeaeec7ce979f2040b37974ef70cf226b3d7b7e799
-          destructured_ast: b0070d6b568a2ce80fc8c5fe0989a29eb1189ce356a2531973b751d50a4b4f6d
-          inlined_ast: b0070d6b568a2ce80fc8c5fe0989a29eb1189ce356a2531973b751d50a4b4f6d
-          dce_ast: b0070d6b568a2ce80fc8c5fe0989a29eb1189ce356a2531973b751d50a4b4f6d
->>>>>>> 1d9197f4
+        - initial_symbol_table: d351774dc0346ec13bb75b6d2cc2d476e7e7155028a73b56e840ee61774ac048
+          type_checked_symbol_table: c77e7aa74118648a422bd50cba8b7946ef133e0bde83e01eb58e3cfa8a6b17b8
+          unrolled_symbol_table: c77e7aa74118648a422bd50cba8b7946ef133e0bde83e01eb58e3cfa8a6b17b8
+          initial_ast: 8e96b15143e4083cb244c279a02a41337c0abf86664853c386a9abb4918d36d1
+          unrolled_ast: 8e96b15143e4083cb244c279a02a41337c0abf86664853c386a9abb4918d36d1
+          ssa_ast: a96ed3f85b7c2c2023c3a7d06467824e7cbff35ea881b1e612e7674c4b55e6f1
+          flattened_ast: 3944681d508c330d0bfd6ecae7675fa2da0b7b686e266491a8f089c44cd7be58
+          destructured_ast: 929087a35b76c51987264ad14e8a8ec6ec6fb9bc3c7901becb037bf1dbc16ebf
+          inlined_ast: 929087a35b76c51987264ad14e8a8ec6ec6fb9bc3c7901becb037bf1dbc16ebf
+          dce_ast: 929087a35b76c51987264ad14e8a8ec6ec6fb9bc3c7901becb037bf1dbc16ebf
           bytecode: 312a00be59034a01944b77f36b32275e4d54b11d5b098a7e19c7bb4906e6ca6f
           errors: ""
           warnings: ""