--- conflicted
+++ resolved
@@ -3,29 +3,16 @@
 expectation: Pass
 outputs:
   - - compile:
-<<<<<<< HEAD
-        - initial_symbol_table: 2bd0f4581e2159ad514f8a5cebe937d017c14d9b9f66aee62b8362ae31cdb6ff
-          type_checked_symbol_table: 51d5abb1f6fa934e1afb6f3623024cb80f864ed34a50bdb0002e18423ec89d50
-          unrolled_symbol_table: 51d5abb1f6fa934e1afb6f3623024cb80f864ed34a50bdb0002e18423ec89d50
-          initial_ast: d51551a95ea033e035e612ac458cbbaeea1cfdb4e4e6bffaf98f1515f61cb70e
-          unrolled_ast: d51551a95ea033e035e612ac458cbbaeea1cfdb4e4e6bffaf98f1515f61cb70e
-          ssa_ast: 8c62efb7a8bea8f7a949b7aafec74c5767e09edc836263d30f694852aaf730c1
-          flattened_ast: f117e903732601387d7f0a62a2109abc4e93dcf96f872404d85b334631aa6e6a
-          destructured_ast: 01a6434931218abb131d1883901fa6834cf5c21f2e4bb2f6997903a0d01e5233
-          inlined_ast: 01a6434931218abb131d1883901fa6834cf5c21f2e4bb2f6997903a0d01e5233
-          dce_ast: 01a6434931218abb131d1883901fa6834cf5c21f2e4bb2f6997903a0d01e5233
-=======
-        - initial_symbol_table: 7cb0c0e7de6ccc7a4fbece8aa28ed9bcfc6735a3b8a2f1baf9ee0c26754e19ce
-          type_checked_symbol_table: 34dc7e21bb23c818b28bd84deed7eb17329e75c5ddd3bd33fe5eb9fc5b184fb8
-          unrolled_symbol_table: 34dc7e21bb23c818b28bd84deed7eb17329e75c5ddd3bd33fe5eb9fc5b184fb8
-          initial_ast: 13cf90876c7ef50fcd6471ccf1b26b1578a368a7de9eab212bf4440bd086e026
-          unrolled_ast: 13cf90876c7ef50fcd6471ccf1b26b1578a368a7de9eab212bf4440bd086e026
-          ssa_ast: e94980f4dae4e24dbda79702942c8b8c96cfe83987c4bace3261ba2cea212ee7
-          flattened_ast: 26bd13fe663ea1844fbc0d885fe412df26b1256a0c14ca2541d413432f6d2d0d
-          destructured_ast: e7c4a35effd1bbfff771acf136abcf53d511623e1e90811c220e1cc90a9c9560
-          inlined_ast: e7c4a35effd1bbfff771acf136abcf53d511623e1e90811c220e1cc90a9c9560
-          dce_ast: e7c4a35effd1bbfff771acf136abcf53d511623e1e90811c220e1cc90a9c9560
->>>>>>> 1d9197f4
+        - initial_symbol_table: b507044a654db0c30b45b373e38fa3e58e04ee5d435c1ceeba2dd237828a158a
+          type_checked_symbol_table: 817f9f9f80502582ed47ad3c2fb0e05a56c4542c965c8d66278b23df159d038e
+          unrolled_symbol_table: 817f9f9f80502582ed47ad3c2fb0e05a56c4542c965c8d66278b23df159d038e
+          initial_ast: 9e76917851d61af22d72f51a13eecddee12d361f36b5f732cf7a89ee77aac079
+          unrolled_ast: 9e76917851d61af22d72f51a13eecddee12d361f36b5f732cf7a89ee77aac079
+          ssa_ast: acbfeb5f768f531964b2114a7c06ff4e5cbcfa04b9c04a271911a32132f523a4
+          flattened_ast: 81128b2004af5b82555f63a1b3cb5a8a0be8a827140b0288d5e683f2b60e5ff7
+          destructured_ast: 41ecb7c203f73526315a53f4378c30b97a20bb9b37dc9ea0d74f766ed21617f5
+          inlined_ast: 41ecb7c203f73526315a53f4378c30b97a20bb9b37dc9ea0d74f766ed21617f5
+          dce_ast: 41ecb7c203f73526315a53f4378c30b97a20bb9b37dc9ea0d74f766ed21617f5
           bytecode: a4e52d530daa111c685a34ebf07350f49f886e72fb1af5fd8c789c1ece9813b9
           errors: ""
           warnings: ""