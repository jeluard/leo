---
namespace: Compile
expectation: Pass
outputs:
  - - compile:
<<<<<<< HEAD
        - initial_symbol_table: 0b378f89825f397fb24888f96c8e0459299a75e3bff6ed498a1e4dea93c83409
          type_checked_symbol_table: 9ff3de3675e8f915655051969ec6db7bdaaf0827773b17bb7a87bf5f7662ceb5
          unrolled_symbol_table: 9ff3de3675e8f915655051969ec6db7bdaaf0827773b17bb7a87bf5f7662ceb5
          initial_ast: 4651eb6dd6f25e5d6b2c582b679b4f253ceabbb455d2e943e0389d8cc1cbf96e
          unrolled_ast: 4651eb6dd6f25e5d6b2c582b679b4f253ceabbb455d2e943e0389d8cc1cbf96e
          ssa_ast: 01a1e65347134107ccc696a1e218b717d3ba1492b37623c58ab9fc5c789cc5a2
          flattened_ast: 1349cda07b20fd01ea36abe6f8bd3bbc92d23410742c64a96e3ff825219d5b1d
          destructured_ast: bd0d0ebbce3ea22fc76df42fae7fd58fb15f7e1bcf079603a9e8db0bf5130b1c
          inlined_ast: bd0d0ebbce3ea22fc76df42fae7fd58fb15f7e1bcf079603a9e8db0bf5130b1c
          dce_ast: bd0d0ebbce3ea22fc76df42fae7fd58fb15f7e1bcf079603a9e8db0bf5130b1c
=======
        - initial_symbol_table: 78eb5b80975d339f6c3214e66c83c702e169aea9feef5acf35cbe5df601eafe4
          type_checked_symbol_table: e58aede6de38d8fe0b38cf264bfda87d83c9d9fb89d71f33c3193474422eff98
          unrolled_symbol_table: e58aede6de38d8fe0b38cf264bfda87d83c9d9fb89d71f33c3193474422eff98
          initial_ast: 6162b3959ba56f0a1329a04c6378f1596e08595392442542daaab720ef7aa622
          unrolled_ast: 6162b3959ba56f0a1329a04c6378f1596e08595392442542daaab720ef7aa622
          ssa_ast: ea1025f3cc928018dccc180eafbb6d212ce65089e02edf675c194fe496987b1c
          flattened_ast: 9dfead2ff6b2a5f8a0b42ee122fef4d94264398e7f8f774a968f5c0e9e8a187e
          destructured_ast: 09af45b794d0012ea7fd8cc1a096e748f19b1f568cdb4f3865103b68bbf4f342
          inlined_ast: 09af45b794d0012ea7fd8cc1a096e748f19b1f568cdb4f3865103b68bbf4f342
          dce_ast: 09af45b794d0012ea7fd8cc1a096e748f19b1f568cdb4f3865103b68bbf4f342
>>>>>>> 1d9197f4
          bytecode: 5d53e21705893d69b529fbcd09e2200ac612868aa3b553ab83eac9ab33ecdcad
          errors: ""
          warnings: ""<|MERGE_RESOLUTION|>--- conflicted
+++ resolved
@@ -3,29 +3,16 @@
 expectation: Pass
 outputs:
   - - compile:
-<<<<<<< HEAD
-        - initial_symbol_table: 0b378f89825f397fb24888f96c8e0459299a75e3bff6ed498a1e4dea93c83409
-          type_checked_symbol_table: 9ff3de3675e8f915655051969ec6db7bdaaf0827773b17bb7a87bf5f7662ceb5
-          unrolled_symbol_table: 9ff3de3675e8f915655051969ec6db7bdaaf0827773b17bb7a87bf5f7662ceb5
-          initial_ast: 4651eb6dd6f25e5d6b2c582b679b4f253ceabbb455d2e943e0389d8cc1cbf96e
-          unrolled_ast: 4651eb6dd6f25e5d6b2c582b679b4f253ceabbb455d2e943e0389d8cc1cbf96e
-          ssa_ast: 01a1e65347134107ccc696a1e218b717d3ba1492b37623c58ab9fc5c789cc5a2
-          flattened_ast: 1349cda07b20fd01ea36abe6f8bd3bbc92d23410742c64a96e3ff825219d5b1d
-          destructured_ast: bd0d0ebbce3ea22fc76df42fae7fd58fb15f7e1bcf079603a9e8db0bf5130b1c
-          inlined_ast: bd0d0ebbce3ea22fc76df42fae7fd58fb15f7e1bcf079603a9e8db0bf5130b1c
-          dce_ast: bd0d0ebbce3ea22fc76df42fae7fd58fb15f7e1bcf079603a9e8db0bf5130b1c
-=======
-        - initial_symbol_table: 78eb5b80975d339f6c3214e66c83c702e169aea9feef5acf35cbe5df601eafe4
-          type_checked_symbol_table: e58aede6de38d8fe0b38cf264bfda87d83c9d9fb89d71f33c3193474422eff98
-          unrolled_symbol_table: e58aede6de38d8fe0b38cf264bfda87d83c9d9fb89d71f33c3193474422eff98
-          initial_ast: 6162b3959ba56f0a1329a04c6378f1596e08595392442542daaab720ef7aa622
-          unrolled_ast: 6162b3959ba56f0a1329a04c6378f1596e08595392442542daaab720ef7aa622
-          ssa_ast: ea1025f3cc928018dccc180eafbb6d212ce65089e02edf675c194fe496987b1c
-          flattened_ast: 9dfead2ff6b2a5f8a0b42ee122fef4d94264398e7f8f774a968f5c0e9e8a187e
-          destructured_ast: 09af45b794d0012ea7fd8cc1a096e748f19b1f568cdb4f3865103b68bbf4f342
-          inlined_ast: 09af45b794d0012ea7fd8cc1a096e748f19b1f568cdb4f3865103b68bbf4f342
-          dce_ast: 09af45b794d0012ea7fd8cc1a096e748f19b1f568cdb4f3865103b68bbf4f342
->>>>>>> 1d9197f4
+        - initial_symbol_table: ed68e1a27ce8421017d6a9ee6d23e2e9cb5c7fbad80c6c27d0878ae4c420d366
+          type_checked_symbol_table: 49b912a7c0bbe948c6c049b6e56d90aeb245cdd80d17105302c68a66bea4bd01
+          unrolled_symbol_table: 49b912a7c0bbe948c6c049b6e56d90aeb245cdd80d17105302c68a66bea4bd01
+          initial_ast: cf41bc02e3e09ef39d1923fa0f21efdba0d5345a52637b9c66c4b82f78dda181
+          unrolled_ast: cf41bc02e3e09ef39d1923fa0f21efdba0d5345a52637b9c66c4b82f78dda181
+          ssa_ast: 0423308918cd8a3aa5a15bb008bee3c3e5c982250fe43ce6bd66ba168ebfd5d3
+          flattened_ast: c4f52f094312b0ade04c0302d4d8333f4184c11c4e2375870315eacfd1609dba
+          destructured_ast: f930a97c73c41d7bd3ba28dd6df0d45fdbac3f62e6d58fdc3982605b413407e5
+          inlined_ast: f930a97c73c41d7bd3ba28dd6df0d45fdbac3f62e6d58fdc3982605b413407e5
+          dce_ast: f930a97c73c41d7bd3ba28dd6df0d45fdbac3f62e6d58fdc3982605b413407e5
           bytecode: 5d53e21705893d69b529fbcd09e2200ac612868aa3b553ab83eac9ab33ecdcad
           errors: ""
           warnings: ""