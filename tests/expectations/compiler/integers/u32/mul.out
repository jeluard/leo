--- conflicted
+++ resolved
@@ -3,29 +3,16 @@
 expectation: Pass
 outputs:
   - - compile:
-<<<<<<< HEAD
-        - initial_symbol_table: a6ec7dcf73c05c9a5181380d10c333f2ee08c64dbe10eb35414d3b47c3f99d87
-          type_checked_symbol_table: b4e67af2a30af384f2af1bb217d1558a8ae0e64c83ea0501db92e9c3e458b112
-          unrolled_symbol_table: b4e67af2a30af384f2af1bb217d1558a8ae0e64c83ea0501db92e9c3e458b112
-          initial_ast: 0bbc1065442ce86c8d80cda090c8db8ac82241d0b7345ffdeb3006ff1dbdc296
-          unrolled_ast: 0bbc1065442ce86c8d80cda090c8db8ac82241d0b7345ffdeb3006ff1dbdc296
-          ssa_ast: 448a207e09aec913ba89adfe848d05853079467a5a81487ea122d752c6ee58a3
-          flattened_ast: 2010fb0452efc9b1df73043a5cfed7e327776a996e6565a6dac808bb7a2eb0de
-          destructured_ast: be77a5f0c6c9b71de502dad3aea1ff602330789b67370c5e2a542f08f8b891ed
-          inlined_ast: be77a5f0c6c9b71de502dad3aea1ff602330789b67370c5e2a542f08f8b891ed
-          dce_ast: be77a5f0c6c9b71de502dad3aea1ff602330789b67370c5e2a542f08f8b891ed
-=======
-        - initial_symbol_table: 84b5a53a17881a26f063ef6ed8449c1977e94b5e6d3c64d9b74402243f9980dd
-          type_checked_symbol_table: 82d830d47149d573eaac406bd8248ae48a5ff9c618ce9f799bbb1c6364729a17
-          unrolled_symbol_table: 82d830d47149d573eaac406bd8248ae48a5ff9c618ce9f799bbb1c6364729a17
-          initial_ast: 891c88c0046988097ddf287bfcc48bba123086a3bc1869c32e168d6221beeda9
-          unrolled_ast: 891c88c0046988097ddf287bfcc48bba123086a3bc1869c32e168d6221beeda9
-          ssa_ast: 505a0c21a9373eff70d6c9b4ac89f5a6b2266af46ea77f750b8d58cabc38979d
-          flattened_ast: 8f8567a02cb6aab408861723f5f9cf05fcae808de9448f86629ffdb279200e50
-          destructured_ast: a9e321e95f9fa79af10795a3f844eca9e4db4496c25ecc3402f9f5de785ae565
-          inlined_ast: a9e321e95f9fa79af10795a3f844eca9e4db4496c25ecc3402f9f5de785ae565
-          dce_ast: a9e321e95f9fa79af10795a3f844eca9e4db4496c25ecc3402f9f5de785ae565
->>>>>>> 1d9197f4
+        - initial_symbol_table: b058cf2f1048b8bd7cc7ffa2dc8876f46d575fac7dc84845d89cabc9548c88bc
+          type_checked_symbol_table: a8e159126d8006dbee94a18fe8858a1690e64ef2f4752b36dd2d37e0186b7431
+          unrolled_symbol_table: a8e159126d8006dbee94a18fe8858a1690e64ef2f4752b36dd2d37e0186b7431
+          initial_ast: d6549818686932e04799e6195a34f05e1a3bd89078f7d7b05bb892b3840bb9e5
+          unrolled_ast: d6549818686932e04799e6195a34f05e1a3bd89078f7d7b05bb892b3840bb9e5
+          ssa_ast: bad5760770f45525322b8ce04eda7df6f33ba12423334b62620b8f400dcd138e
+          flattened_ast: 80e697ab4db32420d586a386bfc8ddadfd0183e6e990afd5936a02fb929fa179
+          destructured_ast: 29e38589e586ff666385a21643ba1f817d0a31d004c2171c92b8ba09d53440c3
+          inlined_ast: 29e38589e586ff666385a21643ba1f817d0a31d004c2171c92b8ba09d53440c3
+          dce_ast: 29e38589e586ff666385a21643ba1f817d0a31d004c2171c92b8ba09d53440c3
           bytecode: 1dfb6b0bc60a60fdf5e7049346815ffb6fc80d045cb8282510fa518f3337e089
           errors: ""
           warnings: ""