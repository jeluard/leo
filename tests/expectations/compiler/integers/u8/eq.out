---
namespace: Compile
expectation: Pass
outputs:
  - - compile:
<<<<<<< HEAD
        - initial_symbol_table: e473c2047abb71ade74fdb75838d889b9428412f2cdc775c2a8d654b12bf760a
          type_checked_symbol_table: c6ee1da0d4d082e70ff8b6df880c6de02aa511af730f737739d108971b215f0a
          unrolled_symbol_table: c6ee1da0d4d082e70ff8b6df880c6de02aa511af730f737739d108971b215f0a
          initial_ast: 698f91bb067a0e79d0ed681df782055e56b168b0813686404dc10c337e832a16
          unrolled_ast: 698f91bb067a0e79d0ed681df782055e56b168b0813686404dc10c337e832a16
          ssa_ast: 7233e537e31671b827abc834415eeda54e63f3045ffbdcf807253925de7125e1
          flattened_ast: 1a21240fe999ffd473f8ceee04b32fc1a25cffe798bebf7e7f247472924d66cd
          destructured_ast: 0b3c8a2216371e6881cc4a9b708c7144d2dbe409f022a2f33172e249e5bc2aef
          inlined_ast: 0b3c8a2216371e6881cc4a9b708c7144d2dbe409f022a2f33172e249e5bc2aef
          dce_ast: 0b3c8a2216371e6881cc4a9b708c7144d2dbe409f022a2f33172e249e5bc2aef
=======
        - initial_symbol_table: bf77a5c317e895743382d62102e3b6e043e1fb19b04accf2b7faaa982f428bda
          type_checked_symbol_table: 1e17ba42228a3bba69f3a964950097f894cdb83f4ce301a1c5a1359c981e489c
          unrolled_symbol_table: 1e17ba42228a3bba69f3a964950097f894cdb83f4ce301a1c5a1359c981e489c
          initial_ast: afb62d0fa4b984c61d4dc507a985e72e33bba2cc24955a05d56e703782cdf8a4
          unrolled_ast: afb62d0fa4b984c61d4dc507a985e72e33bba2cc24955a05d56e703782cdf8a4
          ssa_ast: c833092b05ab6bdadbdd5c1f4d3e403228ead74e2d546137c630e723b6d94a25
          flattened_ast: b88d5575e167bfcfc5776f15ca337b46edce9dbc27ea16c9e719c08c7627fa1a
          destructured_ast: 5fa93bfa5dba48eca1267c9cf0f90a1388678db0670982bf31ef9579d1319a75
          inlined_ast: 5fa93bfa5dba48eca1267c9cf0f90a1388678db0670982bf31ef9579d1319a75
          dce_ast: 5fa93bfa5dba48eca1267c9cf0f90a1388678db0670982bf31ef9579d1319a75
>>>>>>> 1d9197f4
          bytecode: a8fabd0b697054bb6de3971dbb93d8a9fb228135f08372b2ae641bb32d670d62
          errors: ""
          warnings: ""<|MERGE_RESOLUTION|>--- conflicted
+++ resolved
@@ -3,29 +3,16 @@
 expectation: Pass
 outputs:
   - - compile:
-<<<<<<< HEAD
-        - initial_symbol_table: e473c2047abb71ade74fdb75838d889b9428412f2cdc775c2a8d654b12bf760a
-          type_checked_symbol_table: c6ee1da0d4d082e70ff8b6df880c6de02aa511af730f737739d108971b215f0a
-          unrolled_symbol_table: c6ee1da0d4d082e70ff8b6df880c6de02aa511af730f737739d108971b215f0a
-          initial_ast: 698f91bb067a0e79d0ed681df782055e56b168b0813686404dc10c337e832a16
-          unrolled_ast: 698f91bb067a0e79d0ed681df782055e56b168b0813686404dc10c337e832a16
-          ssa_ast: 7233e537e31671b827abc834415eeda54e63f3045ffbdcf807253925de7125e1
-          flattened_ast: 1a21240fe999ffd473f8ceee04b32fc1a25cffe798bebf7e7f247472924d66cd
-          destructured_ast: 0b3c8a2216371e6881cc4a9b708c7144d2dbe409f022a2f33172e249e5bc2aef
-          inlined_ast: 0b3c8a2216371e6881cc4a9b708c7144d2dbe409f022a2f33172e249e5bc2aef
-          dce_ast: 0b3c8a2216371e6881cc4a9b708c7144d2dbe409f022a2f33172e249e5bc2aef
-=======
-        - initial_symbol_table: bf77a5c317e895743382d62102e3b6e043e1fb19b04accf2b7faaa982f428bda
-          type_checked_symbol_table: 1e17ba42228a3bba69f3a964950097f894cdb83f4ce301a1c5a1359c981e489c
-          unrolled_symbol_table: 1e17ba42228a3bba69f3a964950097f894cdb83f4ce301a1c5a1359c981e489c
-          initial_ast: afb62d0fa4b984c61d4dc507a985e72e33bba2cc24955a05d56e703782cdf8a4
-          unrolled_ast: afb62d0fa4b984c61d4dc507a985e72e33bba2cc24955a05d56e703782cdf8a4
-          ssa_ast: c833092b05ab6bdadbdd5c1f4d3e403228ead74e2d546137c630e723b6d94a25
-          flattened_ast: b88d5575e167bfcfc5776f15ca337b46edce9dbc27ea16c9e719c08c7627fa1a
-          destructured_ast: 5fa93bfa5dba48eca1267c9cf0f90a1388678db0670982bf31ef9579d1319a75
-          inlined_ast: 5fa93bfa5dba48eca1267c9cf0f90a1388678db0670982bf31ef9579d1319a75
-          dce_ast: 5fa93bfa5dba48eca1267c9cf0f90a1388678db0670982bf31ef9579d1319a75
->>>>>>> 1d9197f4
+        - initial_symbol_table: cc55846945599771446b5f9d775fcdbb516ff7332077826a0b39b01465cd0e68
+          type_checked_symbol_table: a3bad889932cf3f215502129c78064e237f358979a5da7cccd3ed04329ab43d9
+          unrolled_symbol_table: a3bad889932cf3f215502129c78064e237f358979a5da7cccd3ed04329ab43d9
+          initial_ast: efe60a9d0744836360db90baf7f6ead6165c7e890b2917494bbb1d0f7b04ffa9
+          unrolled_ast: efe60a9d0744836360db90baf7f6ead6165c7e890b2917494bbb1d0f7b04ffa9
+          ssa_ast: 7286508bf6566b68641d1be373ca823770588080d09b31653e732ce39f4b7a6d
+          flattened_ast: f1d4d4124964d5fa2b4c302fff4de8e8208e8c451e69ed501556cbbd6042939c
+          destructured_ast: c392f08046f2227e11ed2cd6af8aa8c54897f7c7497fedabd1ee0d3be189831b
+          inlined_ast: c392f08046f2227e11ed2cd6af8aa8c54897f7c7497fedabd1ee0d3be189831b
+          dce_ast: c392f08046f2227e11ed2cd6af8aa8c54897f7c7497fedabd1ee0d3be189831b
           bytecode: a8fabd0b697054bb6de3971dbb93d8a9fb228135f08372b2ae641bb32d670d62
           errors: ""
           warnings: ""