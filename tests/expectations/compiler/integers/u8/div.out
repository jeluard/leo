---
namespace: Compile
expectation: Pass
outputs:
  - - compile:
<<<<<<< HEAD
        - initial_symbol_table: 05ec2d92254ff35ad17293f850b1280cf88490c2db146247e2cbd47caec485c0
          type_checked_symbol_table: 2155a0e3a9c431c42c068617530e12ef44fd7c66079a40526792306c22221b3f
          unrolled_symbol_table: 2155a0e3a9c431c42c068617530e12ef44fd7c66079a40526792306c22221b3f
          initial_ast: 1d44c63f74c0d5c0ce2ba0624d15f8a0bfbaa65e67c4f004784363d444816b2c
          unrolled_ast: 1d44c63f74c0d5c0ce2ba0624d15f8a0bfbaa65e67c4f004784363d444816b2c
          ssa_ast: 1cefaf3cc7d4b89520f25b061302c872ccacb2d6487b6092aa1606adb660d90b
          flattened_ast: f0ee4adab8ae0f71e06cc8b0ddcfdbfad888208136f1130ae4e3e99b1f724598
          destructured_ast: 07de64d33033c0909e599e5a18df567414b76ef3f53fa6b0359b38b1d71b341f
          inlined_ast: 07de64d33033c0909e599e5a18df567414b76ef3f53fa6b0359b38b1d71b341f
          dce_ast: 07de64d33033c0909e599e5a18df567414b76ef3f53fa6b0359b38b1d71b341f
=======
        - initial_symbol_table: a98f4b9fb613806e77319ec4ddde4728d6c6f4477e80a6b4928ac18b51330252
          type_checked_symbol_table: b7ba61d3f33280063b727ffc5d1f69a3ff5ec1688d302eec3ba1a5565988829e
          unrolled_symbol_table: b7ba61d3f33280063b727ffc5d1f69a3ff5ec1688d302eec3ba1a5565988829e
          initial_ast: a6387386a992c657b5bdaff8e98f7ed3aab0c5eeecd21fc14c189a82aa94026a
          unrolled_ast: a6387386a992c657b5bdaff8e98f7ed3aab0c5eeecd21fc14c189a82aa94026a
          ssa_ast: c5e3f6e03e1d1977a3547beeeb074f161ed7cc8490fa516f280dd6b289ea406c
          flattened_ast: e977769e2fe305f36c9619a26f6794ca244f4e818661d3a435d1d9be95927a2c
          destructured_ast: b0531f8d886cfb420921c3340f5ebe9d5999c383f78e8630b4260d0124469f02
          inlined_ast: b0531f8d886cfb420921c3340f5ebe9d5999c383f78e8630b4260d0124469f02
          dce_ast: b0531f8d886cfb420921c3340f5ebe9d5999c383f78e8630b4260d0124469f02
>>>>>>> 1d9197f4
          bytecode: 632b53e1874bb592e38caef626784ecc81f0b250a76ed6ece1d92b0e3e07f0f3
          errors: ""
          warnings: ""<|MERGE_RESOLUTION|>--- conflicted
+++ resolved
@@ -3,29 +3,16 @@
 expectation: Pass
 outputs:
   - - compile:
-<<<<<<< HEAD
-        - initial_symbol_table: 05ec2d92254ff35ad17293f850b1280cf88490c2db146247e2cbd47caec485c0
-          type_checked_symbol_table: 2155a0e3a9c431c42c068617530e12ef44fd7c66079a40526792306c22221b3f
-          unrolled_symbol_table: 2155a0e3a9c431c42c068617530e12ef44fd7c66079a40526792306c22221b3f
-          initial_ast: 1d44c63f74c0d5c0ce2ba0624d15f8a0bfbaa65e67c4f004784363d444816b2c
-          unrolled_ast: 1d44c63f74c0d5c0ce2ba0624d15f8a0bfbaa65e67c4f004784363d444816b2c
-          ssa_ast: 1cefaf3cc7d4b89520f25b061302c872ccacb2d6487b6092aa1606adb660d90b
-          flattened_ast: f0ee4adab8ae0f71e06cc8b0ddcfdbfad888208136f1130ae4e3e99b1f724598
-          destructured_ast: 07de64d33033c0909e599e5a18df567414b76ef3f53fa6b0359b38b1d71b341f
-          inlined_ast: 07de64d33033c0909e599e5a18df567414b76ef3f53fa6b0359b38b1d71b341f
-          dce_ast: 07de64d33033c0909e599e5a18df567414b76ef3f53fa6b0359b38b1d71b341f
-=======
-        - initial_symbol_table: a98f4b9fb613806e77319ec4ddde4728d6c6f4477e80a6b4928ac18b51330252
-          type_checked_symbol_table: b7ba61d3f33280063b727ffc5d1f69a3ff5ec1688d302eec3ba1a5565988829e
-          unrolled_symbol_table: b7ba61d3f33280063b727ffc5d1f69a3ff5ec1688d302eec3ba1a5565988829e
-          initial_ast: a6387386a992c657b5bdaff8e98f7ed3aab0c5eeecd21fc14c189a82aa94026a
-          unrolled_ast: a6387386a992c657b5bdaff8e98f7ed3aab0c5eeecd21fc14c189a82aa94026a
-          ssa_ast: c5e3f6e03e1d1977a3547beeeb074f161ed7cc8490fa516f280dd6b289ea406c
-          flattened_ast: e977769e2fe305f36c9619a26f6794ca244f4e818661d3a435d1d9be95927a2c
-          destructured_ast: b0531f8d886cfb420921c3340f5ebe9d5999c383f78e8630b4260d0124469f02
-          inlined_ast: b0531f8d886cfb420921c3340f5ebe9d5999c383f78e8630b4260d0124469f02
-          dce_ast: b0531f8d886cfb420921c3340f5ebe9d5999c383f78e8630b4260d0124469f02
->>>>>>> 1d9197f4
+        - initial_symbol_table: f88925277e24e4f6b673869c481feb4d742933c80edf1c56952732a2bb411039
+          type_checked_symbol_table: a34529dcb7557634cb025c4df9ff5fc5fc6820bb8430d5135ca6ca42d0412be3
+          unrolled_symbol_table: a34529dcb7557634cb025c4df9ff5fc5fc6820bb8430d5135ca6ca42d0412be3
+          initial_ast: 4c8d334e7f23456e163b26a4338e3e235ffa4349d3149a335974257ea8d213b9
+          unrolled_ast: 4c8d334e7f23456e163b26a4338e3e235ffa4349d3149a335974257ea8d213b9
+          ssa_ast: 2f3105be9a43e7f69e7ff541cad703fc208d6bd4ca2362f67836fd8b80bc7e54
+          flattened_ast: 318a16183e22c65e6c2bb06ca80d0edc59d68b276c845eec1fa79e9ea8904138
+          destructured_ast: 6a21d0455eadb0f6ab7394e641358012afca0eb2fac23e293f2d0e8b89777f59
+          inlined_ast: 6a21d0455eadb0f6ab7394e641358012afca0eb2fac23e293f2d0e8b89777f59
+          dce_ast: 6a21d0455eadb0f6ab7394e641358012afca0eb2fac23e293f2d0e8b89777f59
           bytecode: 632b53e1874bb592e38caef626784ecc81f0b250a76ed6ece1d92b0e3e07f0f3
           errors: ""
           warnings: ""