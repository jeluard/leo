--- conflicted
+++ resolved
@@ -3,29 +3,16 @@
 expectation: Pass
 outputs:
   - - compile:
-<<<<<<< HEAD
-        - initial_symbol_table: e473c2047abb71ade74fdb75838d889b9428412f2cdc775c2a8d654b12bf760a
-          type_checked_symbol_table: c6ee1da0d4d082e70ff8b6df880c6de02aa511af730f737739d108971b215f0a
-          unrolled_symbol_table: c6ee1da0d4d082e70ff8b6df880c6de02aa511af730f737739d108971b215f0a
-          initial_ast: feacd40b96b28667781461d99b85f80f024ff178e32e7a47c13efc5e3186fc38
-          unrolled_ast: feacd40b96b28667781461d99b85f80f024ff178e32e7a47c13efc5e3186fc38
-          ssa_ast: f3be3592872decee9257cfeb932d4f777a345f478bd4fbfe02d27595b3837196
-          flattened_ast: 7761a8468a68417c2e1227e789216ac2dc2349056c3a0df71577d1e4fbcf8fa9
-          destructured_ast: f5c84ccd0f24537b124fb206ac679b8479ca8e1b2659d4d3a9012cfb1ccdd1db
-          inlined_ast: f5c84ccd0f24537b124fb206ac679b8479ca8e1b2659d4d3a9012cfb1ccdd1db
-          dce_ast: f5c84ccd0f24537b124fb206ac679b8479ca8e1b2659d4d3a9012cfb1ccdd1db
-=======
-        - initial_symbol_table: bf77a5c317e895743382d62102e3b6e043e1fb19b04accf2b7faaa982f428bda
-          type_checked_symbol_table: 1e17ba42228a3bba69f3a964950097f894cdb83f4ce301a1c5a1359c981e489c
-          unrolled_symbol_table: 1e17ba42228a3bba69f3a964950097f894cdb83f4ce301a1c5a1359c981e489c
-          initial_ast: 6b656ff23457d47213d1f5fbce0c8355fd40e5f53621a6b7aa433b2db44b2524
-          unrolled_ast: 6b656ff23457d47213d1f5fbce0c8355fd40e5f53621a6b7aa433b2db44b2524
-          ssa_ast: 28ec2f184b511a548533fcd3ba0797b7becf03b7d56229ad23c8884cca9a2aec
-          flattened_ast: 65dffd345fa7e47f11eea63c43f7711c680a27165050fe8e5921a81aca45b174
-          destructured_ast: 071b3a3a29dc6b0d95e6e720c5e785288914fa65467b509809f9cb9aaacbfd19
-          inlined_ast: 071b3a3a29dc6b0d95e6e720c5e785288914fa65467b509809f9cb9aaacbfd19
-          dce_ast: 071b3a3a29dc6b0d95e6e720c5e785288914fa65467b509809f9cb9aaacbfd19
->>>>>>> 1d9197f4
+        - initial_symbol_table: cc55846945599771446b5f9d775fcdbb516ff7332077826a0b39b01465cd0e68
+          type_checked_symbol_table: a3bad889932cf3f215502129c78064e237f358979a5da7cccd3ed04329ab43d9
+          unrolled_symbol_table: a3bad889932cf3f215502129c78064e237f358979a5da7cccd3ed04329ab43d9
+          initial_ast: 40fd0b9fee40db3931426f77ba6151140b10e04642564781568a1ad8c5ca2b2f
+          unrolled_ast: 40fd0b9fee40db3931426f77ba6151140b10e04642564781568a1ad8c5ca2b2f
+          ssa_ast: bc8eb1e49a60a35068ca83212e377b9f036d21e33be2afb400c985c5d725e29a
+          flattened_ast: 308db0e049dabca214fd07a84b47b12513b5e0f4ecd709bb0f489a4c21beb6bc
+          destructured_ast: 8b966c6b600900ed36d4ca25106f9304e2e3386d0eb285199bed89b9a8369d49
+          inlined_ast: 8b966c6b600900ed36d4ca25106f9304e2e3386d0eb285199bed89b9a8369d49
+          dce_ast: 8b966c6b600900ed36d4ca25106f9304e2e3386d0eb285199bed89b9a8369d49
           bytecode: 4e59b997e48f430720d435483ba0e45c45df4be732f87661f59f7f6b87331c30
           errors: ""
           warnings: ""