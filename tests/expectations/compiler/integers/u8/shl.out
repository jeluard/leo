---
namespace: Compile
expectation: Pass
outputs:
  - - compile:
<<<<<<< HEAD
        - initial_symbol_table: 05ec2d92254ff35ad17293f850b1280cf88490c2db146247e2cbd47caec485c0
          type_checked_symbol_table: 2155a0e3a9c431c42c068617530e12ef44fd7c66079a40526792306c22221b3f
          unrolled_symbol_table: 2155a0e3a9c431c42c068617530e12ef44fd7c66079a40526792306c22221b3f
          initial_ast: 62b9143edf4b2af8de7d17e3760fc79f6c69682bd1fbc6bf49df3603c048f154
          unrolled_ast: 62b9143edf4b2af8de7d17e3760fc79f6c69682bd1fbc6bf49df3603c048f154
          ssa_ast: 90c571faa576d841b46a96893e4da02c93ea3f9f6562da9305199fffdb8e08ed
          flattened_ast: adfa84ca86fd3e69687f8d300245300aba9eb636ac0ae6013f17a1f0ebf07735
          destructured_ast: da6302edea2b553822935178b5bded90c3c5d3f4eb0f3e579fdf86fa3c029be3
          inlined_ast: da6302edea2b553822935178b5bded90c3c5d3f4eb0f3e579fdf86fa3c029be3
          dce_ast: da6302edea2b553822935178b5bded90c3c5d3f4eb0f3e579fdf86fa3c029be3
=======
        - initial_symbol_table: a98f4b9fb613806e77319ec4ddde4728d6c6f4477e80a6b4928ac18b51330252
          type_checked_symbol_table: b7ba61d3f33280063b727ffc5d1f69a3ff5ec1688d302eec3ba1a5565988829e
          unrolled_symbol_table: b7ba61d3f33280063b727ffc5d1f69a3ff5ec1688d302eec3ba1a5565988829e
          initial_ast: b146aee4f30c97ed53627825ff972c7290bfac491689c5730c78401951e87d5e
          unrolled_ast: b146aee4f30c97ed53627825ff972c7290bfac491689c5730c78401951e87d5e
          ssa_ast: b28a97d27553597d526f33c07789c82bdf157d9639bfda84dba91c0e8d16e43f
          flattened_ast: 8840ffe5a24302821d59643ba8ec94fcace3a843fba81fdfa5e6ca80020e6f62
          destructured_ast: 549bc181d69c6ba3618580639adb2dc126532ac6ae78707e4acd773ffc6d80e3
          inlined_ast: 549bc181d69c6ba3618580639adb2dc126532ac6ae78707e4acd773ffc6d80e3
          dce_ast: 549bc181d69c6ba3618580639adb2dc126532ac6ae78707e4acd773ffc6d80e3
>>>>>>> 1d9197f4
          bytecode: c080998e39be58c165d147352fed55e49828e93d487976c27e4e6e160736f4f6
          errors: ""
          warnings: ""<|MERGE_RESOLUTION|>--- conflicted
+++ resolved
@@ -3,29 +3,16 @@
 expectation: Pass
 outputs:
   - - compile:
-<<<<<<< HEAD
-        - initial_symbol_table: 05ec2d92254ff35ad17293f850b1280cf88490c2db146247e2cbd47caec485c0
-          type_checked_symbol_table: 2155a0e3a9c431c42c068617530e12ef44fd7c66079a40526792306c22221b3f
-          unrolled_symbol_table: 2155a0e3a9c431c42c068617530e12ef44fd7c66079a40526792306c22221b3f
-          initial_ast: 62b9143edf4b2af8de7d17e3760fc79f6c69682bd1fbc6bf49df3603c048f154
-          unrolled_ast: 62b9143edf4b2af8de7d17e3760fc79f6c69682bd1fbc6bf49df3603c048f154
-          ssa_ast: 90c571faa576d841b46a96893e4da02c93ea3f9f6562da9305199fffdb8e08ed
-          flattened_ast: adfa84ca86fd3e69687f8d300245300aba9eb636ac0ae6013f17a1f0ebf07735
-          destructured_ast: da6302edea2b553822935178b5bded90c3c5d3f4eb0f3e579fdf86fa3c029be3
-          inlined_ast: da6302edea2b553822935178b5bded90c3c5d3f4eb0f3e579fdf86fa3c029be3
-          dce_ast: da6302edea2b553822935178b5bded90c3c5d3f4eb0f3e579fdf86fa3c029be3
-=======
-        - initial_symbol_table: a98f4b9fb613806e77319ec4ddde4728d6c6f4477e80a6b4928ac18b51330252
-          type_checked_symbol_table: b7ba61d3f33280063b727ffc5d1f69a3ff5ec1688d302eec3ba1a5565988829e
-          unrolled_symbol_table: b7ba61d3f33280063b727ffc5d1f69a3ff5ec1688d302eec3ba1a5565988829e
-          initial_ast: b146aee4f30c97ed53627825ff972c7290bfac491689c5730c78401951e87d5e
-          unrolled_ast: b146aee4f30c97ed53627825ff972c7290bfac491689c5730c78401951e87d5e
-          ssa_ast: b28a97d27553597d526f33c07789c82bdf157d9639bfda84dba91c0e8d16e43f
-          flattened_ast: 8840ffe5a24302821d59643ba8ec94fcace3a843fba81fdfa5e6ca80020e6f62
-          destructured_ast: 549bc181d69c6ba3618580639adb2dc126532ac6ae78707e4acd773ffc6d80e3
-          inlined_ast: 549bc181d69c6ba3618580639adb2dc126532ac6ae78707e4acd773ffc6d80e3
-          dce_ast: 549bc181d69c6ba3618580639adb2dc126532ac6ae78707e4acd773ffc6d80e3
->>>>>>> 1d9197f4
+        - initial_symbol_table: f88925277e24e4f6b673869c481feb4d742933c80edf1c56952732a2bb411039
+          type_checked_symbol_table: a34529dcb7557634cb025c4df9ff5fc5fc6820bb8430d5135ca6ca42d0412be3
+          unrolled_symbol_table: a34529dcb7557634cb025c4df9ff5fc5fc6820bb8430d5135ca6ca42d0412be3
+          initial_ast: 70a3fd65c6782b5b52882740d884944b32ac31377d33cb0bcb9ee3f2f72332ff
+          unrolled_ast: 70a3fd65c6782b5b52882740d884944b32ac31377d33cb0bcb9ee3f2f72332ff
+          ssa_ast: 420c47b231cabf5a72d44876e586b3664e25117d0c0fff2193ea742aad8bf7e3
+          flattened_ast: e2769117b43b0657848f5d87255237bd08416a906ba4cc70732c88a763348944
+          destructured_ast: c4f4f089a4c8a65a9357543124cfe5d343f4a625b82f76d64e05ddf88d0eca1d
+          inlined_ast: c4f4f089a4c8a65a9357543124cfe5d343f4a625b82f76d64e05ddf88d0eca1d
+          dce_ast: c4f4f089a4c8a65a9357543124cfe5d343f4a625b82f76d64e05ddf88d0eca1d
           bytecode: c080998e39be58c165d147352fed55e49828e93d487976c27e4e6e160736f4f6
           errors: ""
           warnings: ""