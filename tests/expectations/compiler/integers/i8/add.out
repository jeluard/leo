---
namespace: Compile
expectation: Pass
outputs:
  - - compile:
<<<<<<< HEAD
        - initial_symbol_table: 2bcb01175109d08fc9945ce76a6e0e23c14ca9a8120aafd8c1f438f1bf095b09
          type_checked_symbol_table: 6e510a23ab1bfab0dc17134709a96349999e92de2aeaf7330505898f24d07849
          unrolled_symbol_table: 6e510a23ab1bfab0dc17134709a96349999e92de2aeaf7330505898f24d07849
          initial_ast: 4845a9947f65c5231fb58245d74a64645af4b9b837305a6c61b836e9f87d394b
          unrolled_ast: 4845a9947f65c5231fb58245d74a64645af4b9b837305a6c61b836e9f87d394b
          ssa_ast: 851c4c953ae8f1c71dc63e25d7fcf19e829e2f5218c06fa3983a760f45412645
          flattened_ast: 2faffa61e9fbf2ea1521da9eb48095d1836b45367b254672e7f43c10e277d7d9
          destructured_ast: de87dc2dee6dc7018c272c38cc1d7a660ab7a772102e3ce12d840ec1ec686d91
          inlined_ast: de87dc2dee6dc7018c272c38cc1d7a660ab7a772102e3ce12d840ec1ec686d91
          dce_ast: de87dc2dee6dc7018c272c38cc1d7a660ab7a772102e3ce12d840ec1ec686d91
=======
        - initial_symbol_table: 82c25de06f7b36b4188f67b7fd0cec65698b127beebdfc5196ff9dacff1a2853
          type_checked_symbol_table: 0236ebf61c96416cf2b7d49a35748dc5c8cff2fce056eedc378dbfc7734dd9e5
          unrolled_symbol_table: 0236ebf61c96416cf2b7d49a35748dc5c8cff2fce056eedc378dbfc7734dd9e5
          initial_ast: b317f5cb20e12c5808ab59cb70781ef028fedb04cab0a5eec5fb59fe8d147ed7
          unrolled_ast: b317f5cb20e12c5808ab59cb70781ef028fedb04cab0a5eec5fb59fe8d147ed7
          ssa_ast: 119fe69281e1b116f9eb210113df48c48896f52a3dfeae88aaa5e37a270da798
          flattened_ast: 9b08e5a2e729c67d15a973657a7da3d53cda4cb48ab1793b6f124443792b4231
          destructured_ast: db7313f98e0c583b175b8729cc6b50e9eb13cbf7c5d0e034f152d8995c3cc329
          inlined_ast: db7313f98e0c583b175b8729cc6b50e9eb13cbf7c5d0e034f152d8995c3cc329
          dce_ast: db7313f98e0c583b175b8729cc6b50e9eb13cbf7c5d0e034f152d8995c3cc329
>>>>>>> 1d9197f4
          bytecode: b55a8d40426fb145352765c99ed1875c872f2a6a0aeaa46f5734c543b5cc17a0
          errors: ""
          warnings: ""<|MERGE_RESOLUTION|>--- conflicted
+++ resolved
@@ -3,29 +3,16 @@
 expectation: Pass
 outputs:
   - - compile:
-<<<<<<< HEAD
-        - initial_symbol_table: 2bcb01175109d08fc9945ce76a6e0e23c14ca9a8120aafd8c1f438f1bf095b09
-          type_checked_symbol_table: 6e510a23ab1bfab0dc17134709a96349999e92de2aeaf7330505898f24d07849
-          unrolled_symbol_table: 6e510a23ab1bfab0dc17134709a96349999e92de2aeaf7330505898f24d07849
-          initial_ast: 4845a9947f65c5231fb58245d74a64645af4b9b837305a6c61b836e9f87d394b
-          unrolled_ast: 4845a9947f65c5231fb58245d74a64645af4b9b837305a6c61b836e9f87d394b
-          ssa_ast: 851c4c953ae8f1c71dc63e25d7fcf19e829e2f5218c06fa3983a760f45412645
-          flattened_ast: 2faffa61e9fbf2ea1521da9eb48095d1836b45367b254672e7f43c10e277d7d9
-          destructured_ast: de87dc2dee6dc7018c272c38cc1d7a660ab7a772102e3ce12d840ec1ec686d91
-          inlined_ast: de87dc2dee6dc7018c272c38cc1d7a660ab7a772102e3ce12d840ec1ec686d91
-          dce_ast: de87dc2dee6dc7018c272c38cc1d7a660ab7a772102e3ce12d840ec1ec686d91
-=======
-        - initial_symbol_table: 82c25de06f7b36b4188f67b7fd0cec65698b127beebdfc5196ff9dacff1a2853
-          type_checked_symbol_table: 0236ebf61c96416cf2b7d49a35748dc5c8cff2fce056eedc378dbfc7734dd9e5
-          unrolled_symbol_table: 0236ebf61c96416cf2b7d49a35748dc5c8cff2fce056eedc378dbfc7734dd9e5
-          initial_ast: b317f5cb20e12c5808ab59cb70781ef028fedb04cab0a5eec5fb59fe8d147ed7
-          unrolled_ast: b317f5cb20e12c5808ab59cb70781ef028fedb04cab0a5eec5fb59fe8d147ed7
-          ssa_ast: 119fe69281e1b116f9eb210113df48c48896f52a3dfeae88aaa5e37a270da798
-          flattened_ast: 9b08e5a2e729c67d15a973657a7da3d53cda4cb48ab1793b6f124443792b4231
-          destructured_ast: db7313f98e0c583b175b8729cc6b50e9eb13cbf7c5d0e034f152d8995c3cc329
-          inlined_ast: db7313f98e0c583b175b8729cc6b50e9eb13cbf7c5d0e034f152d8995c3cc329
-          dce_ast: db7313f98e0c583b175b8729cc6b50e9eb13cbf7c5d0e034f152d8995c3cc329
->>>>>>> 1d9197f4
+        - initial_symbol_table: 21e90fe7d6f31f80a2c7e2c9d8eda0b9f13c6b0f810a2eaa86441805fe91f4fa
+          type_checked_symbol_table: cce30978c007083c138587349358f116ae192df25f14060c376ded79d4e00674
+          unrolled_symbol_table: cce30978c007083c138587349358f116ae192df25f14060c376ded79d4e00674
+          initial_ast: 6bf9f1bd0ef96634db80a9e62255236aa622f6ce3c27c5e772e724c84abbba4a
+          unrolled_ast: 6bf9f1bd0ef96634db80a9e62255236aa622f6ce3c27c5e772e724c84abbba4a
+          ssa_ast: df8026602cbb445165612ab879fde2336f6fee02d512f1d0c77c5529fced4aba
+          flattened_ast: 22e54eb89e368862bf939f78cd6b2053d5742ce92c3a4d1a51bad06a28611014
+          destructured_ast: b36caa9dadd9d56989cd6b78713b0c93e697d851c335cf1175295f7287997bd8
+          inlined_ast: b36caa9dadd9d56989cd6b78713b0c93e697d851c335cf1175295f7287997bd8
+          dce_ast: b36caa9dadd9d56989cd6b78713b0c93e697d851c335cf1175295f7287997bd8
           bytecode: b55a8d40426fb145352765c99ed1875c872f2a6a0aeaa46f5734c543b5cc17a0
           errors: ""
           warnings: ""