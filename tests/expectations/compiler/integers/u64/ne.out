---
namespace: Compile
expectation: Pass
outputs:
  - - compile:
<<<<<<< HEAD
        - initial_symbol_table: 9c6cdd3405ed919f2d705557a8acbe02607b8e13d4528b63f734e80af398be0a
          type_checked_symbol_table: aeca5974112a2e2fc56a7062b499459d8f674239efa03343f0ee7fb994724b08
          unrolled_symbol_table: aeca5974112a2e2fc56a7062b499459d8f674239efa03343f0ee7fb994724b08
          initial_ast: 5bab4163c68a1f5887d07305a0bb9743bc87021fd41e466619a862cf5fdcf44a
          unrolled_ast: 5bab4163c68a1f5887d07305a0bb9743bc87021fd41e466619a862cf5fdcf44a
          ssa_ast: 0f1ef4e9b609ea8ab470665805008284235c5fbfc6ffc42a3b60176bf9781dc7
          flattened_ast: fb2915f9af14a7df03d0342316051caaa2713b5ca8922e67ae9e5523901e2edc
          destructured_ast: 07430425dccec739997765606909ee752392b4c473b7da03bcd2911c7cd647b7
          inlined_ast: 07430425dccec739997765606909ee752392b4c473b7da03bcd2911c7cd647b7
          dce_ast: 07430425dccec739997765606909ee752392b4c473b7da03bcd2911c7cd647b7
=======
        - initial_symbol_table: 3f4387e90fcecee4008ad1e70a03faf92a40bb4ef1382c3b80b263ca007d9b95
          type_checked_symbol_table: 7d878a4c257a6a2beb09bf4d4a85c5f7099ec63ec7cca9c7ce7c75422b1e78bf
          unrolled_symbol_table: 7d878a4c257a6a2beb09bf4d4a85c5f7099ec63ec7cca9c7ce7c75422b1e78bf
          initial_ast: 3b10b5f4876c30136494f8502d443df258d5d692a06b34316658060419a9caf3
          unrolled_ast: 3b10b5f4876c30136494f8502d443df258d5d692a06b34316658060419a9caf3
          ssa_ast: 9127fc7b9f443d9d3aa75eee74d2503176480b9d6012ab6697aa6ba7f154215b
          flattened_ast: d47b8d2aa8c55baf803b7ee2c2b2d4e9ec3d46f19884fb6051aa3f709eb1b1db
          destructured_ast: 11ebce3f9c95f061cf993f20838f32f5c1418a64afa2cb2b7e18c720cc9ce038
          inlined_ast: 11ebce3f9c95f061cf993f20838f32f5c1418a64afa2cb2b7e18c720cc9ce038
          dce_ast: 11ebce3f9c95f061cf993f20838f32f5c1418a64afa2cb2b7e18c720cc9ce038
>>>>>>> 1d9197f4
          bytecode: a7b99df5f7c17bca61aa58a32b7dd8b1b4281302d545b2a88b8c162d1c52dbaa
          errors: ""
          warnings: ""<|MERGE_RESOLUTION|>--- conflicted
+++ resolved
@@ -3,29 +3,16 @@
 expectation: Pass
 outputs:
   - - compile:
-<<<<<<< HEAD
-        - initial_symbol_table: 9c6cdd3405ed919f2d705557a8acbe02607b8e13d4528b63f734e80af398be0a
-          type_checked_symbol_table: aeca5974112a2e2fc56a7062b499459d8f674239efa03343f0ee7fb994724b08
-          unrolled_symbol_table: aeca5974112a2e2fc56a7062b499459d8f674239efa03343f0ee7fb994724b08
-          initial_ast: 5bab4163c68a1f5887d07305a0bb9743bc87021fd41e466619a862cf5fdcf44a
-          unrolled_ast: 5bab4163c68a1f5887d07305a0bb9743bc87021fd41e466619a862cf5fdcf44a
-          ssa_ast: 0f1ef4e9b609ea8ab470665805008284235c5fbfc6ffc42a3b60176bf9781dc7
-          flattened_ast: fb2915f9af14a7df03d0342316051caaa2713b5ca8922e67ae9e5523901e2edc
-          destructured_ast: 07430425dccec739997765606909ee752392b4c473b7da03bcd2911c7cd647b7
-          inlined_ast: 07430425dccec739997765606909ee752392b4c473b7da03bcd2911c7cd647b7
-          dce_ast: 07430425dccec739997765606909ee752392b4c473b7da03bcd2911c7cd647b7
-=======
-        - initial_symbol_table: 3f4387e90fcecee4008ad1e70a03faf92a40bb4ef1382c3b80b263ca007d9b95
-          type_checked_symbol_table: 7d878a4c257a6a2beb09bf4d4a85c5f7099ec63ec7cca9c7ce7c75422b1e78bf
-          unrolled_symbol_table: 7d878a4c257a6a2beb09bf4d4a85c5f7099ec63ec7cca9c7ce7c75422b1e78bf
-          initial_ast: 3b10b5f4876c30136494f8502d443df258d5d692a06b34316658060419a9caf3
-          unrolled_ast: 3b10b5f4876c30136494f8502d443df258d5d692a06b34316658060419a9caf3
-          ssa_ast: 9127fc7b9f443d9d3aa75eee74d2503176480b9d6012ab6697aa6ba7f154215b
-          flattened_ast: d47b8d2aa8c55baf803b7ee2c2b2d4e9ec3d46f19884fb6051aa3f709eb1b1db
-          destructured_ast: 11ebce3f9c95f061cf993f20838f32f5c1418a64afa2cb2b7e18c720cc9ce038
-          inlined_ast: 11ebce3f9c95f061cf993f20838f32f5c1418a64afa2cb2b7e18c720cc9ce038
-          dce_ast: 11ebce3f9c95f061cf993f20838f32f5c1418a64afa2cb2b7e18c720cc9ce038
->>>>>>> 1d9197f4
+        - initial_symbol_table: e1a0d909f4242d62f6ac15a8549867352bd8d0ee646a677e527fa369fd0e44e7
+          type_checked_symbol_table: 64fd52b181ac67b20af9765717ad34e51fa695a7046496c694a3096e3764d384
+          unrolled_symbol_table: 64fd52b181ac67b20af9765717ad34e51fa695a7046496c694a3096e3764d384
+          initial_ast: c80e826d06c181c05109a8139b974819d97cf8efb2ed7ac70918e8e0b500c5b9
+          unrolled_ast: c80e826d06c181c05109a8139b974819d97cf8efb2ed7ac70918e8e0b500c5b9
+          ssa_ast: 6ba2bcc27aaec94fbacfce0f00799f6a1c8e792ff2fb145953a942d0bc323a35
+          flattened_ast: 1aa11c36fbfcf526e0c0d83ec21135c507828be4ad32abfc02cba4672bdf3b7b
+          destructured_ast: add1724df1472080ce3fb86f7e10ed916ca60d33e3d5fb0b20de67c919b1cb5a
+          inlined_ast: add1724df1472080ce3fb86f7e10ed916ca60d33e3d5fb0b20de67c919b1cb5a
+          dce_ast: add1724df1472080ce3fb86f7e10ed916ca60d33e3d5fb0b20de67c919b1cb5a
           bytecode: a7b99df5f7c17bca61aa58a32b7dd8b1b4281302d545b2a88b8c162d1c52dbaa
           errors: ""
           warnings: ""