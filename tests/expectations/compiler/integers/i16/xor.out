---
namespace: Compile
expectation: Pass
outputs:
  - - compile:
<<<<<<< HEAD
        - initial_symbol_table: 284da7fea74a4ad5cdf3f468c20efff7811d57734e8ff4d31fb1e33ca531d842
          type_checked_symbol_table: dcca0a24ed185efb753efabb5e85b92376a6e10f9816af413faf633e6ec1fc69
          unrolled_symbol_table: dcca0a24ed185efb753efabb5e85b92376a6e10f9816af413faf633e6ec1fc69
          initial_ast: 9f24efc93cb41e37275342f7122d1e1536a67b3def5a0566a9b3966b20d05b87
          unrolled_ast: 9f24efc93cb41e37275342f7122d1e1536a67b3def5a0566a9b3966b20d05b87
          ssa_ast: 7e6396446cf99f65630b5bbc2ef5d8e4d27b1b0c010de199ab723fb9af87ae73
          flattened_ast: de45b7cc22554d0f4baf3fc0b1fb25c056c9920c8e48f8fdc93841602a74415e
          destructured_ast: 2a2748c5e2c52982509aa6a5c045ea0370ce6b7bb093cda110c564e09811dec2
          inlined_ast: 2a2748c5e2c52982509aa6a5c045ea0370ce6b7bb093cda110c564e09811dec2
          dce_ast: 2a2748c5e2c52982509aa6a5c045ea0370ce6b7bb093cda110c564e09811dec2
=======
        - initial_symbol_table: 93061cf179e58ccfbb783d508fe5cd36d47998745a39bbedad0a2629827bdae8
          type_checked_symbol_table: e0b23b367e446e290dfafb9eda03806e3dc66382f5740dc61916da2f39da1175
          unrolled_symbol_table: e0b23b367e446e290dfafb9eda03806e3dc66382f5740dc61916da2f39da1175
          initial_ast: 8b116125602fc7d0a9ea2085fd9151bfab45fba5c48940a9971a17cfc8c2f46b
          unrolled_ast: 8b116125602fc7d0a9ea2085fd9151bfab45fba5c48940a9971a17cfc8c2f46b
          ssa_ast: ba436709df8a42d75bd98c5982af4dc272652005314ea134f621e5ead61b2ced
          flattened_ast: a2aa2a85da7ba57094b36fff6c0445fb1fbbe13d0cb2e28a572baf7a4aaee218
          destructured_ast: c0824659f73637db33da623cc3750f73b20123b27178f61733b60dc9b08397fb
          inlined_ast: c0824659f73637db33da623cc3750f73b20123b27178f61733b60dc9b08397fb
          dce_ast: c0824659f73637db33da623cc3750f73b20123b27178f61733b60dc9b08397fb
>>>>>>> 1d9197f4
          bytecode: b3f7fd0a992ed66d1a25b6669e1387d7567d6fad58e97b43c160249c2109f516
          errors: ""
          warnings: ""<|MERGE_RESOLUTION|>--- conflicted
+++ resolved
@@ -3,29 +3,16 @@
 expectation: Pass
 outputs:
   - - compile:
-<<<<<<< HEAD
-        - initial_symbol_table: 284da7fea74a4ad5cdf3f468c20efff7811d57734e8ff4d31fb1e33ca531d842
-          type_checked_symbol_table: dcca0a24ed185efb753efabb5e85b92376a6e10f9816af413faf633e6ec1fc69
-          unrolled_symbol_table: dcca0a24ed185efb753efabb5e85b92376a6e10f9816af413faf633e6ec1fc69
-          initial_ast: 9f24efc93cb41e37275342f7122d1e1536a67b3def5a0566a9b3966b20d05b87
-          unrolled_ast: 9f24efc93cb41e37275342f7122d1e1536a67b3def5a0566a9b3966b20d05b87
-          ssa_ast: 7e6396446cf99f65630b5bbc2ef5d8e4d27b1b0c010de199ab723fb9af87ae73
-          flattened_ast: de45b7cc22554d0f4baf3fc0b1fb25c056c9920c8e48f8fdc93841602a74415e
-          destructured_ast: 2a2748c5e2c52982509aa6a5c045ea0370ce6b7bb093cda110c564e09811dec2
-          inlined_ast: 2a2748c5e2c52982509aa6a5c045ea0370ce6b7bb093cda110c564e09811dec2
-          dce_ast: 2a2748c5e2c52982509aa6a5c045ea0370ce6b7bb093cda110c564e09811dec2
-=======
-        - initial_symbol_table: 93061cf179e58ccfbb783d508fe5cd36d47998745a39bbedad0a2629827bdae8
-          type_checked_symbol_table: e0b23b367e446e290dfafb9eda03806e3dc66382f5740dc61916da2f39da1175
-          unrolled_symbol_table: e0b23b367e446e290dfafb9eda03806e3dc66382f5740dc61916da2f39da1175
-          initial_ast: 8b116125602fc7d0a9ea2085fd9151bfab45fba5c48940a9971a17cfc8c2f46b
-          unrolled_ast: 8b116125602fc7d0a9ea2085fd9151bfab45fba5c48940a9971a17cfc8c2f46b
-          ssa_ast: ba436709df8a42d75bd98c5982af4dc272652005314ea134f621e5ead61b2ced
-          flattened_ast: a2aa2a85da7ba57094b36fff6c0445fb1fbbe13d0cb2e28a572baf7a4aaee218
-          destructured_ast: c0824659f73637db33da623cc3750f73b20123b27178f61733b60dc9b08397fb
-          inlined_ast: c0824659f73637db33da623cc3750f73b20123b27178f61733b60dc9b08397fb
-          dce_ast: c0824659f73637db33da623cc3750f73b20123b27178f61733b60dc9b08397fb
->>>>>>> 1d9197f4
+        - initial_symbol_table: ad2b082c26499314be59b13e61a1ba499b5c10275644008b26255b2f76b28c07
+          type_checked_symbol_table: bd76b2560d8440d6b8a8416b24f87c4d42985004fe6897a46ab6f85de3d6bc77
+          unrolled_symbol_table: bd76b2560d8440d6b8a8416b24f87c4d42985004fe6897a46ab6f85de3d6bc77
+          initial_ast: f8c94070818ce04a201efef13c19208168882cddc22a5f411f00421472d5754c
+          unrolled_ast: f8c94070818ce04a201efef13c19208168882cddc22a5f411f00421472d5754c
+          ssa_ast: bf6b460264a6871db8d170dd96e52976526b55abed4cb01dfd3809c3760cb84f
+          flattened_ast: 1f9ff93c34e2ff0e793e2c61ce3a447352cafc89c8d566af7a2a22c84edc4f34
+          destructured_ast: 34f21996615600121623d4cfb6663a83f251681b077b52f0d6eb67e0867de92e
+          inlined_ast: 34f21996615600121623d4cfb6663a83f251681b077b52f0d6eb67e0867de92e
+          dce_ast: 34f21996615600121623d4cfb6663a83f251681b077b52f0d6eb67e0867de92e
           bytecode: b3f7fd0a992ed66d1a25b6669e1387d7567d6fad58e97b43c160249c2109f516
           errors: ""
           warnings: ""