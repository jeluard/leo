---
namespace: Compile
expectation: Pass
outputs:
  - - compile:
<<<<<<< HEAD
        - initial_symbol_table: b681f966c95a87258b38318a68e491f61746a959d82cbdc756fbb31e47f82bba
          type_checked_symbol_table: 620611494d5cb34b734668716dec8e842f0c85b0f79a514c8dda59982328a89e
          unrolled_symbol_table: 620611494d5cb34b734668716dec8e842f0c85b0f79a514c8dda59982328a89e
          initial_ast: 1b5ac0c384ada4a708bc5369bfa744c874d4798f44da4436c51742b3c477b0f0
          unrolled_ast: 1b5ac0c384ada4a708bc5369bfa744c874d4798f44da4436c51742b3c477b0f0
          ssa_ast: cd916fcdf76653bb41daa8d365a1f90db9a056a93b0970f1a902a8246292dfbe
          flattened_ast: 32c4b19b7f17980ea37d8fb8f108bc01428612658e11f11f4d4c4e52b90e0f3f
          destructured_ast: f9f2e8ad4660c16517319b5b024828c64c3c5b640607c38aac795058170170de
          inlined_ast: f9f2e8ad4660c16517319b5b024828c64c3c5b640607c38aac795058170170de
          dce_ast: f9f2e8ad4660c16517319b5b024828c64c3c5b640607c38aac795058170170de
=======
        - initial_symbol_table: e757a62763272d24f7a767a8a8e274c922b19a56632711cf86c301729d8aa1e3
          type_checked_symbol_table: baa75b8f93cfc23a112489143d04816bce5c3dd8039305cc153a2695eccccded
          unrolled_symbol_table: baa75b8f93cfc23a112489143d04816bce5c3dd8039305cc153a2695eccccded
          initial_ast: d11ad9256d291bd8d54ca6285cb18274022034ada9006dcfed950a127aa8c000
          unrolled_ast: d11ad9256d291bd8d54ca6285cb18274022034ada9006dcfed950a127aa8c000
          ssa_ast: 165e1e74bdfcc81cadcd83caa6ef430074913d7174e96b40708f5a83d90321e6
          flattened_ast: ea7698ae26d0189b370195bde8fe7c46fde45cc25940136e537f27f6d88a0167
          destructured_ast: 31c942b81f9150b4ef746f9b3dd7f32f4940a625b8089749c9453d1258a9b303
          inlined_ast: 31c942b81f9150b4ef746f9b3dd7f32f4940a625b8089749c9453d1258a9b303
          dce_ast: 31c942b81f9150b4ef746f9b3dd7f32f4940a625b8089749c9453d1258a9b303
>>>>>>> 1d9197f4
          bytecode: 5566b622f6c5ea37b1b130db8b59ea5d69140dbe2aae45a1ada003d92482f7a9
          errors: ""
          warnings: ""<|MERGE_RESOLUTION|>--- conflicted
+++ resolved
@@ -3,29 +3,16 @@
 expectation: Pass
 outputs:
   - - compile:
-<<<<<<< HEAD
-        - initial_symbol_table: b681f966c95a87258b38318a68e491f61746a959d82cbdc756fbb31e47f82bba
-          type_checked_symbol_table: 620611494d5cb34b734668716dec8e842f0c85b0f79a514c8dda59982328a89e
-          unrolled_symbol_table: 620611494d5cb34b734668716dec8e842f0c85b0f79a514c8dda59982328a89e
-          initial_ast: 1b5ac0c384ada4a708bc5369bfa744c874d4798f44da4436c51742b3c477b0f0
-          unrolled_ast: 1b5ac0c384ada4a708bc5369bfa744c874d4798f44da4436c51742b3c477b0f0
-          ssa_ast: cd916fcdf76653bb41daa8d365a1f90db9a056a93b0970f1a902a8246292dfbe
-          flattened_ast: 32c4b19b7f17980ea37d8fb8f108bc01428612658e11f11f4d4c4e52b90e0f3f
-          destructured_ast: f9f2e8ad4660c16517319b5b024828c64c3c5b640607c38aac795058170170de
-          inlined_ast: f9f2e8ad4660c16517319b5b024828c64c3c5b640607c38aac795058170170de
-          dce_ast: f9f2e8ad4660c16517319b5b024828c64c3c5b640607c38aac795058170170de
-=======
-        - initial_symbol_table: e757a62763272d24f7a767a8a8e274c922b19a56632711cf86c301729d8aa1e3
-          type_checked_symbol_table: baa75b8f93cfc23a112489143d04816bce5c3dd8039305cc153a2695eccccded
-          unrolled_symbol_table: baa75b8f93cfc23a112489143d04816bce5c3dd8039305cc153a2695eccccded
-          initial_ast: d11ad9256d291bd8d54ca6285cb18274022034ada9006dcfed950a127aa8c000
-          unrolled_ast: d11ad9256d291bd8d54ca6285cb18274022034ada9006dcfed950a127aa8c000
-          ssa_ast: 165e1e74bdfcc81cadcd83caa6ef430074913d7174e96b40708f5a83d90321e6
-          flattened_ast: ea7698ae26d0189b370195bde8fe7c46fde45cc25940136e537f27f6d88a0167
-          destructured_ast: 31c942b81f9150b4ef746f9b3dd7f32f4940a625b8089749c9453d1258a9b303
-          inlined_ast: 31c942b81f9150b4ef746f9b3dd7f32f4940a625b8089749c9453d1258a9b303
-          dce_ast: 31c942b81f9150b4ef746f9b3dd7f32f4940a625b8089749c9453d1258a9b303
->>>>>>> 1d9197f4
+        - initial_symbol_table: e9e2bc945e5933b1790da2bce31724ec2e3587715c6dc34c540ffb046b3b297d
+          type_checked_symbol_table: 28e164b8f42f236e120517dee666d13e33e5f10ccc491e1d344111539af7c5f0
+          unrolled_symbol_table: 28e164b8f42f236e120517dee666d13e33e5f10ccc491e1d344111539af7c5f0
+          initial_ast: d6f2bdb563127e390170ef13b2a50bf7156d5d10b850525c1350db16e0d93bd9
+          unrolled_ast: d6f2bdb563127e390170ef13b2a50bf7156d5d10b850525c1350db16e0d93bd9
+          ssa_ast: 4a084d423586810e375172414eb6e9671e7080cd1a628939feaf3f54ae8c7ae9
+          flattened_ast: ff147245e6925e970af4ef63f8091a010dce9b6b195013da38951c77de859551
+          destructured_ast: 58c01b9e4cd4ddee735df2c9009114d3386dcfcdf5340159f6591e049078b773
+          inlined_ast: 58c01b9e4cd4ddee735df2c9009114d3386dcfcdf5340159f6591e049078b773
+          dce_ast: 58c01b9e4cd4ddee735df2c9009114d3386dcfcdf5340159f6591e049078b773
           bytecode: 5566b622f6c5ea37b1b130db8b59ea5d69140dbe2aae45a1ada003d92482f7a9
           errors: ""
           warnings: ""