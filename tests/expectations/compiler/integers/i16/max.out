---
namespace: Compile
expectation: Pass
outputs:
  - - compile:
<<<<<<< HEAD
        - initial_symbol_table: 21be806b47489e1f660127cd776d3b988c1ff28582acae6db51ff2571d24e6ee
          type_checked_symbol_table: 09fbcb482dd4cb8653577654e49fb16f37431397d3b4edde346528b52f1f7842
          unrolled_symbol_table: 09fbcb482dd4cb8653577654e49fb16f37431397d3b4edde346528b52f1f7842
          initial_ast: d351461cac06b6238a0e646f7b22f12606aa8915ce1ddf4fdc998cc657fb5fde
          unrolled_ast: d351461cac06b6238a0e646f7b22f12606aa8915ce1ddf4fdc998cc657fb5fde
          ssa_ast: b0c879e3dcb80f905f762e006a97e48fafc7daa54b419d2b32476e75e6e4363a
          flattened_ast: 091fa75e1c5315f631694aae8aac9cbe6aa5361a52cb3f99492e22fa66279715
          destructured_ast: e97066fc2c6787924228f6edbda2f412e41ddba7115fd21ff103cb067da1bfac
          inlined_ast: e97066fc2c6787924228f6edbda2f412e41ddba7115fd21ff103cb067da1bfac
          dce_ast: e97066fc2c6787924228f6edbda2f412e41ddba7115fd21ff103cb067da1bfac
=======
        - initial_symbol_table: ba156b6ece09eec28ab10a30a5632373d94c9a6fff01e016b9922b8f8b98a8dc
          type_checked_symbol_table: 9aa53de5c4600a80b774b24093908b9382ee3a576c1d7d82f95353a445cbe86b
          unrolled_symbol_table: 9aa53de5c4600a80b774b24093908b9382ee3a576c1d7d82f95353a445cbe86b
          initial_ast: 1d71ccd49c0e5a66817ded752948e13cc9b15af7e8c1ff5db2e7ed41d2cb8971
          unrolled_ast: 1d71ccd49c0e5a66817ded752948e13cc9b15af7e8c1ff5db2e7ed41d2cb8971
          ssa_ast: 7e8cbae9ac87db2ac6515901f432615eecee87f9605c146c49d6ebaf729c169c
          flattened_ast: 1104634c1ca975240bdb9e999cdcf25a785ba0dce08061ca5dc39adf5fb752a7
          destructured_ast: 447632b499e26f4e64dd558ed4a9f9875188cbf914ac5e7cd4b063e7177cacc2
          inlined_ast: 447632b499e26f4e64dd558ed4a9f9875188cbf914ac5e7cd4b063e7177cacc2
          dce_ast: 447632b499e26f4e64dd558ed4a9f9875188cbf914ac5e7cd4b063e7177cacc2
>>>>>>> 1d9197f4
          bytecode: 45295d2179ab802afcc86d7d5b8c0b17afcdab726c8cca491370f77918e64a2b
          errors: ""
          warnings: ""<|MERGE_RESOLUTION|>--- conflicted
+++ resolved
@@ -3,29 +3,16 @@
 expectation: Pass
 outputs:
   - - compile:
-<<<<<<< HEAD
-        - initial_symbol_table: 21be806b47489e1f660127cd776d3b988c1ff28582acae6db51ff2571d24e6ee
-          type_checked_symbol_table: 09fbcb482dd4cb8653577654e49fb16f37431397d3b4edde346528b52f1f7842
-          unrolled_symbol_table: 09fbcb482dd4cb8653577654e49fb16f37431397d3b4edde346528b52f1f7842
-          initial_ast: d351461cac06b6238a0e646f7b22f12606aa8915ce1ddf4fdc998cc657fb5fde
-          unrolled_ast: d351461cac06b6238a0e646f7b22f12606aa8915ce1ddf4fdc998cc657fb5fde
-          ssa_ast: b0c879e3dcb80f905f762e006a97e48fafc7daa54b419d2b32476e75e6e4363a
-          flattened_ast: 091fa75e1c5315f631694aae8aac9cbe6aa5361a52cb3f99492e22fa66279715
-          destructured_ast: e97066fc2c6787924228f6edbda2f412e41ddba7115fd21ff103cb067da1bfac
-          inlined_ast: e97066fc2c6787924228f6edbda2f412e41ddba7115fd21ff103cb067da1bfac
-          dce_ast: e97066fc2c6787924228f6edbda2f412e41ddba7115fd21ff103cb067da1bfac
-=======
-        - initial_symbol_table: ba156b6ece09eec28ab10a30a5632373d94c9a6fff01e016b9922b8f8b98a8dc
-          type_checked_symbol_table: 9aa53de5c4600a80b774b24093908b9382ee3a576c1d7d82f95353a445cbe86b
-          unrolled_symbol_table: 9aa53de5c4600a80b774b24093908b9382ee3a576c1d7d82f95353a445cbe86b
-          initial_ast: 1d71ccd49c0e5a66817ded752948e13cc9b15af7e8c1ff5db2e7ed41d2cb8971
-          unrolled_ast: 1d71ccd49c0e5a66817ded752948e13cc9b15af7e8c1ff5db2e7ed41d2cb8971
-          ssa_ast: 7e8cbae9ac87db2ac6515901f432615eecee87f9605c146c49d6ebaf729c169c
-          flattened_ast: 1104634c1ca975240bdb9e999cdcf25a785ba0dce08061ca5dc39adf5fb752a7
-          destructured_ast: 447632b499e26f4e64dd558ed4a9f9875188cbf914ac5e7cd4b063e7177cacc2
-          inlined_ast: 447632b499e26f4e64dd558ed4a9f9875188cbf914ac5e7cd4b063e7177cacc2
-          dce_ast: 447632b499e26f4e64dd558ed4a9f9875188cbf914ac5e7cd4b063e7177cacc2
->>>>>>> 1d9197f4
+        - initial_symbol_table: d47aa228cf5afeb1a4b11a842278aa70b8a72e1bae896afaf92aeb43b7c7f591
+          type_checked_symbol_table: b0ea0a68e00ce7191185bf0abcaf4d4f143f236d27413b71220b76915ca3061f
+          unrolled_symbol_table: b0ea0a68e00ce7191185bf0abcaf4d4f143f236d27413b71220b76915ca3061f
+          initial_ast: 2259743a46d3ea04db7e76df9460ced1999fd2a1e3d7edfb6cc511af5d2408a5
+          unrolled_ast: 2259743a46d3ea04db7e76df9460ced1999fd2a1e3d7edfb6cc511af5d2408a5
+          ssa_ast: db4dd33512c7a427af08beb26d3fd65427f11f211bd0348c8b98e336df53d206
+          flattened_ast: dfe4b31e00a15032fa75f0a29d22d6d93344b3bf7d102274ccddfd15628eeb26
+          destructured_ast: 319ea3581116c393dc0ae8bbd39809b64eee4e217d0ed32d02a10b897c45c438
+          inlined_ast: 319ea3581116c393dc0ae8bbd39809b64eee4e217d0ed32d02a10b897c45c438
+          dce_ast: 319ea3581116c393dc0ae8bbd39809b64eee4e217d0ed32d02a10b897c45c438
           bytecode: 45295d2179ab802afcc86d7d5b8c0b17afcdab726c8cca491370f77918e64a2b
           errors: ""
           warnings: ""