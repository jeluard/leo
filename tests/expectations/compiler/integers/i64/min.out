--- conflicted
+++ resolved
@@ -3,29 +3,16 @@
 expectation: Pass
 outputs:
   - - compile:
-<<<<<<< HEAD
-        - initial_symbol_table: 7ea20ae6d53ab7d6b33f2f5b775dfa7199bf8b80e7a899ea98da70cb69a1a201
-          type_checked_symbol_table: aa9c8d7924b7876e8885975a283fe55b4564a291c3a241da95811f00d7ace5e8
-          unrolled_symbol_table: aa9c8d7924b7876e8885975a283fe55b4564a291c3a241da95811f00d7ace5e8
-          initial_ast: 744270cd3fc0c3c4baa5e44dc5b819b367618ae70e3b5de138a9c197a7b627d1
-          unrolled_ast: 744270cd3fc0c3c4baa5e44dc5b819b367618ae70e3b5de138a9c197a7b627d1
-          ssa_ast: bff22650c239198d63e378471d0e43a137f5cd6ba1507cfaca47254db5b11f33
-          flattened_ast: 212392c6e1c4737020106015b77c38ebfd89848f2d7c6f32731c7eb76caad908
-          destructured_ast: 7c4932e436a662f8598a71ea8d577c814e74a43975c67a6065bdbd728484913c
-          inlined_ast: 7c4932e436a662f8598a71ea8d577c814e74a43975c67a6065bdbd728484913c
-          dce_ast: 7c4932e436a662f8598a71ea8d577c814e74a43975c67a6065bdbd728484913c
-=======
-        - initial_symbol_table: 98b5944a52a14a2b9196d37ed0c2ae6af716fc6aac765cc2e8383b8c6e609818
-          type_checked_symbol_table: 4fe516b16a713fbd43a15ed3b83281f87b51e93f6891b975514488a56ccb9686
-          unrolled_symbol_table: 4fe516b16a713fbd43a15ed3b83281f87b51e93f6891b975514488a56ccb9686
-          initial_ast: a72bfbd7e82b4f66198d5f304d902be289797b3b78b012695d682d1a6825f805
-          unrolled_ast: a72bfbd7e82b4f66198d5f304d902be289797b3b78b012695d682d1a6825f805
-          ssa_ast: 2368dfff1052d47495ab9765a497a066fc805c29f095c08b85cdcb16ed38f563
-          flattened_ast: f3886576150bd45505bdb5ae024a7dc725b4ba76415c0f06486718e0b1f99923
-          destructured_ast: ee4cd9a9a2fc3dc7ad97cd8772ef6a6001709df438c9bf982846e9d6da754bde
-          inlined_ast: ee4cd9a9a2fc3dc7ad97cd8772ef6a6001709df438c9bf982846e9d6da754bde
-          dce_ast: ee4cd9a9a2fc3dc7ad97cd8772ef6a6001709df438c9bf982846e9d6da754bde
->>>>>>> 1d9197f4
+        - initial_symbol_table: 27d7fdad0ad06a588d992c97c6ce058d0fe3718984c6f25508cfe60d93e824aa
+          type_checked_symbol_table: 6e3b553ad0903a0722197b07c270469aa71e3ac7f6490eb35fb0cbaf9b5a1d63
+          unrolled_symbol_table: 6e3b553ad0903a0722197b07c270469aa71e3ac7f6490eb35fb0cbaf9b5a1d63
+          initial_ast: d4a953425bee529e34fcd49046bfeb62a3a43819d5daf04f6e2157cd6f89b825
+          unrolled_ast: d4a953425bee529e34fcd49046bfeb62a3a43819d5daf04f6e2157cd6f89b825
+          ssa_ast: 7681c5103eb78223807bdb6c45943ceb0ccfecfd40aef3999482dcf3eb01fe7f
+          flattened_ast: 31b1828049b3e32978090825bee7086a83a1a4d0d9ed68abda0dfd319531ea1e
+          destructured_ast: 5ec1e016e3c61433a09349b8652e9f11d7ba423d4682e3414d22ca8700072094
+          inlined_ast: 5ec1e016e3c61433a09349b8652e9f11d7ba423d4682e3414d22ca8700072094
+          dce_ast: 5ec1e016e3c61433a09349b8652e9f11d7ba423d4682e3414d22ca8700072094
           bytecode: ba879d9c018e4334cff11992ba1b8a0bcb0901d6efdb29a6daac15ce9bb32e2c
           errors: ""
           warnings: ""