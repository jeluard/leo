--- conflicted
+++ resolved
@@ -3,29 +3,16 @@
 expectation: Pass
 outputs:
   - - compile:
-<<<<<<< HEAD
-        - initial_symbol_table: bb3b57b30d209ffee5dd492fc85582853d75bf0904040d151cb3b6a47b3bf197
-          type_checked_symbol_table: 42f30480aab49bdd659e4ad5220e9350d4ad3003eaab2c3529f0d648c7f965e4
-          unrolled_symbol_table: 42f30480aab49bdd659e4ad5220e9350d4ad3003eaab2c3529f0d648c7f965e4
-          initial_ast: b3be5634155bd02a31d3e6783ee3a26e412d18096468b6a6a6a4fe3ed5cf4522
-          unrolled_ast: b3be5634155bd02a31d3e6783ee3a26e412d18096468b6a6a6a4fe3ed5cf4522
-          ssa_ast: b33dc3ecf618bbb53125b3e639c34a76210705f2723cffa8a5685e0916e097fb
-          flattened_ast: 327e3b14f5e9ac1133a6f7bbd2b8d9ca01df45d1c57120a983c1f88753290495
-          destructured_ast: 6607d9c12b30018cd093bc20e2f0737c2da9fab774bc6b3258c4e5cf640e31d6
-          inlined_ast: 6607d9c12b30018cd093bc20e2f0737c2da9fab774bc6b3258c4e5cf640e31d6
-          dce_ast: 6607d9c12b30018cd093bc20e2f0737c2da9fab774bc6b3258c4e5cf640e31d6
-=======
-        - initial_symbol_table: 23f9309bc5b63e313335766f5e168a999c528ff5197f6f09f54c62666d743108
-          type_checked_symbol_table: 19309a7ec3c92a7114e71d83c66c41f779fc0c6c2cb75f754dbcdc149124f91a
-          unrolled_symbol_table: 19309a7ec3c92a7114e71d83c66c41f779fc0c6c2cb75f754dbcdc149124f91a
-          initial_ast: 6f99099424c23ac52bd40844b1902971913e60390afeb5820e6fb04a120998b6
-          unrolled_ast: 6f99099424c23ac52bd40844b1902971913e60390afeb5820e6fb04a120998b6
-          ssa_ast: 98e3ba305f738336b09c821ba9b3f4edf0bd2c7a77e6f8d0c90140421ff78f4a
-          flattened_ast: 8700e73bf7df4e2e0c0c69fcf63223f6732fafa7f8b70bab3f60b8b5dcc5ab59
-          destructured_ast: 04897b330ae3b71ea51e15a252027d3300b36c9562cd5cf3368b23027727ba24
-          inlined_ast: 04897b330ae3b71ea51e15a252027d3300b36c9562cd5cf3368b23027727ba24
-          dce_ast: 04897b330ae3b71ea51e15a252027d3300b36c9562cd5cf3368b23027727ba24
->>>>>>> 1d9197f4
+        - initial_symbol_table: 10e758b3ebd50ada2efbeff5bee317b26c77e5654cbd8486181b4531e96d157e
+          type_checked_symbol_table: 044a7d2de19246daa104f5b0cf2478d5e6b16d90ed1763e38822597401b53f68
+          unrolled_symbol_table: 044a7d2de19246daa104f5b0cf2478d5e6b16d90ed1763e38822597401b53f68
+          initial_ast: 926bf9164bd49637a4fb44cf4f8c0fd6296abd77d3a76fbdb747326c80156b39
+          unrolled_ast: 926bf9164bd49637a4fb44cf4f8c0fd6296abd77d3a76fbdb747326c80156b39
+          ssa_ast: 8063c5f66ec1aefb70ded54c596b9e0212505b37cd95dca69bd3f95e01bafe03
+          flattened_ast: 8ac8657ca047fe26e28c1a9a9a2250bd810a3a93a1429543cb08ba0899eccc0f
+          destructured_ast: 9d0049bea5bc2a37364e42c18e7d5689494c7cea36c7a9682ea83f713c40d586
+          inlined_ast: 9d0049bea5bc2a37364e42c18e7d5689494c7cea36c7a9682ea83f713c40d586
+          dce_ast: 9d0049bea5bc2a37364e42c18e7d5689494c7cea36c7a9682ea83f713c40d586
           bytecode: 202aa93c8b415346f4cc8b49533c89cf2004fb273e78581f033c75ea57dad512
           errors: ""
           warnings: ""