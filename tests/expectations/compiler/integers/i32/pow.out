--- conflicted
+++ resolved
@@ -3,29 +3,16 @@
 expectation: Pass
 outputs:
   - - compile:
-<<<<<<< HEAD
-        - initial_symbol_table: fb4311ca1b374715d63002d60a5460943b85b1f3369784aa3d80d36e82c0f015
-          type_checked_symbol_table: f3d10541b6e1549f2e93043e338effe9d53e2adbae384ed8596c61c8618050d2
-          unrolled_symbol_table: f3d10541b6e1549f2e93043e338effe9d53e2adbae384ed8596c61c8618050d2
-          initial_ast: 05e13f429348333ba903636927b2c50162c8a347d66e26667d1e1b8aba0ca8a2
-          unrolled_ast: 05e13f429348333ba903636927b2c50162c8a347d66e26667d1e1b8aba0ca8a2
-          ssa_ast: 244d290b79b21e525f93d00eac4d06129ba3bb357e76febf785ea5cad4f7c0cb
-          flattened_ast: e0202c213fbd5c3ccb5869187174645cf8f4f5718a11aef1c4307957e2df5e51
-          destructured_ast: d308c2d3bdd7b358ba20742b0dc6ce50f7cf530a9a19dd27452ab02beba2b134
-          inlined_ast: d308c2d3bdd7b358ba20742b0dc6ce50f7cf530a9a19dd27452ab02beba2b134
-          dce_ast: d308c2d3bdd7b358ba20742b0dc6ce50f7cf530a9a19dd27452ab02beba2b134
-=======
-        - initial_symbol_table: 06560d058b3853a34431e5f1f609a3e762da3452cee9fc7863e6361928a746f3
-          type_checked_symbol_table: 2ddd7ee9c895204bbd933ca128d048d3f26fd5346d25484019e0a580041a1c2b
-          unrolled_symbol_table: 2ddd7ee9c895204bbd933ca128d048d3f26fd5346d25484019e0a580041a1c2b
-          initial_ast: 3a80b639f6b4f4597ede00db2cead8218867e3bf99566651083c1c455586d78d
-          unrolled_ast: 3a80b639f6b4f4597ede00db2cead8218867e3bf99566651083c1c455586d78d
-          ssa_ast: 22e447977ae939de38e2b7e5a57000253db2c578453d0d09b2998116171c5e23
-          flattened_ast: 9d8771affa47bce9b15e68c96db1e53732b9b619d0bd453ead284b18d067c13b
-          destructured_ast: d1741415d3f9edda6732487fa06e83f24f0ad64b4d4d946926422955659d6703
-          inlined_ast: d1741415d3f9edda6732487fa06e83f24f0ad64b4d4d946926422955659d6703
-          dce_ast: d1741415d3f9edda6732487fa06e83f24f0ad64b4d4d946926422955659d6703
->>>>>>> 1d9197f4
+        - initial_symbol_table: cb3c54aab60e06f54c2c22dce87a5a5c243f424cfbd9f2706ca26715ca340ef7
+          type_checked_symbol_table: 0369a0b0b5cbbd5439e220f01d85a00caae5a31bb77f7e266607c36cdf78beb5
+          unrolled_symbol_table: 0369a0b0b5cbbd5439e220f01d85a00caae5a31bb77f7e266607c36cdf78beb5
+          initial_ast: 4b5683afd23ee8c9b10b687123f35e41e8db16921e74e483f191f9dae92ab753
+          unrolled_ast: 4b5683afd23ee8c9b10b687123f35e41e8db16921e74e483f191f9dae92ab753
+          ssa_ast: 21f1cc483ac5f8accd327a0174066b9332d30e96545579e1c5315dfa7f778650
+          flattened_ast: 7e7b9c8f934ee0d9f32e2c494c533b14c9dce64cf621c1b086a31d2e932e3155
+          destructured_ast: 732a6b5c2c30ca692e84bef49d915ed81956cd885c869621a392d83aa404436e
+          inlined_ast: 732a6b5c2c30ca692e84bef49d915ed81956cd885c869621a392d83aa404436e
+          dce_ast: 732a6b5c2c30ca692e84bef49d915ed81956cd885c869621a392d83aa404436e
           bytecode: 356e8fd9b7a616538d51b58accbf2cb604812f8d4e1d984ed091819b6b1dd7ef
           errors: ""
           warnings: ""