---
namespace: Compile
expectation: Pass
outputs:
  - - compile:
<<<<<<< HEAD
        - initial_symbol_table: 994a69e9c9cdabab84e56cbb71e44426ab828e9fd4391ef0a7d4a20842da8f7f
          type_checked_symbol_table: e16d69137279da8e1af444a12e61c6c0bd97f192c4bebb6dc3aff92c37110a09
          unrolled_symbol_table: e16d69137279da8e1af444a12e61c6c0bd97f192c4bebb6dc3aff92c37110a09
          initial_ast: b93f8550acf8a1c02bb861ee31eee8824acdd4dd821ea72ebf33bd8acf776bb1
          unrolled_ast: b93f8550acf8a1c02bb861ee31eee8824acdd4dd821ea72ebf33bd8acf776bb1
          ssa_ast: 5307b6870b80c4ad964158ca0eba2c95b43a124c1f54ab34ddb0a7affb653287
          flattened_ast: 7770d00663c84e224859dae653f356276a7d533d64b4bbc5af09fa0b9f9d8008
          destructured_ast: e1efb2bb3a4453cf4237deb53c617aa97a9458f7950b49cbedc8cc6395efafa7
          inlined_ast: e1efb2bb3a4453cf4237deb53c617aa97a9458f7950b49cbedc8cc6395efafa7
          dce_ast: e1efb2bb3a4453cf4237deb53c617aa97a9458f7950b49cbedc8cc6395efafa7
=======
        - initial_symbol_table: 57ab0f2053d8a9868143076c4f6fbb6f1350b5ddf078bab3a1b1aa1ea31c144d
          type_checked_symbol_table: 8c30ccac13e71c5991918799308d9b17f1495ad7a9341dc0fd56fc51bb83380e
          unrolled_symbol_table: 8c30ccac13e71c5991918799308d9b17f1495ad7a9341dc0fd56fc51bb83380e
          initial_ast: 228b2bd414ad4e376795eb65a3b0857137a5b2cc1ca456a6d1e6b9db8e5f36ca
          unrolled_ast: 228b2bd414ad4e376795eb65a3b0857137a5b2cc1ca456a6d1e6b9db8e5f36ca
          ssa_ast: b518ff7bd2c6110de3078a8d4dea4a7fccd352926cf943d652108de4164bc315
          flattened_ast: 9b8f4c6738400d82ce394e7b2d87e1629d822754291b499b7b53c6a0578d6fae
          destructured_ast: 99cff44363985a0fd9dd5687e64c11ce3b35fe24446bd672c3ab4946b6ef3deb
          inlined_ast: 99cff44363985a0fd9dd5687e64c11ce3b35fe24446bd672c3ab4946b6ef3deb
          dce_ast: 99cff44363985a0fd9dd5687e64c11ce3b35fe24446bd672c3ab4946b6ef3deb
>>>>>>> 1d9197f4
          bytecode: d5ca429014c67ec53c9ce4c200f06611379969892725237b5164737ea8100c12
          errors: ""
          warnings: ""<|MERGE_RESOLUTION|>--- conflicted
+++ resolved
@@ -3,29 +3,16 @@
 expectation: Pass
 outputs:
   - - compile:
-<<<<<<< HEAD
-        - initial_symbol_table: 994a69e9c9cdabab84e56cbb71e44426ab828e9fd4391ef0a7d4a20842da8f7f
-          type_checked_symbol_table: e16d69137279da8e1af444a12e61c6c0bd97f192c4bebb6dc3aff92c37110a09
-          unrolled_symbol_table: e16d69137279da8e1af444a12e61c6c0bd97f192c4bebb6dc3aff92c37110a09
-          initial_ast: b93f8550acf8a1c02bb861ee31eee8824acdd4dd821ea72ebf33bd8acf776bb1
-          unrolled_ast: b93f8550acf8a1c02bb861ee31eee8824acdd4dd821ea72ebf33bd8acf776bb1
-          ssa_ast: 5307b6870b80c4ad964158ca0eba2c95b43a124c1f54ab34ddb0a7affb653287
-          flattened_ast: 7770d00663c84e224859dae653f356276a7d533d64b4bbc5af09fa0b9f9d8008
-          destructured_ast: e1efb2bb3a4453cf4237deb53c617aa97a9458f7950b49cbedc8cc6395efafa7
-          inlined_ast: e1efb2bb3a4453cf4237deb53c617aa97a9458f7950b49cbedc8cc6395efafa7
-          dce_ast: e1efb2bb3a4453cf4237deb53c617aa97a9458f7950b49cbedc8cc6395efafa7
-=======
-        - initial_symbol_table: 57ab0f2053d8a9868143076c4f6fbb6f1350b5ddf078bab3a1b1aa1ea31c144d
-          type_checked_symbol_table: 8c30ccac13e71c5991918799308d9b17f1495ad7a9341dc0fd56fc51bb83380e
-          unrolled_symbol_table: 8c30ccac13e71c5991918799308d9b17f1495ad7a9341dc0fd56fc51bb83380e
-          initial_ast: 228b2bd414ad4e376795eb65a3b0857137a5b2cc1ca456a6d1e6b9db8e5f36ca
-          unrolled_ast: 228b2bd414ad4e376795eb65a3b0857137a5b2cc1ca456a6d1e6b9db8e5f36ca
-          ssa_ast: b518ff7bd2c6110de3078a8d4dea4a7fccd352926cf943d652108de4164bc315
-          flattened_ast: 9b8f4c6738400d82ce394e7b2d87e1629d822754291b499b7b53c6a0578d6fae
-          destructured_ast: 99cff44363985a0fd9dd5687e64c11ce3b35fe24446bd672c3ab4946b6ef3deb
-          inlined_ast: 99cff44363985a0fd9dd5687e64c11ce3b35fe24446bd672c3ab4946b6ef3deb
-          dce_ast: 99cff44363985a0fd9dd5687e64c11ce3b35fe24446bd672c3ab4946b6ef3deb
->>>>>>> 1d9197f4
+        - initial_symbol_table: bbff18546983d05503a84e82edfc8ba43a819761a4966180f364b658bee7c71c
+          type_checked_symbol_table: 68601235ddc6c200098d7374a78da4acbb29d3d5d1a6d67bdb7b5baa7ddfce4c
+          unrolled_symbol_table: 68601235ddc6c200098d7374a78da4acbb29d3d5d1a6d67bdb7b5baa7ddfce4c
+          initial_ast: 994bad0eab3a9fd89b319668c2e45551fc8ca2d0722e751ef8ece6eddd7d11bf
+          unrolled_ast: 994bad0eab3a9fd89b319668c2e45551fc8ca2d0722e751ef8ece6eddd7d11bf
+          ssa_ast: cf69c0c5a757a9387c0100f3cac9ed3292a1b4189a872f7d70cefec4b687f2ec
+          flattened_ast: f83a1302e81bb2ad8737ee001d3e577106774175b87186f4237500db6a1e4e4d
+          destructured_ast: c5f3b9d50a5b6bab1b5a992608653b865f619ec19e95f42fef43ac709f4b3134
+          inlined_ast: c5f3b9d50a5b6bab1b5a992608653b865f619ec19e95f42fef43ac709f4b3134
+          dce_ast: c5f3b9d50a5b6bab1b5a992608653b865f619ec19e95f42fef43ac709f4b3134
           bytecode: d5ca429014c67ec53c9ce4c200f06611379969892725237b5164737ea8100c12
           errors: ""
           warnings: ""