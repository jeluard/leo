---
namespace: Execute
expectation: Pass
outputs:
  - - compile:
<<<<<<< HEAD
        - initial_symbol_table: 09dadb761c8ffcdf5202058edf630a4bdaa5a7ee5c1dd1afc9da81e5dae64d05
          type_checked_symbol_table: 635d6036a8ec63cfa3a97a4667a1a1fb8002ef3a5386bd4c6f4dafca0e218aa8
          unrolled_symbol_table: 6ae16d9d95fb7c876b1c9aa5674e20f608dad46efd684a9e8ab028ee1d25d2c1
          initial_ast: 4a28149974915dd3e5bfb2b7f9a73be37f88408f99c5818454bdabdd2524b690
          unrolled_ast: 3d6c4b138fdcceab0e0668c6b6589b2f7d62f05059f1b675b6679288b83c6eb7
          ssa_ast: 28a6b1664f8ed8a4e86fdf5dec8faa0f7fe03115f627f94380d825a1a99dc21d
          flattened_ast: 1dc0a1c08dfe2c0a41f3f33b52338dfd23405ac3b7735824bc5b7862013e305b
          destructured_ast: 94f93a9b262d26ae4fc74c98b131201aa5537b01267d7de685a00411ba497492
          inlined_ast: a6960e1444005d75fa6b34142797a33411d758f7eec5a00cf2731f7f51b0f94b
          dce_ast: a6960e1444005d75fa6b34142797a33411d758f7eec5a00cf2731f7f51b0f94b
          bytecode: 34f95c324649b856e6e1178f1db6dfb00abe322f43e2ea08b37ba9065c6f3897
=======
        - initial_symbol_table: 7c71437e120ceb2bf509a6fdb3e345a52889736bc04aad1678bdf7a66bb7bffd
          type_checked_symbol_table: a0afefdf6c3ce64f49a04e97d91374c5bde493992ba8140c9a57e5055c8a73ea
          unrolled_symbol_table: 815dc340e8aa1248872e368d307ebb854f2d71c1018e75b62580bd34021b4c86
          initial_ast: c69d09a2934a19ac8d699564f07369508dd0cdbdc4a5c08ea9b8a736e1a5db3c
          unrolled_ast: e290dac1247a03cad86c90a6f11312c5c9972dffbade372853165407cbb12f59
          ssa_ast: 0c6f458c7cc9ad347c76ebf4898795072b6f5020f4ad09a1e8598439a0a9c572
          flattened_ast: a4b92d64c082476b1143262768d09a7cc8cf86d8847ff780c03692541d4eeeda
          destructured_ast: 90bce95bc581cab4336f446e673962dde6e8092e02e04f14e3bd76eb68005f03
          inlined_ast: 90bce95bc581cab4336f446e673962dde6e8092e02e04f14e3bd76eb68005f03
          dce_ast: 90bce95bc581cab4336f446e673962dde6e8092e02e04f14e3bd76eb68005f03
          bytecode: 75252a5477a2943c07eaf114bef3dd214acbd7184b3118f14786beb8215bfb94
>>>>>>> 1d9197f4
          errors: ""
          warnings: ""
      execute:
        - execution:
            transitions:
              - id: au1xe9ss45s52a7s6pa806dwgkdaazn7vs3zvspwhpuqn0rfymz7g8qnt9f6l
                program: test.aleo
                function: dubble
                inputs: []
                outputs:
                  - type: future
                    id: 4946982913093244233049959804312122789186741969911776114977991679216808685109field
                    value: "{\n  program_id: test.aleo,\n  function_name: dubble,\n  arguments: [\n    aleo17z49cl3wfpjdyu5juxaxnuttag24ygz36pg8ln2qmlcsw4w8cs9s3f45uq\n  ]\n}"
                tpk: 5335156928382662463417682951586372143768154017026570642038100848385013470524group
                tcm: 4767822739789057211554348258725193428142828427072824810197371556604343646664field
                scm: 2701033919833853562637728369527609701654193986187336931878103571063109198360field
            global_state_root: sr1qqqqqqqqqqqqqqqqqqqqqqqqqqqqqqqqqqqqqqqqqqqqqqqqqqqq6gk0xu
            proof: proof1qyqsqqqqqqqqqqqpqqqqqqqqqqqp5lf5rvda34lj66ey06fy5v5y8dmqmd0nxx0ywzjw7kkf3r0qwz90vmk4uvmpmrccdzj4w8tm2lypqxvfqlmmzxxpkc473c9s87y080gtjfrtnceqdy0jfp6l2lxqgun7hcy9wgcwh856ug2ca4qqfenfsqw3snk3ayvn258s6944p6wxya8j996t872pr5vdcuxdxn8yfs4ujz3quwu35udud6fk7hcqznves7qwjwsrgxcxdfhs80jj2hr5jmgjgul3fdmtms8t65jdage57wlzsfzel9e48vpz8sau496j70yu3qcpk7qgmtr68hl9kqy94fp3w34e6zz4azqfnrjz82u98g63mrr6pa3ef34w8n3kyr45sz0l8cmxsekqq9t5j9jy9lksw0wnn58k7jyfud0l983tqt4emr7sd5u3chpc9at76y43cnjx99l24uktv70m9962sx9lxc5a9hv7eh5fqjgwvflff5yl6zzwrmz5edutqxqr9gvfc3vjvvtdpuh46xqx3lv0sj3pjjvcnqf5drdynn37xr0xdq94ef0t333c0f7n8kdg9u57gkytq3cgu94zx86grwrr7wqljza86cqrx6jk6uqgq9qxf3gm8y9g54ntk7mg9e6ff6fcj83fupqvptjdknygrfpczrsjwnjeteyadpn47znzfvg29s5qea80wdg7vcu08hlwurcqx3ha2u3dre4gsq9y3jfv5w2hqfltf58esahpu6kjkcwj324uzuh5d5wjt38zptld6cvzxgtewrjusdc3cz789uhare62vqu4cv24ryzdln0ssldz7lgs5glgrzvfqzt6km5tzp4vem6srwtn93xjwahqjmv0zq88mfwl22960yv0ufgl83dudy9s27svht4uvnk54uhgap8wuwdqnhra6mzt0ndcd05py3egzvrfj4qt5unuz44zz4a8tsdtd0rkk4y6v4lksaekp23al67rh9ttut9xysxw3jxqsxw50w70h68d2px4stssw4w5p2dupljmf9wn0qhqpav85qeeaudmxxrsdf546fuu8my3ewnrszaamf9gjeveqtmk6perrsljzqxhw5daqqsgnc79g7m7gzzryslqy57j33j2xsz55jzqahm7grss3m56jhxwy82v5v5pk7sdxdcawql8cg5um4z0jj0dkzkumxht57czqvqqqqqqqqqqpg2wesjekvvp8rvnvh9529sjgfrdu2x74qej909vk352qf7uneaay38rwpcwet7hgs5k5davn0wvqqqtzwacjvnl2e006ufve83hm4s4rzupv5y6ymhhy6h6z26kuz6pgd3duj3a5nkk6urhtjxy8lf3zpgqqy7xr6vam98hfqft3uxcm90yedkaf3n5npy2jkd032qlzvyzezvqcl3acm0azpu75ran0gs6vj9v9xs6h0mkkny6hphyu724gs7nqz02fflmuq993fyfmsd5zyegnwzfqqqq4h5zpp
          verified: false
          status: aborted
          errors: ""
          warnings: ""
        - execution:
            transitions:
              - id: au1swdqa0gvpj8nkyuwlmdvnl3l47w5h7msfy0ffde7ak3w9h9k4qzqpygrq6
                program: test.aleo
                function: dubble
                inputs: []
                outputs:
                  - type: future
                    id: 1184425809541876528352487757023810608320265088071696360444411605535247651179field
                    value: "{\n  program_id: test.aleo,\n  function_name: dubble,\n  arguments: [\n    aleo17z49cl3wfpjdyu5juxaxnuttag24ygz36pg8ln2qmlcsw4w8cs9s3f45uq\n  ]\n}"
                tpk: 7679013795696412973166636110506506287029261995751574797228429469383914885030group
                tcm: 5230462678570884926650621076942441638266528513315727266355035900011749049784field
                scm: 5163336880258719423318414929737729511082942523362925092387252645454920125063field
            global_state_root: sr1qqqqqqqqqqqqqqqqqqqqqqqqqqqqqqqqqqqqqqqqqqqqqqqqqqqq6gk0xu
            proof: proof1qyqsqqqqqqqqqqqpqqqqqqqqqqqpe98rzx0qmypzu72vdj3r2pq6ve8qrhlljfm0qc8sn0q5a94l4mpg7ectel59e2jchnqlra7qfgqpqy8ar6emfl4avcm3uwwgk30td78ltv8dgg7cz4urkah8pgepmyuv56jz453p7fty3vn5pcsck4fymqwtjqqg36k6wvu20waqf3ffzft8pk8vrqkn7fr0csujpct7gjj8mvj5pumg0dmrkxh2dy6347gw8uqucku9wp4qu2cyea7vrm72vn0gmqnme50ntqwum9ercfwxp4s67n0l288kljlz3xhs4tth70sgwsyq302thysgg4uaf4pal9dzpw49y30rdh4dafeprjnplrzq9l4s3cv2enttxlsssqk798gaksfv3lrqpjq0pe5emdlcntxta90cdxzj4twlsmgtemmuvhjnxpvtxrct2te5crwf83qge4f9ngehlumwqdsmqx2xels3g0p2gy00y7z9kdxswtv6av6zlflccd4denz2afd39hldue03y0xauntlan93fyv2khghvqv0n2e59dm5aehk8h0mr5pg0duelktvkjl7gn6mnud8djl2n3zd4m57aap4gtgyhgscl0784pqpvsqzrz7e8vn4knwmddkmrr928ths0rxqx8a8fqty6tzupjafm9hk33v6ytyctmnvef5ddle8umwtdyqqrck9fqk8p2w5mtlfynt3vmw06k0xv5qu33laa86le0tn7p0xrq97dly047gyvcxaa5fs8a6mdk4zd45h8gpdq8ychk3crd2fyyzyxqhnnq3nssxfm0205u6fs0xxq8hl6tnzjl59du5xp57w5uucgs63zgyfz23ds74k5mml82x0ydk0l24urnf53x9z4y73d33z3ec9c74sy48evfu5rjmnze4m8kety3cvrlap224fyqlt9u226dq4u4w6qwgvac7vzuz6rzw577a3t05rautnk8jmfdeua7q234tda726d480dgy2aedqras00tq7erfd42w8ze6f3nxvcf6ghhvzlsu94gc2aey66pldwkml0l96wxmhm7lltejvhg44n9n6hnn7a6957mv5ykcx24rhp6retw6grhss9uqt303f9939xa0s34w0gwym044mxzrc2ej348gpzn8k2226pvh688zt0mmsqxd44grpjh0t8rrcmu34553d79d4ujggqvqqqqqqqqqqps280t09c0p0m6dp4k94859m7aa8yu0t9n9apnzyzd5k4aphsztw0y40cr3asnnwt92xsvfsjy5ssyqfkqy4xf6sthnrd5tv0qyf2g9gq4694kkc8gn5psj87ltplfnr0qlch92hkmjrayrnpkfrurqcnyvqqxax7wky4gqcsmnape9erxaa84hw2thtmc0h3x9d0dezuqvj0rxqx4sdqnlt7c3fj6a3hr4fhd338mpk6jc2g73gjuahetwmv093ukem9aahrxmxns703yt448hgzrpmqqqqn0x3yg
          verified: false
          status: aborted
          errors: ""
          warnings: ""
        - execution:
            transitions:
              - id: au1m65ckcdcpsp5lnph3sa5c5k5v9rg9ca60xhz207cpyaz38d6ccrqhgur0t
                program: test.aleo
                function: dubble
                inputs: []
                outputs:
                  - type: future
                    id: 4963389433888733314641496564477627877281230309950450748272665391727802870262field
                    value: "{\n  program_id: test.aleo,\n  function_name: dubble,\n  arguments: [\n    aleo17z49cl3wfpjdyu5juxaxnuttag24ygz36pg8ln2qmlcsw4w8cs9s3f45uq\n  ]\n}"
                tpk: 4545722811456393354251751239512283909430122413441855759325069958043556361870group
                tcm: 7637843507110493620394876345321266909895315670903950929197809320352518649676field
                scm: 7575811133241041418981647279984692830593058486355500897231811587998092572540field
            global_state_root: sr1qqqqqqqqqqqqqqqqqqqqqqqqqqqqqqqqqqqqqqqqqqqqqqqqqqqq6gk0xu
            proof: proof1qyqsqqqqqqqqqqqpqqqqqqqqqqqf8f3unek2r7vgxqan2f3grksn7uavrjyek35h2rcmg3urxze72jrkggfzmlkdwv34exu9dkyw0xcpqxjewyxsrxyd9ac7qu3f9s5wu5yj60tx96t85mss95n3ejgdm3fl9m9kc8flvdxx5jyehtmrstk5nqwyl3u6rttwmntl2a8fvnp6mj3u3kw35axvze4p7tul9mgxpx4qq32m27vc9tvqamhhlcrgk9eg32qmteqdzav88ughh7nm48th3jzx8x3cl6alvmnzgpmus4764r50ajqjrarf50n05tcuwf0dt4l864uq3lfmzql9a83509zumfr8v3d7xew8x7q675fs7jp2zntrnmt7crxcdcu7tkxwz4uyrmc0f9654zncq4amhjnsayzvg5mxtnms3zmrj0n0s0jsrjjecu4wd0tjsgfsw3hraq8e8f3tq3ew50pewkml3s6dsq6mxcdpr3pjwpq5d4elfagavxx28z8fjqn3jwucjzz52x84wn3gg95am0r9judj8ucjgy4ydn92yqfr7thlv8nvwlllktv80f9cuxl4966vkj4x5jzqy6fn4xqrqwpsu94y7jrd6we3haxu00ek6jd9ryqnkypuz7zgcmgfq9jggnyhgxas8wcuzvezfr600fnpwndm474m3lp5rhyl8fdx48k7pl5v52n8x45p92f4v5rz9hkpr22neszdvzj6qh0exan4fsns4pmrg7q2j9k96qzm9n7aave259zd2fvsdp47vvsecxjej0mkac0epsjze44mraeeczdrcdcvwp4l6mlwu6wse8q67sgswdswr4g3089c7dd5yl4yqejlp2j4xawg9y5gtv729av97xljr3t4de62zy69c6my4gd7drn3zm7qulmtwezu44qgzqpl4res43ste9akncc3xqr6esr9560ftd64g7sdhwzwsjskfh0y7ujddkeej0stdzhcf60flxsratxcj0jn3903xvpl53ug0jfxe2gyc989cmqza3l9w5c6aqqevj6kyp6atvhcgp0rxqummuykqw2ns0jlxgltr7vr4y5yw5mv9xq3gmuktukx8ju9c8mmqll8jsud3f8acvkqavxasggxqcxf308d8txkadntgntd5ugk7pcq5eckqfy7zqdpu0jlgrymerx09pmf0s6zsqdd0su42jdyryd97qs8qvqqqqqqqqqqq3ch2d3njr557353dpy48c9h9eh02cakurz9pvyls283u30dh5f2zkuzxzdfkjws3vzzxsd4l4e5qqqrqu0xmnsrqny3kwkra6vy7xaaakeu9gyxdjtvj5jqgdhr89mqdwcppr8kstxs2rj207tr22p733yqqy8pa9ft9766wwnu9t3y7cfg4qxrl6jy07hvls8p7nntt5x04wf39hp0778ng9k6q2etmu30l8tye7uanrledn777x0cplrpta6fks328jj7nydakd7l8kr74p44pyyfsyqqnuefnq
          verified: false
          status: aborted
          errors: ""
          warnings: ""
        - execution:
            transitions:
              - id: au1a0dfm9029pa26ctn4dzvw6wg5azkw5lpuesaxhg4mpq4vyutdypqrlpamz
                program: test.aleo
                function: dubble
                inputs: []
                outputs:
                  - type: future
                    id: 799577801655743476058618710552090601157841292687939705703670286571410000383field
                    value: "{\n  program_id: test.aleo,\n  function_name: dubble,\n  arguments: [\n    aleo17z49cl3wfpjdyu5juxaxnuttag24ygz36pg8ln2qmlcsw4w8cs9s3f45uq\n  ]\n}"
                tpk: 2061902098647092759709411225873182397624137849910529114929786253268731178950group
                tcm: 7219029958952748694562627472038747887956514538329569951777221346009407378711field
                scm: 388247481429182894113292412233252927860399026948145842414191700538352215282field
            global_state_root: sr1qqqqqqqqqqqqqqqqqqqqqqqqqqqqqqqqqqqqqqqqqqqqqqqqqqqq6gk0xu
            proof: proof1qyqsqqqqqqqqqqqpqqqqqqqqqqq80k3xfr6yzux3yqm3k4rhz2l4ryx74xtzs0vcds07rwka7rnqgslfardqge2dgk97qujnwcytgnqqqymd8d4knt9zzh0lczxtmfw5dkdfud3ej8dv2ju3fq5qtq4m4ksa5s66w45rfzwhjcysyuat79eknqfls68sc2jl0xmy92m09ngx2y6jz2ftr4zne2ylty47w2tf8psu0evzvkz6ufc29ycahh9re0tlezq9mss3w9py6yaflf6wcrx6c06a2q2z65qs8w4v974d86xdlhsyl08mhrhh5l2ycl42hu3huqqtkvypzwzm3l26zskt4gxt8u4767faqkda7yq4y47n5dzn6am4u50255p2z92evgyv85gnd85qfz34mf6czpw8mn9e3yr7mxe5dm9vppexujtmz8z80eyg7axzwmanp3csd9fawjgedjekw5d7nnx8j3e35804srvaf72l3p4q2hfvx3xjmlmsjq8c46t4gfc6cxcxfef3tq2758hl22xwglkznlk2nnhh48xldqhj5qq5aps2g9haqea42p3a3az9gt45zgv2mtfq9eahw0h9kut5dznjvrdf055vk67vawft8pu9ew8ln5q39968yuektflslsrr7cpghvu3y47gjfjc03wzynaayqq7zu58zlm0dk4zznrc72qauydkwhr7aycqw3wuxqeq4tlnlnkhqfkphvu666rkff9zqzpjhmshj36538waeqp45kekg8zh3zafgrg88qg9d65qlxyn3xnq94d33a3czlyf8m692rawfjysj9atyqkxys4sewjauvq6jnnd8d9l56utvcqekmkgza6cpt6ls853ueetvlrvthvvmllpeakv4ty5xruaxtd4u9ckc84ql3ds2wah8lfaruth0qmgfph46tt668k6z6kxlsavpvwddv46mvjae8q2n8mugxc9x5536zjyxcy29mjpr884h6u47fkgnl7nfk9c5vmwtyp4xxve4ax0lhjfl878q33pmhq9g993d6jkkhmkw548w5lkh0sfjqzlly0hpvhl6ywu0a4tdxxyk6gndp89yg279cgga5sq73nwpj5jp2fvv23n0ptghy9fcwamf6fs89xzzlyul99h3wwrcak6p8cgl5v3y0n5hq32u2ejuyhv5m2357k32q0ktzys4gpg27puhy39vmumuyssqvqqqqqqqqqqpm627kcdp3ujxr9jmhpwypu400zf7efxk4lcjvkf7t3fqnmqw6nq5306jff4u7qq6hapd0fl4vfjqyq8axr70jszezgjpnwafprckwuyv5lfrzd77asurtsjy4ds6qcdeutykpgfhn6w74r90earxf85c3sqq9mv890pe47nrg8lppxqauy6jcksl7z3m9q03zh4y8ee6grz4z8spsjw26ggkghzd9y5mfe6e2ze4pwuq6v9f73zdkt74qdt8rf6ur0urgcmmqsufzmutmxsdz24vauqqqqq8h5ryh
          verified: false
          status: aborted
          errors: ""
          warnings: ""<|MERGE_RESOLUTION|>--- conflicted
+++ resolved
@@ -3,31 +3,17 @@
 expectation: Pass
 outputs:
   - - compile:
-<<<<<<< HEAD
-        - initial_symbol_table: 09dadb761c8ffcdf5202058edf630a4bdaa5a7ee5c1dd1afc9da81e5dae64d05
-          type_checked_symbol_table: 635d6036a8ec63cfa3a97a4667a1a1fb8002ef3a5386bd4c6f4dafca0e218aa8
-          unrolled_symbol_table: 6ae16d9d95fb7c876b1c9aa5674e20f608dad46efd684a9e8ab028ee1d25d2c1
-          initial_ast: 4a28149974915dd3e5bfb2b7f9a73be37f88408f99c5818454bdabdd2524b690
-          unrolled_ast: 3d6c4b138fdcceab0e0668c6b6589b2f7d62f05059f1b675b6679288b83c6eb7
-          ssa_ast: 28a6b1664f8ed8a4e86fdf5dec8faa0f7fe03115f627f94380d825a1a99dc21d
-          flattened_ast: 1dc0a1c08dfe2c0a41f3f33b52338dfd23405ac3b7735824bc5b7862013e305b
-          destructured_ast: 94f93a9b262d26ae4fc74c98b131201aa5537b01267d7de685a00411ba497492
-          inlined_ast: a6960e1444005d75fa6b34142797a33411d758f7eec5a00cf2731f7f51b0f94b
-          dce_ast: a6960e1444005d75fa6b34142797a33411d758f7eec5a00cf2731f7f51b0f94b
+        - initial_symbol_table: ae28dea8208d31b498caf1c490ae89eb7056b194f3e35a90dea9ad87895d65d2
+          type_checked_symbol_table: 37cfeb2a87c005d3348d6a67685f6243886663b0c54a7c3b0a60c9c9e7316be6
+          unrolled_symbol_table: 1e3c1f6215a5fd621bc62e76d428a89dbeebe6c188555a36f68f70987da78dea
+          initial_ast: 19721e772e221eb97e37f1c93467922f709e85ce513f52509ada17ee6d772f43
+          unrolled_ast: 9d6a97290f777830354c88a540cefbf102082a3e0c68cc8973515f4304509347
+          ssa_ast: b25c2fed543056a8d3210f3c547a3e59b0fcf3889d03226c9c262ef96003577b
+          flattened_ast: d30829dc6d894b5b770bd49f41056cd441c93b56d618babb87ab998b34859aed
+          destructured_ast: b8e7938837dfc3472dce7a958a04ff50a94e484ae2105ee1921256787a01ed26
+          inlined_ast: 87a498de52d504e6d37f5227a57d7ae0128a354a333f5b30106230735665293c
+          dce_ast: 87a498de52d504e6d37f5227a57d7ae0128a354a333f5b30106230735665293c
           bytecode: 34f95c324649b856e6e1178f1db6dfb00abe322f43e2ea08b37ba9065c6f3897
-=======
-        - initial_symbol_table: 7c71437e120ceb2bf509a6fdb3e345a52889736bc04aad1678bdf7a66bb7bffd
-          type_checked_symbol_table: a0afefdf6c3ce64f49a04e97d91374c5bde493992ba8140c9a57e5055c8a73ea
-          unrolled_symbol_table: 815dc340e8aa1248872e368d307ebb854f2d71c1018e75b62580bd34021b4c86
-          initial_ast: c69d09a2934a19ac8d699564f07369508dd0cdbdc4a5c08ea9b8a736e1a5db3c
-          unrolled_ast: e290dac1247a03cad86c90a6f11312c5c9972dffbade372853165407cbb12f59
-          ssa_ast: 0c6f458c7cc9ad347c76ebf4898795072b6f5020f4ad09a1e8598439a0a9c572
-          flattened_ast: a4b92d64c082476b1143262768d09a7cc8cf86d8847ff780c03692541d4eeeda
-          destructured_ast: 90bce95bc581cab4336f446e673962dde6e8092e02e04f14e3bd76eb68005f03
-          inlined_ast: 90bce95bc581cab4336f446e673962dde6e8092e02e04f14e3bd76eb68005f03
-          dce_ast: 90bce95bc581cab4336f446e673962dde6e8092e02e04f14e3bd76eb68005f03
-          bytecode: 75252a5477a2943c07eaf114bef3dd214acbd7184b3118f14786beb8215bfb94
->>>>>>> 1d9197f4
           errors: ""
           warnings: ""
       execute:
