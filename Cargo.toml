[package]
name = "leo-lang"
version = "1.12.0"
authors = [ "The Aleo Team <hello@aleo.org>" ]
description = "The Leo programming language"
homepage = "https://aleo.org"
repository = "https://github.com/AleoHQ/leo"
keywords = [
  "aleo",
  "cryptography",
  "leo",
  "programming-language",
  "zero-knowledge"
]
categories = [ "compilers", "cryptography", "web-programming" ]
include = [
  "Cargo.toml",
  "leo",
  "README.md",
  "LICENSE.md",
  "examples/lottery/src/main.leo",
  "examples/lottery/run.sh",
  "examples/tictactoe/src/main.leo",
  "examples/tictactoe/run.sh",
  "examples/token/src/main.leo",
  "examples/token/run.sh"
]
license = "GPL-3.0"
edition = "2021"

[workspace]
members = [
  "compiler/ast",
  "compiler/compiler",
  "compiler/parser",
  "compiler/passes",
  "compiler/span",
  "docs/grammar",
  "errors",
  "leo/package",
  "tests/test-framework",
  "utils/disassembler",
  "utils/retriever"
]

[workspace.dependencies.snarkos-cli]
git = "https://github.com/AleoNet/snarkOS.git"
rev = "01ea476"

[workspace.dependencies.snarkvm]
#version = "0.16.19"
git = "https://github.com/AleoNet/snarkVM.git"
rev = "140ff26"

[lib]
path = "leo/lib.rs"

[[bin]]
name = "leo"
path = "leo/cli/main.rs"

[features]
default = [ ]
ci_skip = [ "leo-compiler/ci_skip" ]
noconfig = [ ]

[dependencies]
ureq = "2.9.7"

[dependencies.leo-ast]
path = "./compiler/ast"
version = "=1.12.0"

[dependencies.leo-compiler]
path = "./compiler/compiler"
version = "=1.12.0"

[dependencies.leo-errors]
path = "./errors"
version = "=1.12.0"

[dependencies.leo-package]
path = "./leo/package"
version = "=1.12.0"

[dependencies.leo-parser]
path = "./compiler/parser"
version = "=1.12.0"

[dependencies.leo-span]
path = "./compiler/span"
version = "=1.12.0"

[dependencies.leo-retriever]
path = "./utils/retriever"
version = "1.12.0"

[dependencies.aleo-std]
version = "0.1.24"
default-features = false

[dependencies.backtrace]
version = "0.3.72"

[dependencies.clap]
version = "4.5"
features = [ "derive", "env", "color", "unstable-styles" ]

[dependencies.color-backtrace]
version = "0.6.1"

[dependencies.colored]
version = "2.0"

[dependencies.console]
version = "0.15.8"

[dependencies.dirs]
version = "5.0.0"

[dependencies.dotenvy]
version = "0.15.7"

[dependencies.indexmap]
version = "1.9"
features = [ "serde" ]

[dependencies.lazy_static]
version = "1.4.0"

[dependencies.rand]
version = "0.8"

[dependencies.rand_chacha]
version = "0.3.0"
default-features = false

[dependencies.rand_core]
version = "0.6.4"

[dependencies.reqwest]
version = "0.12.4"
features = [ "blocking", "json", "multipart" ]

[dependencies.self_update]
version = "0.40.0"
features = [ "archive-zip" ]

[dependencies.serde]
version = "1.0"
features = [ "derive" ]

[dependencies.serde_json]
version = "1.0"

[dependencies.serial_test]
version = "3.1.1"

[dependencies.snarkos-cli]
workspace = true

[dependencies.snarkvm]
workspace = true
features = [ "circuit", "console" ]

[dependencies.sys-info]
version = "0.9.1"

[dependencies.toml]
version = "0.8"

[dependencies.tracing]
version = "0.1"

[dependencies.tracing-subscriber]
version = "0.3.18"
features = [ "fmt" ]

<<<<<<< HEAD
=======
[dependencies.zip]
version = "^2.1"

>>>>>>> 920dff9c
[dependencies.crossterm]
version = "0.27.0"

[dependencies.rpassword]
version = "7.3.1"

[target."cfg(windows)".dependencies.ansi_term]
version = "0.12.1"

[dev-dependencies.assert_cmd]
version = "2.0.14"

[dev-dependencies.rusty-hook]
version = "0.11.2"

[dev-dependencies.test_dir]
version = "0.2.0"

[build-dependencies.walkdir]
version = "2"

[profile.release]
opt-level = 3
lto = "thin"
incremental = true

[profile.bench]
opt-level = 3
debug = false
rpath = false
lto = "thin"
incremental = true
debug-assertions = false

[profile.dev]
opt-level = 2
lto = "thin"
incremental = true

[profile.test]
opt-level = 2
lto = "thin"
incremental = true
debug = true
debug-assertions = true<|MERGE_RESOLUTION|>--- conflicted
+++ resolved
@@ -176,12 +176,6 @@
 version = "0.3.18"
 features = [ "fmt" ]
 
-<<<<<<< HEAD
-=======
-[dependencies.zip]
-version = "^2.1"
-
->>>>>>> 920dff9c
 [dependencies.crossterm]
 version = "0.27.0"
 
